--- conflicted
+++ resolved
@@ -75,7 +75,6 @@
   move_mul [a, a, b, c, d, e, f]
   rfl
 
-<<<<<<< HEAD
 /-
 #  Sample usage of `move_oper`
 -/
@@ -95,10 +94,10 @@
 example {R} [LinearOrder R] (a b c : R) : min (min a b) c = min (min b c) a := by
   move_oper Min.min [a]
   rfl
-=======
 end mul
 
 section left_assoc
+
 example {a b c d e : Prop} (h : a ∧ b ∧ c ∧ d ∧ e) : a ∧ c ∧ e ∧ b ∧ d := by
   move_oper And [a, b, c, d, e]
   exact h
@@ -108,7 +107,6 @@
   exact h
 
 end left_assoc
->>>>>>> 521f71ff
 
 -- Testing internals of the tactic `move_add`.
 section tactic
