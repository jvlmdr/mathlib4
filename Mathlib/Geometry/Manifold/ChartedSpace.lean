/-
Copyright (c) 2019 Sébastien Gouëzel. All rights reserved.
Released under Apache 2.0 license as described in the file LICENSE.
Authors: Sébastien Gouëzel
-/
import Mathlib.Init.Align
import Mathlib.Topology.PartialHomeomorph

#align_import geometry.manifold.charted_space from "leanprover-community/mathlib"@"431589bce478b2229eba14b14a283250428217db"

/-!
# Charted spaces

A smooth manifold is a topological space `M` locally modelled on a euclidean space (or a euclidean
half-space for manifolds with boundaries, or an infinite dimensional vector space for more general
notions of manifolds), i.e., the manifold is covered by open subsets on which there are local
homeomorphisms (the charts) going to a model space `H`, and the changes of charts should be smooth
maps.

In this file, we introduce a general framework describing these notions, where the model space is an
arbitrary topological space. We avoid the word *manifold*, which should be reserved for the
situation where the model space is a (subset of a) vector space, and use the terminology
*charted space* instead.

If the changes of charts satisfy some additional property (for instance if they are smooth), then
`M` inherits additional structure (it makes sense to talk about smooth manifolds). There are
therefore two different ingredients in a charted space:
* the set of charts, which is data
* the fact that changes of charts belong to some group (in fact groupoid), which is additional Prop.

We separate these two parts in the definition: the charted space structure is just the set of
charts, and then the different smoothness requirements (smooth manifold, orientable manifold,
contact manifold, and so on) are additional properties of these charts. These properties are
formalized through the notion of structure groupoid, i.e., a set of partial homeomorphisms stable
under composition and inverse, to which the change of coordinates should belong.

## Main definitions

* `StructureGroupoid H` : a subset of partial homeomorphisms of `H` stable under composition,
  inverse and restriction (ex: partial diffeomorphisms).
* `continuousGroupoid H` : the groupoid of all partial homeomorphisms of `H`.
* `ChartedSpace H M` : charted space structure on `M` modelled on `H`, given by an atlas of
  partial homeomorphisms from `M` to `H` whose sources cover `M`. This is a type class.
* `HasGroupoid M G` : when `G` is a structure groupoid on `H` and `M` is a charted space
  modelled on `H`, require that all coordinate changes belong to `G`. This is a type class.
* `atlas H M` : when `M` is a charted space modelled on `H`, the atlas of this charted
  space structure, i.e., the set of charts.
* `G.maximalAtlas M` : when `M` is a charted space modelled on `H` and admitting `G` as a
  structure groupoid, one can consider all the partial homeomorphisms from `M` to `H` such that
  changing coordinate from any chart to them belongs to `G`. This is a larger atlas, called the
  maximal atlas (for the groupoid `G`).
* `Structomorph G M M'` : the type of diffeomorphisms between the charted spaces `M` and `M'` for
  the groupoid `G`. We avoid the word diffeomorphism, keeping it for the smooth category.

As a basic example, we give the instance
`instance chartedSpaceSelf (H : Type*) [TopologicalSpace H] : ChartedSpace H H`
saying that a topological space is a charted space over itself, with the identity as unique chart.
This charted space structure is compatible with any groupoid.

Additional useful definitions:

* `Pregroupoid H` : a subset of partial maps of `H` stable under composition and
  restriction, but not inverse (ex: smooth maps)
* `Pregroupoid.groupoid` : construct a groupoid from a pregroupoid, by requiring that a map and
  its inverse both belong to the pregroupoid (ex: construct diffeos from smooth maps)
* `chartAt H x` is a preferred chart at `x : M` when `M` has a charted space structure modelled on
  `H`.
* `G.compatible he he'` states that, for any two charts `e` and `e'` in the atlas, the composition
  of `e.symm` and `e'` belongs to the groupoid `G` when `M` admits `G` as a structure groupoid.
* `G.compatible_of_mem_maximalAtlas he he'` states that, for any two charts `e` and `e'` in the
  maximal atlas associated to the groupoid `G`, the composition of `e.symm` and `e'` belongs to the
  `G` if `M` admits `G` as a structure groupoid.
* `ChartedSpaceCore.toChartedSpace`: consider a space without a topology, but endowed with a set
  of charts (which are partial equivs) for which the change of coordinates are partial homeos.
  Then one can construct a topology on the space for which the charts become partial homeos,
  defining a genuine charted space structure.

## Implementation notes

The atlas in a charted space is *not* a maximal atlas in general: the notion of maximality depends
on the groupoid one considers, and changing groupoids changes the maximal atlas. With the current
formalization, it makes sense first to choose the atlas, and then to ask whether this precise atlas
defines a smooth manifold, an orientable manifold, and so on. A consequence is that structomorphisms
between `M` and `M'` do *not* induce a bijection between the atlases of `M` and `M'`: the
definition is only that, read in charts, the structomorphism locally belongs to the groupoid under
consideration. (This is equivalent to inducing a bijection between elements of the maximal atlas).
A consequence is that the invariance under structomorphisms of properties defined in terms of the
atlas is not obvious in general, and could require some work in theory (amounting to the fact
that these properties only depend on the maximal atlas, for instance). In practice, this does not
create any real difficulty.

We use the letter `H` for the model space thinking of the case of manifolds with boundary, where the
model space is a half space.

Manifolds are sometimes defined as topological spaces with an atlas of local diffeomorphisms, and
sometimes as spaces with an atlas from which a topology is deduced. We use the former approach:
otherwise, there would be an instance from manifolds to topological spaces, which means that any
instance search for topological spaces would try to find manifold structures involving a yet
unknown model space, leading to problems. However, we also introduce the latter approach,
through a structure `ChartedSpaceCore` making it possible to construct a topology out of a set of
partial equivs with compatibility conditions (but we do not register it as an instance).

In the definition of a charted space, the model space is written as an explicit parameter as there
can be several model spaces for a given topological space. For instance, a complex manifold
(modelled over `ℂ^n`) will also be seen sometimes as a real manifold modelled over `ℝ^(2n)`.

## Notations

In the locale `Manifold`, we denote the composition of partial homeomorphisms with `≫ₕ`, and the
composition of partial equivs with `≫`.
-/

set_option autoImplicit true


noncomputable section

open Classical Topology Filter

universe u

variable {H : Type u} {H' : Type*} {M : Type*} {M' : Type*} {M'' : Type*}

/- Notational shortcut for the composition of partial homeomorphisms and partial equivs, i.e.,
`PartialHomeomorph.trans` and `PartialEquiv.trans`.
Note that, as is usual for equivs, the composition is from left to right, hence the direction of
the arrow. -/
scoped[Manifold] infixr:100 " ≫ₕ " => PartialHomeomorph.trans

scoped[Manifold] infixr:100 " ≫ " => PartialEquiv.trans

open Set PartialHomeomorph Manifold  -- Porting note: Added `Manifold`

/-! ### Structure groupoids -/


section Groupoid

/-! One could add to the definition of a structure groupoid the fact that the restriction of an
element of the groupoid to any open set still belongs to the groupoid.
(This is in Kobayashi-Nomizu.)
I am not sure I want this, for instance on `H × E` where `E` is a vector space, and the groupoid is
made of functions respecting the fibers and linear in the fibers (so that a charted space over this
groupoid is naturally a vector bundle) I prefer that the members of the groupoid are always
defined on sets of the form `s × E`. There is a typeclass `ClosedUnderRestriction` for groupoids
which have the restriction property.

The only nontrivial requirement is locality: if a partial homeomorphism belongs to the groupoid
around each point in its domain of definition, then it belongs to the groupoid. Without this
requirement, the composition of structomorphisms does not have to be a structomorphism. Note that
this implies that a partial homeomorphism with empty source belongs to any structure groupoid, as
it trivially satisfies this condition.

There is also a technical point, related to the fact that a partial homeomorphism is by definition a
global map which is a homeomorphism when restricted to its source subset (and its values outside
of the source are not relevant). Therefore, we also require that being a member of the groupoid only
depends on the values on the source.

We use primes in the structure names as we will reformulate them below (without primes) using a
`Membership` instance, writing `e ∈ G` instead of `e ∈ G.members`.
-/


/-- A structure groupoid is a set of partial homeomorphisms of a topological space stable under
composition and inverse. They appear in the definition of the smoothness class of a manifold. -/
structure StructureGroupoid (H : Type u) [TopologicalSpace H] where
  members : Set (PartialHomeomorph H H)
  trans' : ∀ e e' : PartialHomeomorph H H, e ∈ members → e' ∈ members → e ≫ₕ e' ∈ members
  symm' : ∀ e : PartialHomeomorph H H, e ∈ members → e.symm ∈ members
  id_mem' : PartialHomeomorph.refl H ∈ members
  locality' : ∀ e : PartialHomeomorph H H,
    (∀ x ∈ e.source, ∃ s, IsOpen s ∧ x ∈ s ∧ e.restr s ∈ members) → e ∈ members
  eq_on_source' : ∀ e e' : PartialHomeomorph H H, e ∈ members → e' ≈ e → e' ∈ members
#align structure_groupoid StructureGroupoid

variable [TopologicalSpace H]

instance : Membership (PartialHomeomorph H H) (StructureGroupoid H) :=
  ⟨fun (e : PartialHomeomorph H H) (G : StructureGroupoid H) ↦ e ∈ G.members⟩

instance (H : Type u) [TopologicalSpace H] : SetLike (StructureGroupoid H) (PartialHomeomorph H H)
    where
  coe s := s.members
  coe_injective' N O h := by cases N; cases O; congr

instance : Inf (StructureGroupoid H) :=
  ⟨fun G G' => StructureGroupoid.mk
    (members := G.members ∩ G'.members)
    (trans' := fun e e' he he' =>
      ⟨G.trans' e e' he.left he'.left, G'.trans' e e' he.right he'.right⟩)
    (symm' := fun e he => ⟨G.symm' e he.left, G'.symm' e he.right⟩)
    (id_mem' := ⟨G.id_mem', G'.id_mem'⟩)
    (locality' := by
      intro e hx
      apply (mem_inter_iff e G.members G'.members).mpr
      refine And.intro (G.locality' e ?_) (G'.locality' e ?_)
      all_goals
        intro x hex
        rcases hx x hex with ⟨s, hs⟩
        use s
        refine And.intro hs.left (And.intro hs.right.left ?_)
      · exact hs.right.right.left
      · exact hs.right.right.right)
    (eq_on_source' := fun e e' he hee' =>
      ⟨G.eq_on_source' e e' he.left hee', G'.eq_on_source' e e' he.right hee'⟩)⟩

instance : InfSet (StructureGroupoid H) :=
  ⟨fun S => StructureGroupoid.mk
    (members := ⋂ s ∈ S, s.members)
    (trans' := by
      simp only [mem_iInter]
      intro e e' he he' i hi
      exact i.trans' e e' (he i hi) (he' i hi))
    (symm' := by
      simp only [mem_iInter]
      intro e he i hi
      exact i.symm' e (he i hi))
    (id_mem' := by
      simp only [mem_iInter]
      intro i _
      exact i.id_mem')
    (locality' := by
      simp only [mem_iInter]
      intro e he i hi
      refine i.locality' e ?_
      intro x hex
      rcases he x hex with ⟨s, hs⟩
      exact ⟨s, ⟨hs.left, ⟨hs.right.left, hs.right.right i hi⟩⟩⟩)
    (eq_on_source' := by
      simp only [mem_iInter]
      intro e e' he he'e
      exact fun i hi => i.eq_on_source' e e' (he i hi) he'e)⟩

theorem StructureGroupoid.trans (G : StructureGroupoid H) {e e' : PartialHomeomorph H H}
    (he : e ∈ G) (he' : e' ∈ G) : e ≫ₕ e' ∈ G :=
  G.trans' e e' he he'
#align structure_groupoid.trans StructureGroupoid.trans

theorem StructureGroupoid.symm (G : StructureGroupoid H) {e : PartialHomeomorph H H} (he : e ∈ G) :
    e.symm ∈ G :=
  G.symm' e he
#align structure_groupoid.symm StructureGroupoid.symm

theorem StructureGroupoid.id_mem (G : StructureGroupoid H) : PartialHomeomorph.refl H ∈ G :=
  G.id_mem'
#align structure_groupoid.id_mem StructureGroupoid.id_mem

theorem StructureGroupoid.locality (G : StructureGroupoid H) {e : PartialHomeomorph H H}
    (h : ∀ x ∈ e.source, ∃ s, IsOpen s ∧ x ∈ s ∧ e.restr s ∈ G) : e ∈ G :=
  G.locality' e h
#align structure_groupoid.locality StructureGroupoid.locality

theorem StructureGroupoid.eq_on_source (G : StructureGroupoid H) {e e' : PartialHomeomorph H H}
    (he : e ∈ G) (h : e' ≈ e) : e' ∈ G :=
  G.eq_on_source' e e' he h
#align structure_groupoid.eq_on_source StructureGroupoid.eq_on_source

/-- Partial order on the set of groupoids, given by inclusion of the members of the groupoid. -/
instance StructureGroupoid.partialOrder : PartialOrder (StructureGroupoid H) :=
  PartialOrder.lift StructureGroupoid.members fun a b h ↦ by
    cases a
    cases b
    dsimp at h
    induction h
    rfl
#align structure_groupoid.partial_order StructureGroupoid.partialOrder

theorem StructureGroupoid.le_iff {G₁ G₂ : StructureGroupoid H} : G₁ ≤ G₂ ↔ ∀ e, e ∈ G₁ → e ∈ G₂ :=
  Iff.rfl
#align structure_groupoid.le_iff StructureGroupoid.le_iff

/-- The trivial groupoid, containing only the identity (and maps with empty source, as this is
necessary from the definition). -/
def idGroupoid (H : Type u) [TopologicalSpace H] : StructureGroupoid H where
  members := {PartialHomeomorph.refl H} ∪ { e : PartialHomeomorph H H | e.source = ∅ }
  trans' e e' he he' := by
    cases' he with he he
    · simpa only [mem_singleton_iff.1 he, refl_trans]
    · have : (e ≫ₕ e').source ⊆ e.source := sep_subset _ _
      rw [he] at this
      have : e ≫ₕ e' ∈ { e : PartialHomeomorph H H | e.source = ∅ } := eq_bot_iff.2 this
      exact (mem_union _ _ _).2 (Or.inr this)
  symm' e he := by
    cases' (mem_union _ _ _).1 he with E E
    · simp [mem_singleton_iff.mp E]
    · right
      simpa only [e.toPartialEquiv.image_source_eq_target.symm, mfld_simps] using E
  id_mem' := mem_union_left _ rfl
  locality' e he := by
    rcases e.source.eq_empty_or_nonempty with h | h
    · right
      exact h
    · left
      rcases h with ⟨x, hx⟩
      rcases he x hx with ⟨s, open_s, xs, hs⟩
      have x's : x ∈ (e.restr s).source := by
        rw [restr_source, open_s.interior_eq]
        exact ⟨hx, xs⟩
      cases' hs with hs hs
      · replace hs : PartialHomeomorph.restr e s = PartialHomeomorph.refl H
        · simpa only using hs
        have : (e.restr s).source = univ := by
          rw [hs]
          simp
        have : e.toPartialEquiv.source ∩ interior s = univ := this
        have : univ ⊆ interior s := by
          rw [← this]
          exact inter_subset_right _ _
        have : s = univ := by rwa [open_s.interior_eq, univ_subset_iff] at this
        simpa only [this, restr_univ] using hs
      · exfalso
        rw [mem_setOf_eq] at hs
        rwa [hs] at x's
  eq_on_source' e e' he he'e := by
    cases' he with he he
    · left
      have : e = e' := by
        refine' eq_of_eqOnSource_univ (Setoid.symm he'e) _ _ <;>
          rw [Set.mem_singleton_iff.1 he] <;> rfl
      rwa [← this]
    · right
      have he : e.toPartialEquiv.source = ∅ := he
      rwa [Set.mem_setOf_eq, EqOnSource.source_eq he'e]
#align id_groupoid idGroupoid

/-- Every structure groupoid contains the identity groupoid. -/
instance instStructureGroupoidOrderBot : OrderBot (StructureGroupoid H) where
  bot := idGroupoid H
  bot_le := by
    intro u f hf
    have hf : f ∈ {PartialHomeomorph.refl H} ∪ { e : PartialHomeomorph H H | e.source = ∅ } := hf
    simp only [singleton_union, mem_setOf_eq, mem_insert_iff] at hf
    cases' hf with hf hf
    · rw [hf]
      apply u.id_mem
    · apply u.locality
      intro x hx
      rw [hf, mem_empty_iff_false] at hx
      exact hx.elim

instance : Inhabited (StructureGroupoid H) := ⟨idGroupoid H⟩

/-- To construct a groupoid, one may consider classes of partial homeomorphisms such that
both the function and its inverse have some property. If this property is stable under composition,
one gets a groupoid. `Pregroupoid` bundles the properties needed for this construction, with the
groupoid of smooth functions with smooth inverses as an application. -/
structure Pregroupoid (H : Type*) [TopologicalSpace H] where
  property : (H → H) → Set H → Prop
  comp : ∀ {f g u v}, property f u → property g v →
    IsOpen u → IsOpen v → IsOpen (u ∩ f ⁻¹' v) → property (g ∘ f) (u ∩ f ⁻¹' v)
  id_mem : property id univ
  locality :
    ∀ {f u}, IsOpen u → (∀ x ∈ u, ∃ v, IsOpen v ∧ x ∈ v ∧ property f (u ∩ v)) → property f u
  congr : ∀ {f g : H → H} {u}, IsOpen u → (∀ x ∈ u, g x = f x) → property f u → property g u
#align pregroupoid Pregroupoid

/-- Construct a groupoid of partial homeos for which the map and its inverse have some property,
from a pregroupoid asserting that this property is stable under composition. -/
def Pregroupoid.groupoid (PG : Pregroupoid H) : StructureGroupoid H where
  members := { e : PartialHomeomorph H H | PG.property e e.source ∧ PG.property e.symm e.target }
  trans' e e' he he' := by
    constructor
    · apply PG.comp he.1 he'.1 e.open_source e'.open_source
      apply e.continuousOn_toFun.isOpen_inter_preimage e.open_source e'.open_source
    · apply PG.comp he'.2 he.2 e'.open_target e.open_target
      apply e'.continuousOn_invFun.isOpen_inter_preimage e'.open_target e.open_target
  symm' e he := ⟨he.2, he.1⟩
  id_mem' := ⟨PG.id_mem, PG.id_mem⟩
  locality' e he := by
    constructor
    · refine' PG.locality e.open_source fun x xu ↦ _
      rcases he x xu with ⟨s, s_open, xs, hs⟩
      refine' ⟨s, s_open, xs, _⟩
      convert hs.1 using 1
      dsimp [PartialHomeomorph.restr]
      rw [s_open.interior_eq]
    · refine' PG.locality e.open_target fun x xu ↦ _
      rcases he (e.symm x) (e.map_target xu) with ⟨s, s_open, xs, hs⟩
      refine' ⟨e.target ∩ e.symm ⁻¹' s, _, ⟨xu, xs⟩, _⟩
      · exact ContinuousOn.isOpen_inter_preimage e.continuousOn_invFun e.open_target s_open
      · rw [← inter_assoc, inter_self]
        convert hs.2 using 1
        dsimp [PartialHomeomorph.restr]
        rw [s_open.interior_eq]
  eq_on_source' e e' he ee' := by
    constructor
    · apply PG.congr e'.open_source ee'.2
      simp only [ee'.1, he.1]
    · have A := EqOnSource.symm' ee'
      apply PG.congr e'.symm.open_source A.2
      -- Porting note: was
      -- convert he.2
      -- rw [A.1]
      -- rfl
      rw [A.1, symm_toPartialEquiv, PartialEquiv.symm_source]
      exact he.2
#align pregroupoid.groupoid Pregroupoid.groupoid

theorem mem_groupoid_of_pregroupoid {PG : Pregroupoid H} {e : PartialHomeomorph H H} :
    e ∈ PG.groupoid ↔ PG.property e e.source ∧ PG.property e.symm e.target :=
  Iff.rfl
#align mem_groupoid_of_pregroupoid mem_groupoid_of_pregroupoid

theorem groupoid_of_pregroupoid_le (PG₁ PG₂ : Pregroupoid H)
    (h : ∀ f s, PG₁.property f s → PG₂.property f s) : PG₁.groupoid ≤ PG₂.groupoid := by
  refine' StructureGroupoid.le_iff.2 fun e he ↦ _
  rw [mem_groupoid_of_pregroupoid] at he ⊢
  exact ⟨h _ _ he.1, h _ _ he.2⟩
#align groupoid_of_pregroupoid_le groupoid_of_pregroupoid_le

theorem mem_pregroupoid_of_eq_on_source (PG : Pregroupoid H) {e e' : PartialHomeomorph H H}
    (he' : e ≈ e') (he : PG.property e e.source) : PG.property e' e'.source := by
  rw [← he'.1]
  exact PG.congr e.open_source he'.eqOn.symm he
#align mem_pregroupoid_of_eq_on_source mem_pregroupoid_of_eq_on_source

/-- The pregroupoid of all partial maps on a topological space `H`. -/
@[reducible]
def continuousPregroupoid (H : Type*) [TopologicalSpace H] : Pregroupoid H where
  property _ _ := True
  comp _ _ _ _ _ := trivial
  id_mem := trivial
  locality _ _ := trivial
  congr _ _ _ := trivial
#align continuous_pregroupoid continuousPregroupoid

instance (H : Type*) [TopologicalSpace H] : Inhabited (Pregroupoid H) :=
  ⟨continuousPregroupoid H⟩

/-- The groupoid of all partial homeomorphisms on a topological space `H`. -/
def continuousGroupoid (H : Type*) [TopologicalSpace H] : StructureGroupoid H :=
  Pregroupoid.groupoid (continuousPregroupoid H)
#align continuous_groupoid continuousGroupoid

/-- Every structure groupoid is contained in the groupoid of all partial homeomorphisms. -/
instance instStructureGroupoidOrderTop : OrderTop (StructureGroupoid H) where
  top := continuousGroupoid H
  le_top _ _ _ := ⟨trivial, trivial⟩

instance : CompleteLattice (StructureGroupoid H) :=
  { SetLike.instPartialOrder,
    completeLatticeOfInf _ (by
      refine' fun s =>
      ⟨fun S Ss F hF => mem_iInter₂.mp hF S Ss,
      fun T Tl F fT => mem_iInter₂.mpr (fun i his => Tl his fT)⟩) with
    le := (· ≤ ·)
    lt := (· < ·)
    bot := instStructureGroupoidOrderBot.bot
    bot_le := instStructureGroupoidOrderBot.bot_le
    top := instStructureGroupoidOrderTop.top
    le_top := instStructureGroupoidOrderTop.le_top
    inf := (· ⊓ ·)
    le_inf := fun N₁ N₂ N₃ h₁₂ h₁₃ m hm ↦ ⟨h₁₂ hm, h₁₃ hm⟩
    inf_le_left := fun _ _ _ ↦ And.left
    inf_le_right := fun _ _ _ ↦ And.right }

/-- A groupoid is closed under restriction if it contains all restrictions of its element local
homeomorphisms to open subsets of the source. -/
class ClosedUnderRestriction (G : StructureGroupoid H) : Prop where
  closedUnderRestriction :
    ∀ {e : PartialHomeomorph H H}, e ∈ G → ∀ s : Set H, IsOpen s → e.restr s ∈ G
#align closed_under_restriction ClosedUnderRestriction

theorem closedUnderRestriction' {G : StructureGroupoid H} [ClosedUnderRestriction G]
    {e : PartialHomeomorph H H} (he : e ∈ G) {s : Set H} (hs : IsOpen s) : e.restr s ∈ G :=
  ClosedUnderRestriction.closedUnderRestriction he s hs
#align closed_under_restriction' closedUnderRestriction'

/-- The trivial restriction-closed groupoid, containing only partial homeomorphisms equivalent
to the restriction of the identity to the various open subsets. -/
def idRestrGroupoid : StructureGroupoid H where
  members := { e | ∃ (s : Set H) (h : IsOpen s), e ≈ PartialHomeomorph.ofSet s h }
  trans' := by
    rintro e e' ⟨s, hs, hse⟩ ⟨s', hs', hse'⟩
    refine' ⟨s ∩ s', IsOpen.inter hs hs', _⟩
    have := PartialHomeomorph.EqOnSource.trans' hse hse'
    rwa [PartialHomeomorph.ofSet_trans_ofSet] at this
  symm' := by
    rintro e ⟨s, hs, hse⟩
    refine' ⟨s, hs, _⟩
    rw [← ofSet_symm]
    exact PartialHomeomorph.EqOnSource.symm' hse
  id_mem' := ⟨univ, isOpen_univ, by simp only [mfld_simps, refl]⟩
  locality' := by
    intro e h
    refine' ⟨e.source, e.open_source, by simp only [mfld_simps], _⟩
    intro x hx
    rcases h x hx with ⟨s, hs, hxs, s', hs', hes'⟩
    have hes : x ∈ (e.restr s).source := by
      rw [e.restr_source]
      refine' ⟨hx, _⟩
      rw [hs.interior_eq]
      exact hxs
    simpa only [mfld_simps] using PartialHomeomorph.EqOnSource.eqOn hes' hes
  eq_on_source' := by
    rintro e e' ⟨s, hs, hse⟩ hee'
    exact ⟨s, hs, Setoid.trans hee' hse⟩
#align id_restr_groupoid idRestrGroupoid

theorem idRestrGroupoid_mem {s : Set H} (hs : IsOpen s) : ofSet s hs ∈ @idRestrGroupoid H _ :=
  ⟨s, hs, refl _⟩
#align id_restr_groupoid_mem idRestrGroupoid_mem

/-- The trivial restriction-closed groupoid is indeed `ClosedUnderRestriction`. -/
instance closedUnderRestriction_idRestrGroupoid : ClosedUnderRestriction (@idRestrGroupoid H _) :=
  ⟨by
    rintro e ⟨s', hs', he⟩ s hs
    use s' ∩ s, IsOpen.inter hs' hs
    refine' Setoid.trans (PartialHomeomorph.EqOnSource.restr he s) _
    exact ⟨by simp only [hs.interior_eq, mfld_simps], by simp only [mfld_simps, eqOn_refl]⟩⟩
#align closed_under_restriction_id_restr_groupoid closedUnderRestriction_idRestrGroupoid

/-- A groupoid is closed under restriction if and only if it contains the trivial restriction-closed
groupoid. -/
theorem closedUnderRestriction_iff_id_le (G : StructureGroupoid H) :
    ClosedUnderRestriction G ↔ idRestrGroupoid ≤ G := by
  constructor
  · intro _i
    apply StructureGroupoid.le_iff.mpr
    rintro e ⟨s, hs, hes⟩
    refine' G.eq_on_source _ hes
    convert closedUnderRestriction' G.id_mem hs
    -- Porting note: was
    -- change s = _ ∩ _
    -- rw [hs.interior_eq]
    -- simp only [mfld_simps]
    ext
    · rw [PartialHomeomorph.restr_apply, PartialHomeomorph.refl_apply, id, ofSet_apply, id_eq]
    · simp [hs]
    · simp [hs.interior_eq]
  · intro h
    constructor
    intro e he s hs
    rw [← ofSet_trans (e : PartialHomeomorph H H) hs]
    refine' G.trans _ he
    apply StructureGroupoid.le_iff.mp h
    exact idRestrGroupoid_mem hs
#align closed_under_restriction_iff_id_le closedUnderRestriction_iff_id_le

/-- The groupoid of all partial homeomorphisms on a topological space `H`
is closed under restriction. -/
instance : ClosedUnderRestriction (continuousGroupoid H) :=
  (closedUnderRestriction_iff_id_le _).mpr le_top

end Groupoid

/-! ### Charted spaces -/


/-- A charted space is a topological space endowed with an atlas, i.e., a set of local
homeomorphisms taking value in a model space `H`, called charts, such that the domains of the charts
cover the whole space. We express the covering property by choosing for each `x` a member
`chartAt x` of the atlas containing `x` in its source: in the smooth case, this is convenient to
construct the tangent bundle in an efficient way.
The model space is written as an explicit parameter as there can be several model spaces for a
given topological space. For instance, a complex manifold (modelled over `ℂ^n`) will also be seen
sometimes as a real manifold over `ℝ^(2n)`.
-/
@[ext]
class ChartedSpace (H : Type*) [TopologicalSpace H] (M : Type*) [TopologicalSpace M] where
  protected atlas : Set (PartialHomeomorph M H)
  protected chartAt : M → PartialHomeomorph M H
  protected mem_chart_source : ∀ x, x ∈ (chartAt x).source
  protected chart_mem_atlas : ∀ x, chartAt x ∈ atlas
#align charted_space ChartedSpace

abbrev atlas (H : Type*) [TopologicalSpace H] (M : Type*) [TopologicalSpace M]
    [ChartedSpace H M] : Set (PartialHomeomorph M H) :=
  ChartedSpace.atlas

abbrev chartAt (H : Type*) [TopologicalSpace H] {M : Type*} [TopologicalSpace M]
    [ChartedSpace H M] (x : M) : PartialHomeomorph M H :=
  ChartedSpace.chartAt x

@[simp, mfld_simps]
lemma mem_chart_source (H : Type*) {M : Type*} [TopologicalSpace H] [TopologicalSpace M]
    [ChartedSpace H M] (x : M) : x ∈ (chartAt H x).source :=
  ChartedSpace.mem_chart_source x

@[simp, mfld_simps]
lemma chart_mem_atlas (H : Type*) {M : Type*} [TopologicalSpace H] [TopologicalSpace M]
    [ChartedSpace H M] (x : M) : chartAt H x ∈ atlas H M :=
  ChartedSpace.chart_mem_atlas x

section ChartedSpace

/-- Any space is a `ChartedSpace` modelled over itself, by just using the identity chart. -/
instance chartedSpaceSelf (H : Type*) [TopologicalSpace H] : ChartedSpace H H where
  atlas := {PartialHomeomorph.refl H}
  chartAt _ := PartialHomeomorph.refl H
  mem_chart_source x := mem_univ x
  chart_mem_atlas _ := mem_singleton _
#align charted_space_self chartedSpaceSelf

/-- In the trivial `ChartedSpace` structure of a space modelled over itself through the identity,
the atlas members are just the identity. -/
@[simp, mfld_simps]
theorem chartedSpaceSelf_atlas {H : Type*} [TopologicalSpace H] {e : PartialHomeomorph H H} :
    e ∈ atlas H H ↔ e = PartialHomeomorph.refl H :=
  Iff.rfl
#align charted_space_self_atlas chartedSpaceSelf_atlas

/-- In the model space, `chartAt` is always the identity. -/
theorem chartAt_self_eq {H : Type*} [TopologicalSpace H] {x : H} :
    chartAt H x = PartialHomeomorph.refl H := rfl
#align chart_at_self_eq chartAt_self_eq

section

variable (H) [TopologicalSpace H] [TopologicalSpace M] [ChartedSpace H M]

-- Porting note: Added `(H := H)` to avoid typeclass instance problem.
theorem mem_chart_target (x : M) : chartAt H x x ∈ (chartAt H x).target :=
  (chartAt H x).map_source (mem_chart_source _ _)
#align mem_chart_target mem_chart_target

theorem chart_source_mem_nhds (x : M) : (chartAt H x).source ∈ 𝓝 x :=
  (chartAt H x).open_source.mem_nhds <| mem_chart_source H x
#align chart_source_mem_nhds chart_source_mem_nhds

theorem chart_target_mem_nhds (x : M) : (chartAt H x).target ∈ 𝓝 (chartAt H x x) :=
  (chartAt H x).open_target.mem_nhds <| mem_chart_target H x
#align chart_target_mem_nhds chart_target_mem_nhds

/-- `achart H x` is the chart at `x`, considered as an element of the atlas.
Especially useful for working with `BasicSmoothVectorBundleCore`. -/
def achart (x : M) : atlas H M :=
  ⟨chartAt H x, chart_mem_atlas H x⟩
#align achart achart

theorem achart_def (x : M) : achart H x = ⟨chartAt H x, chart_mem_atlas H x⟩ :=
  rfl
#align achart_def achart_def

@[simp, mfld_simps]
theorem coe_achart (x : M) : (achart H x : PartialHomeomorph M H) = chartAt H x :=
  rfl
#align coe_achart coe_achart

@[simp, mfld_simps]
theorem achart_val (x : M) : (achart H x).1 = chartAt H x :=
  rfl
#align achart_val achart_val

theorem mem_achart_source (x : M) : x ∈ (achart H x).1.source :=
  mem_chart_source H x
#align mem_achart_source mem_achart_source

open TopologicalSpace

theorem ChartedSpace.secondCountable_of_countable_cover [SecondCountableTopology H] {s : Set M}
    (hs : ⋃ (x) (_ : x ∈ s), (chartAt H x).source = univ) (hsc : s.Countable) :
    SecondCountableTopology M := by
  haveI : ∀ x : M, SecondCountableTopology (chartAt H x).source :=
    fun x ↦ (chartAt (H := H) x).secondCountableTopology_source
  haveI := hsc.toEncodable
  rw [biUnion_eq_iUnion] at hs
  exact secondCountableTopology_of_countable_cover (fun x : s ↦ (chartAt H (x : M)).open_source) hs
#align charted_space.second_countable_of_countable_cover ChartedSpace.secondCountable_of_countable_cover

variable (M)

theorem ChartedSpace.secondCountable_of_sigma_compact [SecondCountableTopology H]
    [SigmaCompactSpace M] : SecondCountableTopology M := by
  obtain ⟨s, hsc, hsU⟩ : ∃ s, Set.Countable s ∧ ⋃ (x) (_ : x ∈ s), (chartAt H x).source = univ :=
    countable_cover_nhds_of_sigma_compact fun x : M ↦ chart_source_mem_nhds H x
  exact ChartedSpace.secondCountable_of_countable_cover H hsU hsc
#align charted_space.second_countable_of_sigma_compact ChartedSpace.secondCountable_of_sigma_compact

/-- If a topological space admits an atlas with locally compact charts, then the space itself
is locally compact. -/
theorem ChartedSpace.locallyCompactSpace [LocallyCompactSpace H] : LocallyCompactSpace M := by
  have : ∀ x : M, (𝓝 x).HasBasis
      (fun s ↦ s ∈ 𝓝 (chartAt H x x) ∧ IsCompact s ∧ s ⊆ (chartAt H x).target)
      fun s ↦ (chartAt H x).symm '' s := fun x ↦ by
    rw [← (chartAt H x).symm_map_nhds_eq (mem_chart_source H x)]
    exact ((compact_basis_nhds (chartAt H x x)).hasBasis_self_subset
      (chart_target_mem_nhds H x)).map _
  refine locallyCompactSpace_of_hasBasis this ?_
  rintro x s ⟨_, h₂, h₃⟩
  exact h₂.image_of_continuousOn ((chartAt H x).continuousOn_symm.mono h₃)
#align charted_space.locally_compact ChartedSpace.locallyCompactSpace

/-- If a topological space admits an atlas with locally connected charts, then the space itself is
locally connected. -/
theorem ChartedSpace.locallyConnectedSpace [LocallyConnectedSpace H] : LocallyConnectedSpace M := by
  let e : M → PartialHomeomorph M H := chartAt H
  refine' locallyConnectedSpace_of_connected_bases (fun x s ↦ (e x).symm '' s)
      (fun x s ↦ (IsOpen s ∧ e x x ∈ s ∧ IsConnected s) ∧ s ⊆ (e x).target) _ _
  · intro x
    simpa only [PartialHomeomorph.symm_map_nhds_eq, mem_chart_source] using
      ((LocallyConnectedSpace.open_connected_basis (e x x)).restrict_subset
        ((e x).open_target.mem_nhds (mem_chart_target H x))).map (e x).symm
  · rintro x s ⟨⟨-, -, hsconn⟩, hssubset⟩
    exact hsconn.isPreconnected.image _ ((e x).continuousOn_symm.mono hssubset)
#align charted_space.locally_connected_space ChartedSpace.locallyConnectedSpace

/-- If `M` is modelled on `H'` and `H'` is itself modelled on `H`, then we can consider `M` as being
modelled on `H`. -/
def ChartedSpace.comp (H : Type*) [TopologicalSpace H] (H' : Type*) [TopologicalSpace H']
    (M : Type*) [TopologicalSpace M] [ChartedSpace H H'] [ChartedSpace H' M] :
    ChartedSpace H M where
  atlas := image2 PartialHomeomorph.trans (atlas H' M) (atlas H H')
  chartAt p := (chartAt H' p).trans (chartAt H (chartAt H' p p))
  mem_chart_source p := by simp only [mfld_simps]
  chart_mem_atlas p := ⟨chartAt _ p, chart_mem_atlas _ p, chartAt _ _, chart_mem_atlas _ _, rfl⟩
#align charted_space.comp ChartedSpace.comp

theorem chartAt_comp (H : Type*) [TopologicalSpace H] (H' : Type*) [TopologicalSpace H']
    {M : Type*} [TopologicalSpace M] [ChartedSpace H H'] [ChartedSpace H' M] (x : M) :
    (letI := ChartedSpace.comp H H' M; chartAt H x) = chartAt H' x ≫ₕ chartAt H (chartAt H' x x) :=
  rfl

end

library_note "Manifold type tags" /-- For technical reasons we introduce two type tags:

* `ModelProd H H'` is the same as `H × H'`;
* `ModelPi H` is the same as `∀ i, H i`, where `H : ι → Type*` and `ι` is a finite type.

In both cases the reason is the same, so we explain it only in the case of the product. A charted
space `M` with model `H` is a set of charts from `M` to `H` covering the space. Every space is
registered as a charted space over itself, using the only chart `id`, in `chartedSpaceSelf`. You
can also define a product of charted space `M` and `M'` (with model space `H × H'`) by taking the
products of the charts. Now, on `H × H'`, there are two charted space structures with model space
`H × H'` itself, the one coming from `chartedSpaceSelf`, and the one coming from the product of
the two `chartedSpaceSelf` on each component. They are equal, but not defeq (because the product
of `id` and `id` is not defeq to `id`), which is bad as we know. This expedient of renaming `H × H'`
solves this problem. -/


/-- Same thing as `H × H'`. We introduce it for technical reasons,
see note [Manifold type tags]. -/
def ModelProd (H : Type*) (H' : Type*) :=
  H × H'
#align model_prod ModelProd

/-- Same thing as `∀ i, H i`. We introduce it for technical reasons,
see note [Manifold type tags]. -/
def ModelPi {ι : Type*} (H : ι → Type*) :=
  ∀ i, H i
#align model_pi ModelPi

section

-- attribute [local reducible] ModelProd -- Porting note: not available in Lean4

instance modelProdInhabited [Inhabited H] [Inhabited H'] : Inhabited (ModelProd H H') :=
  instInhabitedProd
#align model_prod_inhabited modelProdInhabited

instance (H : Type*) [TopologicalSpace H] (H' : Type*) [TopologicalSpace H'] :
    TopologicalSpace (ModelProd H H') :=
  instTopologicalSpaceProd

-- Porting note: simpNF false positive
-- Next lemma shows up often when dealing with derivatives, register it as simp.
@[simp, mfld_simps, nolint simpNF]
theorem modelProd_range_prod_id {H : Type*} {H' : Type*} {α : Type*} (f : H → α) :
    (range fun p : ModelProd H H' ↦ (f p.1, p.2)) = range f ×ˢ (univ : Set H') := by
  rw [prod_range_univ_eq]
  rfl
#align model_prod_range_prod_id modelProd_range_prod_id

end

section

variable {ι : Type*} {Hi : ι → Type*}

-- Porting note: Old proof was `Pi.inhabited _`.
instance modelPiInhabited [∀ i, Inhabited (Hi i)] : Inhabited (ModelPi Hi) :=
  ⟨fun _ ↦ default⟩
#align model_pi_inhabited modelPiInhabited

instance [∀ i, TopologicalSpace (Hi i)] : TopologicalSpace (ModelPi Hi) :=
  Pi.topologicalSpace

end

/-- The product of two charted spaces is naturally a charted space, with the canonical
construction of the atlas of product maps. -/
instance prodChartedSpace (H : Type*) [TopologicalSpace H] (M : Type*) [TopologicalSpace M]
    [ChartedSpace H M] (H' : Type*) [TopologicalSpace H'] (M' : Type*) [TopologicalSpace M']
    [ChartedSpace H' M'] : ChartedSpace (ModelProd H H') (M × M') where
  atlas := image2 PartialHomeomorph.prod (atlas H M) (atlas H' M')
  chartAt x := (chartAt H x.1).prod (chartAt H' x.2)
  mem_chart_source x := ⟨mem_chart_source H x.1, mem_chart_source H' x.2⟩
  chart_mem_atlas x := mem_image2_of_mem (chart_mem_atlas H x.1) (chart_mem_atlas H' x.2)
#align prod_charted_space prodChartedSpace

section prodChartedSpace

@[ext]
theorem ModelProd.ext {x y : ModelProd α β} (h₁ : x.1 = y.1) (h₂ : x.2 = y.2) : x = y :=
  Prod.ext h₁ h₂

variable [TopologicalSpace H] [TopologicalSpace M] [ChartedSpace H M] [TopologicalSpace H']
  [TopologicalSpace M'] [ChartedSpace H' M'] {x : M × M'}

@[simp, mfld_simps]
theorem prodChartedSpace_chartAt :
    chartAt (ModelProd H H') x = (chartAt H x.fst).prod (chartAt H' x.snd) :=
  rfl
#align prod_charted_space_chart_at prodChartedSpace_chartAt

theorem chartedSpaceSelf_prod : prodChartedSpace H H H' H' = chartedSpaceSelf (H × H') := by
  ext1
  · simp [prodChartedSpace, atlas, ChartedSpace.atlas]
  · ext1
    simp only [prodChartedSpace_chartAt, chartAt_self_eq, refl_prod_refl]
    rfl
#align charted_space_self_prod chartedSpaceSelf_prod

end prodChartedSpace

/-- The product of a finite family of charted spaces is naturally a charted space, with the
canonical construction of the atlas of finite product maps. -/
instance piChartedSpace {ι : Type*} [Fintype ι] (H : ι → Type*) [∀ i, TopologicalSpace (H i)]
    (M : ι → Type*) [∀ i, TopologicalSpace (M i)] [∀ i, ChartedSpace (H i) (M i)] :
    ChartedSpace (ModelPi H) (∀ i, M i) where
  atlas := PartialHomeomorph.pi '' Set.pi univ fun _ ↦ atlas (H _) (M _)
  chartAt f := PartialHomeomorph.pi fun i ↦ chartAt (H i) (f i)
  mem_chart_source f i _ := mem_chart_source (H i) (f i)
  chart_mem_atlas f := mem_image_of_mem _ fun i _ ↦ chart_mem_atlas (H i) (f i)
#align pi_charted_space piChartedSpace

@[simp, mfld_simps]
theorem piChartedSpace_chartAt {ι : Type*} [Fintype ι] (H : ι → Type*)
    [∀ i, TopologicalSpace (H i)] (M : ι → Type*) [∀ i, TopologicalSpace (M i)]
    [∀ i, ChartedSpace (H i) (M i)] (f : ∀ i, M i) :
    chartAt (H := ModelPi H) f = PartialHomeomorph.pi fun i ↦ chartAt (H i) (f i) :=
  rfl
#align pi_charted_space_chart_at piChartedSpace_chartAt

end ChartedSpace

/-! ### Constructing a topology from an atlas -/


/-- Sometimes, one may want to construct a charted space structure on a space which does not yet
have a topological structure, where the topology would come from the charts. For this, one needs
charts that are only partial equivs, and continuity properties for their composition.
This is formalised in `ChartedSpaceCore`. -/
-- @[nolint has_nonempty_instance]  -- Porting note: commented out
structure ChartedSpaceCore (H : Type*) [TopologicalSpace H] (M : Type*) where
  atlas : Set (PartialEquiv M H)
  chartAt : M → PartialEquiv M H
  mem_chart_source : ∀ x, x ∈ (chartAt x).source
  chart_mem_atlas : ∀ x, chartAt x ∈ atlas
  open_source : ∀ e e' : PartialEquiv M H, e ∈ atlas → e' ∈ atlas → IsOpen (e.symm.trans e').source
  continuousOn_toFun : ∀ e e' : PartialEquiv M H, e ∈ atlas → e' ∈ atlas →
    ContinuousOn (e.symm.trans e') (e.symm.trans e').source
#align charted_space_core ChartedSpaceCore

namespace ChartedSpaceCore

variable [TopologicalSpace H] (c : ChartedSpaceCore H M) {e : PartialEquiv M H}

/-- Topology generated by a set of charts on a Type. -/
protected def toTopologicalSpace : TopologicalSpace M :=
  TopologicalSpace.generateFrom <|
    ⋃ (e : PartialEquiv M H) (_ : e ∈ c.atlas) (s : Set H) (_ : IsOpen s),
      {e ⁻¹' s ∩ e.source}
#align charted_space_core.to_topological_space ChartedSpaceCore.toTopologicalSpace

theorem open_source' (he : e ∈ c.atlas) : IsOpen[c.toTopologicalSpace] e.source := by
  apply TopologicalSpace.GenerateOpen.basic
  simp only [exists_prop, mem_iUnion, mem_singleton_iff]
  refine' ⟨e, he, univ, isOpen_univ, _⟩
  simp only [Set.univ_inter, Set.preimage_univ]
#align charted_space_core.open_source' ChartedSpaceCore.open_source'

theorem open_target (he : e ∈ c.atlas) : IsOpen e.target := by
  have E : e.target ∩ e.symm ⁻¹' e.source = e.target :=
    Subset.antisymm (inter_subset_left _ _) fun x hx ↦
      ⟨hx, PartialEquiv.target_subset_preimage_source _ hx⟩
  simpa [PartialEquiv.trans_source, E] using c.open_source e e he he
#align charted_space_core.open_target ChartedSpaceCore.open_target

<<<<<<< HEAD
/-- An element of the atlas in a charted space without topology becomes a local homeomorphism
=======
/-- An element of the atlas in a charted space without topology becomes a partial homeomorphism
>>>>>>> 8f17470f
for the topology constructed from this atlas. The `PartialHomeomorph` version is given in this
definition. -/
protected def partialHomeomorph (e : PartialEquiv M H) (he : e ∈ c.atlas) :
    @PartialHomeomorph M H c.toTopologicalSpace _ :=
  { c.toTopologicalSpace, e with
    open_source := by convert c.open_source' he
    open_target := by convert c.open_target he
    continuousOn_toFun := by
      letI : TopologicalSpace M := c.toTopologicalSpace
      rw [continuousOn_open_iff (c.open_source' he)]
      intro s s_open
      rw [inter_comm]
      apply TopologicalSpace.GenerateOpen.basic
      simp only [exists_prop, mem_iUnion, mem_singleton_iff]
      exact ⟨e, he, ⟨s, s_open, rfl⟩⟩
    continuousOn_invFun := by
      letI : TopologicalSpace M := c.toTopologicalSpace
      apply continuousOn_isOpen_of_generateFrom
      intro t ht
      simp only [exists_prop, mem_iUnion, mem_singleton_iff] at ht
      rcases ht with ⟨e', e'_atlas, s, s_open, ts⟩
      rw [ts]
      let f := e.symm.trans e'
      have : IsOpen (f ⁻¹' s ∩ f.source) := by
        simpa [inter_comm] using (continuousOn_open_iff (c.open_source e e' he e'_atlas)).1
          (c.continuousOn_toFun e e' he e'_atlas) s s_open
      have A : e' ∘ e.symm ⁻¹' s ∩ (e.target ∩ e.symm ⁻¹' e'.source) =
          e.target ∩ (e' ∘ e.symm ⁻¹' s ∩ e.symm ⁻¹' e'.source) := by
        rw [← inter_assoc, ← inter_assoc]
        congr 1
        exact inter_comm _ _
      simpa [PartialEquiv.trans_source, preimage_inter, preimage_comp.symm, A] using this }
#align charted_space_core.local_homeomorph ChartedSpaceCore.partialHomeomorph

/-- Given a charted space without topology, endow it with a genuine charted space structure with
respect to the topology constructed from the atlas. -/
def toChartedSpace : @ChartedSpace H _ M c.toTopologicalSpace :=
  { c.toTopologicalSpace with
    atlas := ⋃ (e : PartialEquiv M H) (he : e ∈ c.atlas), {c.partialHomeomorph e he}
    chartAt := fun x ↦ c.partialHomeomorph (c.chartAt x) (c.chart_mem_atlas x)
    mem_chart_source := fun x ↦ c.mem_chart_source x
    chart_mem_atlas := fun x ↦ by
      simp only [mem_iUnion, mem_singleton_iff]
      exact ⟨c.chartAt x, c.chart_mem_atlas x, rfl⟩}
#align charted_space_core.to_charted_space ChartedSpaceCore.toChartedSpace

end ChartedSpaceCore

/-! ### Charted space with a given structure groupoid -/


section HasGroupoid

variable [TopologicalSpace H] [TopologicalSpace M] [ChartedSpace H M]

/-- A charted space has an atlas in a groupoid `G` if the change of coordinates belong to the
groupoid. -/
class HasGroupoid {H : Type*} [TopologicalSpace H] (M : Type*) [TopologicalSpace M]
    [ChartedSpace H M] (G : StructureGroupoid H) : Prop where
  compatible : ∀ {e e' : PartialHomeomorph M H}, e ∈ atlas H M → e' ∈ atlas H M → e.symm ≫ₕ e' ∈ G
#align has_groupoid HasGroupoid

/-- Reformulate in the `StructureGroupoid` namespace the compatibility condition of charts in a
charted space admitting a structure groupoid, to make it more easily accessible with dot
notation. -/
theorem StructureGroupoid.compatible {H : Type*} [TopologicalSpace H] (G : StructureGroupoid H)
    {M : Type*} [TopologicalSpace M] [ChartedSpace H M] [HasGroupoid M G]
    {e e' : PartialHomeomorph M H} (he : e ∈ atlas H M) (he' : e' ∈ atlas H M) : e.symm ≫ₕ e' ∈ G :=
  HasGroupoid.compatible he he'
#align structure_groupoid.compatible StructureGroupoid.compatible

theorem hasGroupoid_of_le {G₁ G₂ : StructureGroupoid H} (h : HasGroupoid M G₁) (hle : G₁ ≤ G₂) :
    HasGroupoid M G₂ :=
  ⟨fun he he' ↦ hle (h.compatible he he')⟩
#align has_groupoid_of_le hasGroupoid_of_le

theorem hasGroupoid_inf_iff {G₁ G₂ : StructureGroupoid H} : HasGroupoid M (G₁ ⊓ G₂) ↔
    HasGroupoid M G₁ ∧ HasGroupoid M G₂ :=
  ⟨(fun h ↦ ⟨hasGroupoid_of_le h inf_le_left, hasGroupoid_of_le h inf_le_right⟩),
  fun ⟨h1, h2⟩ ↦ { compatible := fun he he' ↦ ⟨h1.compatible he he', h2.compatible he he'⟩ }⟩

theorem hasGroupoid_of_pregroupoid (PG : Pregroupoid H) (h : ∀ {e e' : PartialHomeomorph M H},
    e ∈ atlas H M → e' ∈ atlas H M → PG.property (e.symm ≫ₕ e') (e.symm ≫ₕ e').source) :
    HasGroupoid M PG.groupoid :=
  ⟨fun he he' ↦ mem_groupoid_of_pregroupoid.mpr ⟨h he he', h he' he⟩⟩
#align has_groupoid_of_pregroupoid hasGroupoid_of_pregroupoid

/-- The trivial charted space structure on the model space is compatible with any groupoid. -/
instance hasGroupoid_model_space (H : Type*) [TopologicalSpace H] (G : StructureGroupoid H) :
    HasGroupoid H G where
  compatible {e e'} he he' := by
    rw [chartedSpaceSelf_atlas] at he he'
    simp [he, he', StructureGroupoid.id_mem]
#align has_groupoid_model_space hasGroupoid_model_space

/-- Any charted space structure is compatible with the groupoid of all partial homeomorphisms. -/
instance hasGroupoid_continuousGroupoid : HasGroupoid M (continuousGroupoid H) := by
  refine' ⟨fun _ _ ↦ _⟩
  rw [continuousGroupoid, mem_groupoid_of_pregroupoid]
  simp only [and_self_iff]
#align has_groupoid_continuous_groupoid hasGroupoid_continuousGroupoid

section MaximalAtlas

variable (M) (G : StructureGroupoid H)

/-- Given a charted space admitting a structure groupoid, the maximal atlas associated to this
structure groupoid is the set of all charts that are compatible with the atlas, i.e., such
that changing coordinates with an atlas member gives an element of the groupoid. -/
def StructureGroupoid.maximalAtlas : Set (PartialHomeomorph M H) :=
  { e | ∀ e' ∈ atlas H M, e.symm ≫ₕ e' ∈ G ∧ e'.symm ≫ₕ e ∈ G }
#align structure_groupoid.maximal_atlas StructureGroupoid.maximalAtlas

variable {M}

/-- The elements of the atlas belong to the maximal atlas for any structure groupoid. -/
theorem StructureGroupoid.subset_maximalAtlas [HasGroupoid M G] : atlas H M ⊆ G.maximalAtlas M :=
  fun _ he _ he' ↦ ⟨G.compatible he he', G.compatible he' he⟩
#align structure_groupoid.subset_maximal_atlas StructureGroupoid.subset_maximalAtlas

theorem StructureGroupoid.chart_mem_maximalAtlas [HasGroupoid M G] (x : M) :
    chartAt H x ∈ G.maximalAtlas M :=
  G.subset_maximalAtlas (chart_mem_atlas H x)
#align structure_groupoid.chart_mem_maximal_atlas StructureGroupoid.chart_mem_maximalAtlas

variable {G}

theorem mem_maximalAtlas_iff {e : PartialHomeomorph M H} :
    e ∈ G.maximalAtlas M ↔ ∀ e' ∈ atlas H M, e.symm ≫ₕ e' ∈ G ∧ e'.symm ≫ₕ e ∈ G :=
  Iff.rfl
#align mem_maximal_atlas_iff mem_maximalAtlas_iff

/-- Changing coordinates between two elements of the maximal atlas gives rise to an element
of the structure groupoid. -/
theorem StructureGroupoid.compatible_of_mem_maximalAtlas {e e' : PartialHomeomorph M H}
    (he : e ∈ G.maximalAtlas M) (he' : e' ∈ G.maximalAtlas M) : e.symm ≫ₕ e' ∈ G := by
  refine' G.locality fun x hx ↦ _
  set f := chartAt (H := H) (e.symm x)
  let s := e.target ∩ e.symm ⁻¹' f.source
  have hs : IsOpen s := by
    apply e.symm.continuousOn_toFun.isOpen_inter_preimage <;> apply open_source
  have xs : x ∈ s := by
    simp only [mem_inter_iff, mem_preimage, mem_chart_source, and_true]
    exact ((mem_inter_iff _ _ _).1 hx).1
  refine' ⟨s, hs, xs, _⟩
  have A : e.symm ≫ₕ f ∈ G := (mem_maximalAtlas_iff.1 he f (chart_mem_atlas _ _)).1
  have B : f.symm ≫ₕ e' ∈ G := (mem_maximalAtlas_iff.1 he' f (chart_mem_atlas _ _)).2
  have C : (e.symm ≫ₕ f) ≫ₕ f.symm ≫ₕ e' ∈ G := G.trans A B
  have D : (e.symm ≫ₕ f) ≫ₕ f.symm ≫ₕ e' ≈ (e.symm ≫ₕ e').restr s := calc
    (e.symm ≫ₕ f) ≫ₕ f.symm ≫ₕ e' = e.symm ≫ₕ (f ≫ₕ f.symm) ≫ₕ e' := by simp only [trans_assoc]
    _ ≈ e.symm ≫ₕ ofSet f.source f.open_source ≫ₕ e' :=
      EqOnSource.trans' (refl _) (EqOnSource.trans' (trans_self_symm _) (refl _))
    _ ≈ (e.symm ≫ₕ ofSet f.source f.open_source) ≫ₕ e' := by rw [trans_assoc]
    _ ≈ e.symm.restr s ≫ₕ e' := by rw [trans_of_set']; apply refl
    _ ≈ (e.symm ≫ₕ e').restr s := by rw [restr_trans]
  exact G.eq_on_source C (Setoid.symm D)
#align structure_groupoid.compatible_of_mem_maximal_atlas StructureGroupoid.compatible_of_mem_maximalAtlas

variable (G)

/-- In the model space, the identity is in any maximal atlas. -/
theorem StructureGroupoid.id_mem_maximalAtlas : PartialHomeomorph.refl H ∈ G.maximalAtlas H :=
  G.subset_maximalAtlas <| by simp
#align structure_groupoid.id_mem_maximal_atlas StructureGroupoid.id_mem_maximalAtlas

/-- In the model space, any element of the groupoid is in the maximal atlas. -/
theorem StructureGroupoid.mem_maximalAtlas_of_mem_groupoid {f : PartialHomeomorph H H}
    (hf : f ∈ G) : f ∈ G.maximalAtlas H := by
  rintro e (rfl : e = PartialHomeomorph.refl H)
  exact ⟨G.trans (G.symm hf) G.id_mem, G.trans (G.symm G.id_mem) hf⟩
#align structure_groupoid.mem_maximal_atlas_of_mem_groupoid StructureGroupoid.mem_maximalAtlas_of_mem_groupoid

end MaximalAtlas

section Singleton

variable {α : Type*} [TopologicalSpace α]

namespace PartialHomeomorph

variable (e : PartialHomeomorph α H)

/-- If a single partial homeomorphism `e` from a space `α` into `H` has source covering the whole
space `α`, then that partial homeomorphism induces an `H`-charted space structure on `α`.
(This condition is equivalent to `e` being an open embedding of `α` into `H`; see
`OpenEmbedding.singletonChartedSpace`.) -/
def singletonChartedSpace (h : e.source = Set.univ) : ChartedSpace H α where
  atlas := {e}
  chartAt _ := e
  mem_chart_source _ := by rw [h]; apply mem_univ
  chart_mem_atlas _ := by tauto
#align local_homeomorph.singleton_charted_space PartialHomeomorph.singletonChartedSpace

@[simp, mfld_simps]
theorem singletonChartedSpace_chartAt_eq (h : e.source = Set.univ) {x : α} :
    @chartAt H _ α _ (e.singletonChartedSpace h) x = e :=
  rfl
#align local_homeomorph.singleton_charted_space_chart_at_eq PartialHomeomorph.singletonChartedSpace_chartAt_eq

theorem singletonChartedSpace_chartAt_source (h : e.source = Set.univ) {x : α} :
    (@chartAt H _ α _ (e.singletonChartedSpace h) x).source = Set.univ :=
  h
#align local_homeomorph.singleton_charted_space_chart_at_source PartialHomeomorph.singletonChartedSpace_chartAt_source

theorem singletonChartedSpace_mem_atlas_eq (h : e.source = Set.univ) (e' : PartialHomeomorph α H)
    (h' : e' ∈ (e.singletonChartedSpace h).atlas) : e' = e :=
  h'
#align local_homeomorph.singleton_charted_space_mem_atlas_eq PartialHomeomorph.singletonChartedSpace_mem_atlas_eq

/-- Given a partial homeomorphism `e` from a space `α` into `H`, if its source covers the whole
space `α`, then the induced charted space structure on `α` is `HasGroupoid G` for any structure
groupoid `G` which is closed under restrictions. -/
theorem singleton_hasGroupoid (h : e.source = Set.univ) (G : StructureGroupoid H)
    [ClosedUnderRestriction G] : @HasGroupoid _ _ _ _ (e.singletonChartedSpace h) G :=
  { e.singletonChartedSpace h with
    compatible := by
      intro e' e'' he' he''
      rw [e.singletonChartedSpace_mem_atlas_eq h e' he',
        e.singletonChartedSpace_mem_atlas_eq h e'' he'']
      refine' G.eq_on_source _ e.trans_symm_self
      have hle : idRestrGroupoid ≤ G := (closedUnderRestriction_iff_id_le G).mp (by assumption)
      exact StructureGroupoid.le_iff.mp hle _ (idRestrGroupoid_mem _) }
#align local_homeomorph.singleton_has_groupoid PartialHomeomorph.singleton_hasGroupoid

end PartialHomeomorph

namespace OpenEmbedding

variable [Nonempty α]

/-- An open embedding of `α` into `H` induces an `H`-charted space structure on `α`.
See `PartialHomeomorph.singletonChartedSpace`. -/
def singletonChartedSpace {f : α → H} (h : OpenEmbedding f) : ChartedSpace H α :=
  (h.toPartialHomeomorph f).singletonChartedSpace (toPartialHomeomorph_source _ _)
#align open_embedding.singleton_charted_space OpenEmbedding.singletonChartedSpace

theorem singletonChartedSpace_chartAt_eq {f : α → H} (h : OpenEmbedding f) {x : α} :
    ⇑(@chartAt H _ α _ h.singletonChartedSpace x) = f :=
  rfl
#align open_embedding.singleton_charted_space_chart_at_eq OpenEmbedding.singletonChartedSpace_chartAt_eq

theorem singleton_hasGroupoid {f : α → H} (h : OpenEmbedding f) (G : StructureGroupoid H)
    [ClosedUnderRestriction G] : @HasGroupoid _ _ _ _ h.singletonChartedSpace G :=
  (h.toPartialHomeomorph f).singleton_hasGroupoid (toPartialHomeomorph_source _ _) G
#align open_embedding.singleton_has_groupoid OpenEmbedding.singleton_hasGroupoid

end OpenEmbedding

end Singleton

namespace TopologicalSpace.Opens

open TopologicalSpace

variable (G : StructureGroupoid H) [HasGroupoid M G]

variable (s : Opens M)

/-- An open subset of a charted space is naturally a charted space. -/
protected instance instChartedSpace : ChartedSpace H s where
  atlas := ⋃ x : s, {@PartialHomeomorph.subtypeRestr _ _ _ _ (chartAt H x.1) s ⟨x⟩}
  chartAt x := @PartialHomeomorph.subtypeRestr _ _ _ _ (chartAt H x.1) s ⟨x⟩
  mem_chart_source x := ⟨trivial, mem_chart_source H x.1⟩
  chart_mem_atlas x := by
    simp only [mem_iUnion, mem_singleton_iff]
    use x
#align topological_space.opens.charted_space TopologicalSpace.Opens.instChartedSpace

/-- If a groupoid `G` is `ClosedUnderRestriction`, then an open subset of a space which is
`HasGroupoid G` is naturally `HasGroupoid G`. -/
protected instance instHasGroupoid [ClosedUnderRestriction G] : HasGroupoid s G where
  compatible := by
    rintro e e' ⟨_, ⟨x, hc⟩, he⟩ ⟨_, ⟨x', hc'⟩, he'⟩
    haveI : Nonempty s := ⟨x⟩
    rw [hc.symm, mem_singleton_iff] at he
    rw [hc'.symm, mem_singleton_iff] at he'
    rw [he, he']
    refine' G.eq_on_source _ (subtypeRestr_symm_trans_subtypeRestr s (chartAt H x) (chartAt H x'))
    apply closedUnderRestriction'
    · exact G.compatible (chart_mem_atlas _ _) (chart_mem_atlas _ _)
    · exact isOpen_inter_preimage_symm (chartAt _ _) s.2
#align topological_space.opens.has_groupoid TopologicalSpace.Opens.instHasGroupoid

theorem chartAt_subtype_val_symm_eventuallyEq (U : Opens M) {x : U} :
    (chartAt H x.val).symm =ᶠ[𝓝 (chartAt H x.val x.val)] Subtype.val ∘ (chartAt H x).symm := by
  set i : U → M := Subtype.val
  set e := chartAt H x.val
  haveI : Nonempty U := ⟨x⟩
  haveI : Nonempty M := ⟨i x⟩
  have heUx_nhds : (e.subtypeRestr U).target ∈ 𝓝 (e x) := by
    apply (e.subtypeRestr U).open_target.mem_nhds
    exact e.map_subtype_source (mem_chart_source _ _)
  exact Filter.eventuallyEq_of_mem heUx_nhds (e.subtypeRestr_symm_eqOn U)

theorem chartAt_inclusion_symm_eventuallyEq {U V : Opens M} (hUV : U ≤ V) {x : U} :
    (chartAt H (Set.inclusion hUV x)).symm
    =ᶠ[𝓝 (chartAt H (Set.inclusion hUV x) (Set.inclusion hUV x))]
    Set.inclusion hUV ∘ (chartAt H x).symm := by
  set i := Set.inclusion hUV
  set e := chartAt H (x : M)
  haveI : Nonempty U := ⟨x⟩
  haveI : Nonempty V := ⟨i x⟩
  have heUx_nhds : (e.subtypeRestr U).target ∈ 𝓝 (e x) := by
    apply (e.subtypeRestr U).open_target.mem_nhds
    exact e.map_subtype_source (mem_chart_source _ _)
  exact Filter.eventuallyEq_of_mem heUx_nhds (e.subtypeRestr_symm_eqOn_of_le hUV)
#align topological_space.opens.chart_at_inclusion_symm_eventually_eq TopologicalSpace.Opens.chartAt_inclusion_symm_eventuallyEq

end TopologicalSpace.Opens

/-! ### Structomorphisms -/

/-- A `G`-diffeomorphism between two charted spaces is a homeomorphism which, when read in the
charts, belongs to `G`. We avoid the word diffeomorph as it is too related to the smooth category,
and use structomorph instead. -/
-- @[nolint has_nonempty_instance]  -- Porting note: commented out
structure Structomorph (G : StructureGroupoid H) (M : Type*) (M' : Type*) [TopologicalSpace M]
  [TopologicalSpace M'] [ChartedSpace H M] [ChartedSpace H M'] extends Homeomorph M M' where
  mem_groupoid : ∀ c : PartialHomeomorph M H, ∀ c' : PartialHomeomorph M' H, c ∈ atlas H M →
    c' ∈ atlas H M' → c.symm ≫ₕ toHomeomorph.toPartialHomeomorph ≫ₕ c' ∈ G
#align structomorph Structomorph

variable [TopologicalSpace M'] [TopologicalSpace M''] {G : StructureGroupoid H} [ChartedSpace H M']
  [ChartedSpace H M'']

/-- The identity is a diffeomorphism of any charted space, for any groupoid. -/
def Structomorph.refl (M : Type*) [TopologicalSpace M] [ChartedSpace H M] [HasGroupoid M G] :
    Structomorph G M M :=
  { Homeomorph.refl M with
    mem_groupoid := fun c c' hc hc' ↦ by
      change PartialHomeomorph.symm c ≫ₕ PartialHomeomorph.refl M ≫ₕ c' ∈ G
      rw [PartialHomeomorph.refl_trans]
      exact G.compatible hc hc' }
#align structomorph.refl Structomorph.refl

/-- The inverse of a structomorphism is a structomorphism. -/
def Structomorph.symm (e : Structomorph G M M') : Structomorph G M' M :=
  { e.toHomeomorph.symm with
    mem_groupoid := by
      intro c c' hc hc'
      have : (c'.symm ≫ₕ e.toHomeomorph.toPartialHomeomorph ≫ₕ c).symm ∈ G :=
        G.symm (e.mem_groupoid c' c hc' hc)
      rwa [trans_symm_eq_symm_trans_symm, trans_symm_eq_symm_trans_symm, symm_symm, trans_assoc]
        at this }
#align structomorph.symm Structomorph.symm

/-- The composition of structomorphisms is a structomorphism. -/
def Structomorph.trans (e : Structomorph G M M') (e' : Structomorph G M' M'') :
    Structomorph G M M'' :=
  { Homeomorph.trans e.toHomeomorph e'.toHomeomorph with
    mem_groupoid := by
      /- Let c and c' be two charts in M and M''. We want to show that e' ∘ e is smooth in these
      charts, around any point x. For this, let y = e (c⁻¹ x), and consider a chart g around y.
      Then g ∘ e ∘ c⁻¹ and c' ∘ e' ∘ g⁻¹ are both smooth as e and e' are structomorphisms, so
      their composition is smooth, and it coincides with c' ∘ e' ∘ e ∘ c⁻¹ around x. -/
      intro c c' hc hc'
      refine' G.locality fun x hx ↦ _
      let f₁ := e.toHomeomorph.toPartialHomeomorph
      let f₂ := e'.toHomeomorph.toPartialHomeomorph
      let f := (e.toHomeomorph.trans e'.toHomeomorph).toPartialHomeomorph
      have feq : f = f₁ ≫ₕ f₂ := Homeomorph.trans_toPartialHomeomorph _ _
      -- define the atlas g around y
      let y := (c.symm ≫ₕ f₁) x
      let g := chartAt (H := H) y
      have hg₁ := chart_mem_atlas (H := H) y
      have hg₂ := mem_chart_source (H := H) y
      let s := (c.symm ≫ₕ f₁).source ∩ c.symm ≫ₕ f₁ ⁻¹' g.source
      have open_s : IsOpen s := by
        apply (c.symm ≫ₕ f₁).continuousOn_toFun.isOpen_inter_preimage <;> apply open_source
      have : x ∈ s := by
        constructor
        · simp only [trans_source, preimage_univ, inter_univ, Homeomorph.toPartialHomeomorph_source]
          rw [trans_source] at hx
          exact hx.1
        · exact hg₂
      refine' ⟨s, open_s, this, _⟩
      let F₁ := (c.symm ≫ₕ f₁ ≫ₕ g) ≫ₕ g.symm ≫ₕ f₂ ≫ₕ c'
      have A : F₁ ∈ G := G.trans (e.mem_groupoid c g hc hg₁) (e'.mem_groupoid g c' hg₁ hc')
      let F₂ := (c.symm ≫ₕ f ≫ₕ c').restr s
      have : F₁ ≈ F₂ := calc
        F₁ ≈ c.symm ≫ₕ f₁ ≫ₕ (g ≫ₕ g.symm) ≫ₕ f₂ ≫ₕ c' := by simp only [trans_assoc, _root_.refl]
        _ ≈ c.symm ≫ₕ f₁ ≫ₕ ofSet g.source g.open_source ≫ₕ f₂ ≫ₕ c' :=
          EqOnSource.trans' (_root_.refl _) (EqOnSource.trans' (_root_.refl _)
            (EqOnSource.trans' (trans_self_symm g) (_root_.refl _)))
        _ ≈ ((c.symm ≫ₕ f₁) ≫ₕ ofSet g.source g.open_source) ≫ₕ f₂ ≫ₕ c' :=
          by simp only [trans_assoc, _root_.refl]
        _ ≈ (c.symm ≫ₕ f₁).restr s ≫ₕ f₂ ≫ₕ c' := by rw [trans_of_set']
        _ ≈ ((c.symm ≫ₕ f₁) ≫ₕ f₂ ≫ₕ c').restr s := by rw [restr_trans]
        _ ≈ (c.symm ≫ₕ (f₁ ≫ₕ f₂) ≫ₕ c').restr s :=
          by simp only [EqOnSource.restr, trans_assoc, _root_.refl]
        _ ≈ F₂ := by simp only [feq, _root_.refl]
      have : F₂ ∈ G := G.eq_on_source A (Setoid.symm this)
      exact this }
#align structomorph.trans Structomorph.trans

end HasGroupoid<|MERGE_RESOLUTION|>--- conflicted
+++ resolved
@@ -878,11 +878,7 @@
   simpa [PartialEquiv.trans_source, E] using c.open_source e e he he
 #align charted_space_core.open_target ChartedSpaceCore.open_target
 
-<<<<<<< HEAD
-/-- An element of the atlas in a charted space without topology becomes a local homeomorphism
-=======
 /-- An element of the atlas in a charted space without topology becomes a partial homeomorphism
->>>>>>> 8f17470f
 for the topology constructed from this atlas. The `PartialHomeomorph` version is given in this
 definition. -/
 protected def partialHomeomorph (e : PartialEquiv M H) (he : e ∈ c.atlas) :
