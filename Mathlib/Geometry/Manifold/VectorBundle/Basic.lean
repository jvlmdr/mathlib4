/-
Copyright (c) 2022 Floris van Doorn, Heather Macbeth. All rights reserved.
Released under Apache 2.0 license as described in the file LICENSE.
Authors: Floris van Doorn, Heather Macbeth
-/
import Mathlib.Geometry.Manifold.ContMDiff.Atlas
import Mathlib.Geometry.Manifold.VectorBundle.FiberwiseLinear
import Mathlib.Topology.VectorBundle.Constructions

#align_import geometry.manifold.vector_bundle.basic from "leanprover-community/mathlib"@"e473c3198bb41f68560cab68a0529c854b618833"

/-! # Smooth vector bundles

This file defines smooth vector bundles over a smooth manifold.

Let `E` be a topological vector bundle, with model fiber `F` and base space `B`.  We consider `E` as
carrying a charted space structure given by its trivializations -- these are charts to `B × F`.
Then, by "composition", if `B` is itself a charted space over `H` (e.g. a smooth manifold), then `E`
is also a charted space over `H × F`.

Now, we define `SmoothVectorBundle` as the `Prop` of having smooth transition functions.
Recall the structure groupoid `smoothFiberwiseLinear` on `B × F` consisting of smooth, fiberwise
linear local homeomorphisms.  We show that our definition of "smooth vector bundle" implies
`HasGroupoid` for this groupoid, and show (by a "composition" of `HasGroupoid` instances) that
this means that a smooth vector bundle is a smooth manifold.

Since `SmoothVectorBundle` is a mixin, it should be easy to make variants and for many such
variants to coexist -- vector bundles can be smooth vector bundles over several different base
fields, they can also be C^k vector bundles, etc.

## Main definitions and constructions

* `FiberBundle.chartedSpace`: A fiber bundle `E` over a base `B` with model fiber `F` is naturally
  a charted space modelled on `B × F`.

* `FiberBundle.chartedSpace'`: Let `B` be a charted space modelled on `HB`.  Then a fiber bundle
  `E` over a base `B` with model fiber `F` is naturally a charted space modelled on `HB.prod F`.

* `SmoothVectorBundle`: Mixin class stating that a (topological) `VectorBundle` is smooth, in the
  sense of having smooth transition functions.

* `SmoothFiberwiseLinear.hasGroupoid`: For a smooth vector bundle `E` over `B` with fiber
  modelled on `F`, the change-of-co-ordinates between two trivializations `e`, `e'` for `E`,
  considered as charts to `B × F`, is smooth and fiberwise linear, in the sense of belonging to the
  structure groupoid `smoothFiberwiseLinear`.

* `Bundle.TotalSpace.smoothManifoldWithCorners`: A smooth vector bundle is naturally a smooth
  manifold.

* `VectorBundleCore.smoothVectorBundle`: If a (topological) `VectorBundleCore` is smooth,
  in the sense of having smooth transition functions (cf. `VectorBundleCore.IsSmooth`),
  then the vector bundle constructed from it is a smooth vector bundle.

* `VectorPrebundle.smoothVectorBundle`: If a `VectorPrebundle` is smooth,
  in the sense of having smooth transition functions (cf. `VectorPrebundle.IsSmooth`),
  then the vector bundle constructed from it is a smooth vector bundle.

* `Bundle.Prod.smoothVectorBundle`: The direct sum of two smooth vector bundles is a smooth vector
  bundle.
-/

set_option autoImplicit true


assert_not_exists mfderiv

open Bundle Set PartialHomeomorph

open Function (id_def)

open Filter

open scoped Manifold Bundle Topology

variable {𝕜 B B' F M : Type*} {E : B → Type*}

/-! ### Charted space structure on a fiber bundle -/


section

variable [TopologicalSpace F] [TopologicalSpace (TotalSpace F E)] [∀ x, TopologicalSpace (E x)]
  {HB : Type*} [TopologicalSpace HB] [TopologicalSpace B] [ChartedSpace HB B] [FiberBundle F E]

/-- A fiber bundle `E` over a base `B` with model fiber `F` is naturally a charted space modelled on
`B × F`. -/
instance FiberBundle.chartedSpace' : ChartedSpace (B × F) (TotalSpace F E) where
  atlas := (fun e : Trivialization F (π F E) => e.toPartialHomeomorph) '' trivializationAtlas F E
  chartAt x := (trivializationAt F E x.proj).toPartialHomeomorph
  mem_chart_source x :=
    (trivializationAt F E x.proj).mem_source.mpr (mem_baseSet_trivializationAt F E x.proj)
  chart_mem_atlas _ := mem_image_of_mem _ (trivialization_mem_atlas F E _)
#align fiber_bundle.charted_space FiberBundle.chartedSpace'

theorem FiberBundle.chartedSpace'_chartAt (x : TotalSpace F E) :
    chartAt (B × F) x = (trivializationAt F E x.proj).toPartialHomeomorph :=
  rfl

/- Porting note: In Lean 3, the next instance was inside a section with locally reducible
`ModelProd` and it used `ModelProd B F` as the intermediate space. Using `B × F` in the middle
gives the same instance.
-/
--attribute [local reducible] ModelProd

/-- Let `B` be a charted space modelled on `HB`.  Then a fiber bundle `E` over a base `B` with model
fiber `F` is naturally a charted space modelled on `HB.prod F`. -/
instance FiberBundle.chartedSpace : ChartedSpace (ModelProd HB F) (TotalSpace F E) :=
  ChartedSpace.comp _ (B × F) _
#align fiber_bundle.charted_space' FiberBundle.chartedSpace

theorem FiberBundle.chartedSpace_chartAt (x : TotalSpace F E) :
    chartAt (ModelProd HB F) x =
      (trivializationAt F E x.proj).toPartialHomeomorph ≫ₕ
        (chartAt HB x.proj).prod (PartialHomeomorph.refl F) := by
  dsimp only [chartAt_comp, prodChartedSpace_chartAt, FiberBundle.chartedSpace'_chartAt,
    chartAt_self_eq]
  rw [Trivialization.coe_coe, Trivialization.coe_fst' _ (mem_baseSet_trivializationAt F E x.proj)]
#align fiber_bundle.charted_space_chart_at FiberBundle.chartedSpace_chartAt

theorem FiberBundle.chartedSpace_chartAt_symm_fst (x : TotalSpace F E) (y : ModelProd HB F)
    (hy : y ∈ (chartAt (ModelProd HB F) x).target) :
    ((chartAt (ModelProd HB F) x).symm y).proj = (chartAt HB x.proj).symm y.1 := by
  simp only [FiberBundle.chartedSpace_chartAt, mfld_simps] at hy ⊢
  exact (trivializationAt F E x.proj).proj_symm_apply hy.2
#align fiber_bundle.charted_space_chart_at_symm_fst FiberBundle.chartedSpace_chartAt_symm_fst

end

section

variable [NontriviallyNormedField 𝕜] [NormedAddCommGroup F] [NormedSpace 𝕜 F]
  [TopologicalSpace (TotalSpace F E)] [∀ x, TopologicalSpace (E x)] {EB : Type*}
  [NormedAddCommGroup EB] [NormedSpace 𝕜 EB] {HB : Type*} [TopologicalSpace HB]
  (IB : ModelWithCorners 𝕜 EB HB) (E' : B → Type*) [∀ x, Zero (E' x)] {EM : Type*}
  [NormedAddCommGroup EM] [NormedSpace 𝕜 EM] {HM : Type*} [TopologicalSpace HM]
  {IM : ModelWithCorners 𝕜 EM HM} [TopologicalSpace M] [ChartedSpace HM M]
  [Is : SmoothManifoldWithCorners IM M] {n : ℕ∞}

variable [TopologicalSpace B] [ChartedSpace HB B] [FiberBundle F E]

protected theorem FiberBundle.extChartAt (x : TotalSpace F E) :
    extChartAt (IB.prod 𝓘(𝕜, F)) x =
      (trivializationAt F E x.proj).toPartialEquiv ≫
        (extChartAt IB x.proj).prod (PartialEquiv.refl F) := by
  simp_rw [extChartAt, FiberBundle.chartedSpace_chartAt, extend]
  simp only [PartialEquiv.trans_assoc, mfld_simps]
  -- porting note: should not be needed
  rw [PartialEquiv.prod_trans, PartialEquiv.refl_trans]
#align fiber_bundle.ext_chart_at FiberBundle.extChartAt

protected theorem FiberBundle.extChartAt_target (x : TotalSpace F E) :
    (extChartAt (IB.prod 𝓘(𝕜, F)) x).target =
      ((extChartAt IB x.proj).target ∩
        (extChartAt IB x.proj).symm ⁻¹' (trivializationAt F E x.proj).baseSet) ×ˢ univ := by
  rw [FiberBundle.extChartAt, PartialEquiv.trans_target, Trivialization.target_eq, inter_prod]
  rfl

theorem FiberBundle.writtenInExtChartAt_trivializationAt {x : TotalSpace F E} {y}
    (hy : y ∈ (extChartAt (IB.prod 𝓘(𝕜, F)) x).target) :
    writtenInExtChartAt (IB.prod 𝓘(𝕜, F)) (IB.prod 𝓘(𝕜, F)) x
      (trivializationAt F E x.proj) y = y :=
  writtenInExtChartAt_chartAt_comp _ _ hy

theorem FiberBundle.writtenInExtChartAt_trivializationAt_symm {x : TotalSpace F E} {y}
    (hy : y ∈ (extChartAt (IB.prod 𝓘(𝕜, F)) x).target) :
    writtenInExtChartAt (IB.prod 𝓘(𝕜, F)) (IB.prod 𝓘(𝕜, F)) (trivializationAt F E x.proj x)
      (trivializationAt F E x.proj).toPartialHomeomorph.symm y = y :=
  writtenInExtChartAt_chartAt_symm_comp _ _ hy

/-! ### Smoothness of maps in/out fiber bundles

Note: For these results we don't need that the bundle is a smooth vector bundle, or even a vector
bundle at all, just that it is a fiber bundle over a charted base space.
-/

namespace Bundle

variable {IB}

/-- Characterization of C^n functions into a smooth vector bundle. -/
theorem contMDiffWithinAt_totalSpace (f : M → TotalSpace F E) {s : Set M} {x₀ : M} :
    ContMDiffWithinAt IM (IB.prod 𝓘(𝕜, F)) n f s x₀ ↔
      ContMDiffWithinAt IM IB n (fun x => (f x).proj) s x₀ ∧
      ContMDiffWithinAt IM 𝓘(𝕜, F) n (fun x ↦ (trivializationAt F E (f x₀).proj (f x)).2) s x₀ := by
  simp (config := { singlePass := true }) only [contMDiffWithinAt_iff_target]
  rw [and_and_and_comm, ← FiberBundle.continuousWithinAt_totalSpace, and_congr_right_iff]
  intro hf
  simp_rw [modelWithCornersSelf_prod, FiberBundle.extChartAt, Function.comp,
    PartialEquiv.trans_apply, PartialEquiv.prod_coe, PartialEquiv.refl_coe, extChartAt_self_apply,
    modelWithCornersSelf_coe, id_def]
  refine (contMDiffWithinAt_prod_iff _).trans (and_congr ?_ Iff.rfl)
  have h1 : (fun x => (f x).proj) ⁻¹' (trivializationAt F E (f x₀).proj).baseSet ∈ 𝓝[s] x₀ :=
    ((FiberBundle.continuous_proj F E).continuousWithinAt.comp hf (mapsTo_image f s))
      ((Trivialization.open_baseSet _).mem_nhds (mem_baseSet_trivializationAt F E _))
  refine EventuallyEq.contMDiffWithinAt_iff (eventually_of_mem h1 fun x hx => ?_) ?_
  · simp_rw [Function.comp, PartialHomeomorph.coe_coe, Trivialization.coe_coe]
    rw [Trivialization.coe_fst']
    exact hx
  · simp only [mfld_simps]
#align bundle.cont_mdiff_within_at_total_space Bundle.contMDiffWithinAt_totalSpace

/-- Characterization of C^n functions into a smooth vector bundle. -/
theorem contMDiffAt_totalSpace (f : M → TotalSpace F E) (x₀ : M) :
    ContMDiffAt IM (IB.prod 𝓘(𝕜, F)) n f x₀ ↔
      ContMDiffAt IM IB n (fun x => (f x).proj) x₀ ∧
        ContMDiffAt IM 𝓘(𝕜, F) n (fun x => (trivializationAt F E (f x₀).proj (f x)).2) x₀ := by
  simp_rw [← contMDiffWithinAt_univ]; exact contMDiffWithinAt_totalSpace f
#align bundle.cont_mdiff_at_total_space Bundle.contMDiffAt_totalSpace

/-- Characterization of C^n sections of a smooth vector bundle. -/
theorem contMDiffAt_section (s : ∀ x, E x) (x₀ : B) :
    ContMDiffAt IB (IB.prod 𝓘(𝕜, F)) n (fun x => TotalSpace.mk' F x (s x)) x₀ ↔
      ContMDiffAt IB 𝓘(𝕜, F) n (fun x ↦ (trivializationAt F E x₀ ⟨x, s x⟩).2) x₀ := by
  simp_rw [contMDiffAt_totalSpace, and_iff_right_iff_imp]; intro; exact contMDiffAt_id
#align bundle.cont_mdiff_at_section Bundle.contMDiffAt_section

variable (E)

theorem contMDiff_proj : ContMDiff (IB.prod 𝓘(𝕜, F)) IB n (π F E) := fun x ↦ by
  have : ContMDiffAt (IB.prod 𝓘(𝕜, F)) (IB.prod 𝓘(𝕜, F)) n id x := contMDiffAt_id
  rw [contMDiffAt_totalSpace] at this
  exact this.1
#align bundle.cont_mdiff_proj Bundle.contMDiff_proj

theorem smooth_proj : Smooth (IB.prod 𝓘(𝕜, F)) IB (π F E) :=
  contMDiff_proj E
#align bundle.smooth_proj Bundle.smooth_proj

theorem contMDiffOn_proj {s : Set (TotalSpace F E)} :
    ContMDiffOn (IB.prod 𝓘(𝕜, F)) IB n (π F E) s :=
  (Bundle.contMDiff_proj E).contMDiffOn
#align bundle.cont_mdiff_on_proj Bundle.contMDiffOn_proj

theorem smoothOn_proj {s : Set (TotalSpace F E)} : SmoothOn (IB.prod 𝓘(𝕜, F)) IB (π F E) s :=
  contMDiffOn_proj E
#align bundle.smooth_on_proj Bundle.smoothOn_proj

theorem contMDiffAt_proj {p : TotalSpace F E} : ContMDiffAt (IB.prod 𝓘(𝕜, F)) IB n (π F E) p :=
  (Bundle.contMDiff_proj E).contMDiffAt
#align bundle.cont_mdiff_at_proj Bundle.contMDiffAt_proj

theorem smoothAt_proj {p : TotalSpace F E} : SmoothAt (IB.prod 𝓘(𝕜, F)) IB (π F E) p :=
  Bundle.contMDiffAt_proj E
#align bundle.smooth_at_proj Bundle.smoothAt_proj

theorem contMDiffWithinAt_proj {s : Set (TotalSpace F E)} {p : TotalSpace F E} :
    ContMDiffWithinAt (IB.prod 𝓘(𝕜, F)) IB n (π F E) s p :=
  (Bundle.contMDiffAt_proj E).contMDiffWithinAt
#align bundle.cont_mdiff_within_at_proj Bundle.contMDiffWithinAt_proj

theorem smoothWithinAt_proj {s : Set (TotalSpace F E)} {p : TotalSpace F E} :
    SmoothWithinAt (IB.prod 𝓘(𝕜, F)) IB (π F E) s p :=
  Bundle.contMDiffWithinAt_proj E
#align bundle.smooth_within_at_proj Bundle.smoothWithinAt_proj

variable (𝕜) [∀ x, AddCommMonoid (E x)]
variable [∀ x, Module 𝕜 (E x)] [VectorBundle 𝕜 F E]

theorem smooth_zeroSection : Smooth IB (IB.prod 𝓘(𝕜, F)) (zeroSection F E) := fun x ↦ by
  unfold zeroSection
  rw [Bundle.contMDiffAt_section]
  apply (contMDiffAt_const (c := 0)).congr_of_eventuallyEq
  filter_upwards [(trivializationAt F E x).open_baseSet.mem_nhds
    (mem_baseSet_trivializationAt F E x)] with y hy
    using congr_arg Prod.snd <| (trivializationAt F E x).zeroSection 𝕜 hy
#align bundle.smooth_zero_section Bundle.smooth_zeroSection

end Bundle

end

/-! ### Smooth vector bundles -/


variable [NontriviallyNormedField 𝕜] {EB : Type*} [NormedAddCommGroup EB] [NormedSpace 𝕜 EB]
  {HB : Type*} [TopologicalSpace HB] (IB : ModelWithCorners 𝕜 EB HB) [TopologicalSpace B]
  [ChartedSpace HB B] [SmoothManifoldWithCorners IB B] {EM : Type*} [NormedAddCommGroup EM]
  [NormedSpace 𝕜 EM] {HM : Type*} [TopologicalSpace HM] {IM : ModelWithCorners 𝕜 EM HM}
  [TopologicalSpace M] [ChartedSpace HM M] [Is : SmoothManifoldWithCorners IM M] {n : ℕ∞}
  [∀ x, AddCommMonoid (E x)] [∀ x, Module 𝕜 (E x)] [NormedAddCommGroup F] [NormedSpace 𝕜 F]

section WithTopology

variable [TopologicalSpace (TotalSpace F E)] [∀ x, TopologicalSpace (E x)] (F E)

variable [FiberBundle F E] [VectorBundle 𝕜 F E]

/-- When `B` is a smooth manifold with corners with respect to a model `IB` and `E` is a
topological vector bundle over `B` with fibers isomorphic to `F`, then `SmoothVectorBundle F E IB`
registers that the bundle is smooth, in the sense of having smooth transition functions.
This is a mixin, not carrying any new data. -/
class SmoothVectorBundle : Prop where
  protected smoothOn_coordChangeL :
    ∀ (e e' : Trivialization F (π F E)) [MemTrivializationAtlas e] [MemTrivializationAtlas e'],
      SmoothOn IB 𝓘(𝕜, F →L[𝕜] F) (fun b : B => (e.coordChangeL 𝕜 e' b : F →L[𝕜] F))
        (e.baseSet ∩ e'.baseSet)
#align smooth_vector_bundle SmoothVectorBundle
#align smooth_vector_bundle.smooth_on_coord_change SmoothVectorBundle.smoothOn_coordChangeL

variable [SmoothVectorBundle F E IB]

section SmoothCoordChange

variable {F E}
variable (e e' : Trivialization F (π F E)) [MemTrivializationAtlas e] [MemTrivializationAtlas e']

theorem smoothOn_coordChangeL :
    SmoothOn IB 𝓘(𝕜, F →L[𝕜] F) (fun b : B => (e.coordChangeL 𝕜 e' b : F →L[𝕜] F))
      (e.baseSet ∩ e'.baseSet) :=
  SmoothVectorBundle.smoothOn_coordChangeL e e'

theorem smoothOn_symm_coordChangeL :
    SmoothOn IB 𝓘(𝕜, F →L[𝕜] F) (fun b : B => ((e.coordChangeL 𝕜 e' b).symm : F →L[𝕜] F))
      (e.baseSet ∩ e'.baseSet) := by
  rw [inter_comm]
  refine (SmoothVectorBundle.smoothOn_coordChangeL e' e).congr fun b hb ↦ ?_
  rw [e.symm_coordChangeL e' hb]

theorem contMDiffOn_coordChangeL :
    ContMDiffOn IB 𝓘(𝕜, F →L[𝕜] F) n (fun b : B => (e.coordChangeL 𝕜 e' b : F →L[𝕜] F))
      (e.baseSet ∩ e'.baseSet) :=
  (smoothOn_coordChangeL IB e e').of_le le_top

theorem contMDiffOn_symm_coordChangeL :
    ContMDiffOn IB 𝓘(𝕜, F →L[𝕜] F) n (fun b : B => ((e.coordChangeL 𝕜 e' b).symm : F →L[𝕜] F))
      (e.baseSet ∩ e'.baseSet) :=
  (smoothOn_symm_coordChangeL IB e e').of_le le_top

variable {e e'}

theorem contMDiffAt_coordChangeL (h : x ∈ e.baseSet) (h' : x ∈ e'.baseSet) :
    ContMDiffAt IB 𝓘(𝕜, F →L[𝕜] F) n (fun b : B => (e.coordChangeL 𝕜 e' b : F →L[𝕜] F)) x :=
  (contMDiffOn_coordChangeL IB e e').contMDiffAt <|
    (e.open_baseSet.inter e'.open_baseSet).mem_nhds ⟨h, h'⟩

theorem smoothAt_coordChangeL (h : x ∈ e.baseSet) (h' : x ∈ e'.baseSet) :
    SmoothAt IB 𝓘(𝕜, F →L[𝕜] F) (fun b : B => (e.coordChangeL 𝕜 e' b : F →L[𝕜] F)) x :=
  contMDiffAt_coordChangeL IB h h'

variable {IB}

protected theorem ContMDiffWithinAt.coordChangeL {f : M → B}
    (hf : ContMDiffWithinAt IM IB n f s x) (he : f x ∈ e.baseSet) (he' : f x ∈ e'.baseSet) :
    ContMDiffWithinAt IM 𝓘(𝕜, F →L[𝕜] F) n (fun y ↦ (e.coordChangeL 𝕜 e' (f y) : F →L[𝕜] F)) s x :=
  (contMDiffAt_coordChangeL IB he he').comp_contMDiffWithinAt _ hf

protected nonrec theorem ContMDiffAt.coordChangeL {f : M → B}
    (hf : ContMDiffAt IM IB n f x) (he : f x ∈ e.baseSet) (he' : f x ∈ e'.baseSet) :
    ContMDiffAt IM 𝓘(𝕜, F →L[𝕜] F) n (fun y ↦ (e.coordChangeL 𝕜 e' (f y) : F →L[𝕜] F)) x :=
  hf.coordChangeL he he'

protected theorem ContMDiffOn.coordChangeL {f : M → B}
    (hf : ContMDiffOn IM IB n f s) (he : MapsTo f s e.baseSet) (he' : MapsTo f s e'.baseSet) :
    ContMDiffOn IM 𝓘(𝕜, F →L[𝕜] F) n (fun y ↦ (e.coordChangeL 𝕜 e' (f y) : F →L[𝕜] F)) s :=
  fun x hx ↦ (hf x hx).coordChangeL (he hx) (he' hx)

protected theorem ContMDiff.coordChangeL {f : M → B}
    (hf : ContMDiff IM IB n f) (he : ∀ x, f x ∈ e.baseSet) (he' : ∀ x, f x ∈ e'.baseSet) :
    ContMDiff IM 𝓘(𝕜, F →L[𝕜] F) n (fun y ↦ (e.coordChangeL 𝕜 e' (f y) : F →L[𝕜] F)) := fun x ↦
  (hf x).coordChangeL (he x) (he' x)

protected nonrec theorem SmoothWithinAt.coordChangeL {f : M → B}
    (hf : SmoothWithinAt IM IB f s x) (he : f x ∈ e.baseSet) (he' : f x ∈ e'.baseSet) :
    SmoothWithinAt IM 𝓘(𝕜, F →L[𝕜] F) (fun y ↦ (e.coordChangeL 𝕜 e' (f y) : F →L[𝕜] F)) s x :=
  hf.coordChangeL he he'

protected nonrec theorem SmoothAt.coordChangeL {f : M → B}
    (hf : SmoothAt IM IB f x) (he : f x ∈ e.baseSet) (he' : f x ∈ e'.baseSet) :
    SmoothAt IM 𝓘(𝕜, F →L[𝕜] F) (fun y ↦ (e.coordChangeL 𝕜 e' (f y) : F →L[𝕜] F)) x :=
  hf.coordChangeL he he'

protected nonrec theorem SmoothOn.coordChangeL {f : M → B}
    (hf : SmoothOn IM IB f s) (he : MapsTo f s e.baseSet) (he' : MapsTo f s e'.baseSet) :
    SmoothOn IM 𝓘(𝕜, F →L[𝕜] F) (fun y ↦ (e.coordChangeL 𝕜 e' (f y) : F →L[𝕜] F)) s :=
  hf.coordChangeL he he'

protected nonrec theorem Smooth.coordChangeL {f : M → B}
    (hf : Smooth IM IB f) (he : ∀ x, f x ∈ e.baseSet) (he' : ∀ x, f x ∈ e'.baseSet) :
    Smooth IM 𝓘(𝕜, F →L[𝕜] F) (fun y ↦ (e.coordChangeL 𝕜 e' (f y) : F →L[𝕜] F)) :=
  hf.coordChangeL he he'

protected theorem ContMDiffWithinAt.coordChange {f : M → B} {g : M → F}
    (hf : ContMDiffWithinAt IM IB n f s x) (hg : ContMDiffWithinAt IM 𝓘(𝕜, F) n g s x)
    (he : f x ∈ e.baseSet) (he' : f x ∈ e'.baseSet) :
    ContMDiffWithinAt IM 𝓘(𝕜, F) n (fun y ↦ e.coordChange e' (f y) (g y)) s x := by
  refine ((hf.coordChangeL he he').clm_apply hg).congr_of_eventuallyEq ?_ ?_
  · have : e.baseSet ∩ e'.baseSet ∈ 𝓝 (f x) :=
     (e.open_baseSet.inter e'.open_baseSet).mem_nhds ⟨he, he'⟩
    filter_upwards [hf.continuousWithinAt this] with y hy
    exact (Trivialization.coordChangeL_apply' e e' hy (g y)).symm
  · exact (Trivialization.coordChangeL_apply' e e' ⟨he, he'⟩ (g x)).symm

protected nonrec theorem ContMDiffAt.coordChange {f : M → B} {g : M → F}
    (hf : ContMDiffAt IM IB n f x) (hg : ContMDiffAt IM 𝓘(𝕜, F) n g x) (he : f x ∈ e.baseSet)
    (he' : f x ∈ e'.baseSet) :
    ContMDiffAt IM 𝓘(𝕜, F) n (fun y ↦ e.coordChange e' (f y) (g y)) x :=
  hf.coordChange hg he he'

protected theorem ContMDiffOn.coordChange {f : M → B} {g : M → F} (hf : ContMDiffOn IM IB n f s)
    (hg : ContMDiffOn IM 𝓘(𝕜, F) n g s) (he : MapsTo f s e.baseSet) (he' : MapsTo f s e'.baseSet) :
    ContMDiffOn IM 𝓘(𝕜, F) n (fun y ↦ e.coordChange e' (f y) (g y)) s := fun x hx ↦
  (hf x hx).coordChange (hg x hx) (he hx) (he' hx)

protected theorem ContMDiff.coordChange {f : M → B} {g : M → F} (hf : ContMDiff IM IB n f)
    (hg : ContMDiff IM 𝓘(𝕜, F) n g) (he : ∀ x, f x ∈ e.baseSet) (he' : ∀ x, f x ∈ e'.baseSet) :
    ContMDiff IM 𝓘(𝕜, F) n (fun y ↦ e.coordChange e' (f y) (g y)) := fun x ↦
  (hf x).coordChange (hg x) (he x) (he' x)

protected nonrec theorem SmoothWithinAt.coordChange {f : M → B} {g : M → F}
    (hf : SmoothWithinAt IM IB f s x) (hg : SmoothWithinAt IM 𝓘(𝕜, F) g s x)
    (he : f x ∈ e.baseSet) (he' : f x ∈ e'.baseSet) :
    SmoothWithinAt IM 𝓘(𝕜, F) (fun y ↦ e.coordChange e' (f y) (g y)) s x :=
  hf.coordChange hg he he'

protected nonrec theorem SmoothAt.coordChange {f : M → B} {g : M → F} (hf : SmoothAt IM IB f x)
    (hg : SmoothAt IM 𝓘(𝕜, F) g x) (he : f x ∈ e.baseSet) (he' : f x ∈ e'.baseSet) :
    SmoothAt IM 𝓘(𝕜, F) (fun y ↦ e.coordChange e' (f y) (g y)) x :=
  hf.coordChange hg he he'

protected nonrec theorem SmoothOn.coordChange {f : M → B} {g : M → F} (hf : SmoothOn IM IB f s)
    (hg : SmoothOn IM 𝓘(𝕜, F) g s) (he : MapsTo f s e.baseSet) (he' : MapsTo f s e'.baseSet) :
    SmoothOn IM 𝓘(𝕜, F) (fun y ↦ e.coordChange e' (f y) (g y)) s :=
  hf.coordChange hg he he'

protected theorem Smooth.coordChange {f : M → B} {g : M → F} (hf : Smooth IM IB f)
    (hg : Smooth IM 𝓘(𝕜, F) g) (he : ∀ x, f x ∈ e.baseSet) (he' : ∀ x, f x ∈ e'.baseSet) :
    Smooth IM 𝓘(𝕜, F) (fun y ↦ e.coordChange e' (f y) (g y)) := fun x ↦
  (hf x).coordChange (hg x) (he x) (he' x)

variable (IB e e')

theorem Trivialization.contMDiffOn_symm_trans :
    ContMDiffOn (IB.prod 𝓘(𝕜, F)) (IB.prod 𝓘(𝕜, F)) n
      (e.toPartialHomeomorph.symm ≫ₕ e'.toPartialHomeomorph) (e.target ∩ e'.target) := by
  have Hmaps : MapsTo Prod.fst (e.target ∩ e'.target) (e.baseSet ∩ e'.baseSet) := fun x hx ↦
    ⟨e.mem_target.1 hx.1, e'.mem_target.1 hx.2⟩
  rw [mapsTo_inter] at Hmaps
  -- TODO: drop `congr` #5473
  refine (contMDiffOn_fst.prod_mk
    (contMDiffOn_fst.coordChange contMDiffOn_snd Hmaps.1 Hmaps.2)).congr ?_
  rintro ⟨b, x⟩ hb
  refine Prod.ext ?_ rfl
  · have : (e.toPartialHomeomorph.symm (b, x)).1 ∈ e'.baseSet
    · simp_all only [Trivialization.mem_target, mfld_simps]
    exact (e'.coe_fst' this).trans (e.proj_symm_apply hb.1)

variable {IB e e'}

theorem ContMDiffWithinAt.change_section_trivialization {f : M → TotalSpace F E}
    (hp : ContMDiffWithinAt IM IB n (π F E ∘ f) s x)
    (hf : ContMDiffWithinAt IM 𝓘(𝕜, F) n (fun y ↦ (e (f y)).2) s x)
    (he : f x ∈ e.source) (he' : f x ∈ e'.source) :
    ContMDiffWithinAt IM 𝓘(𝕜, F) n (fun y ↦ (e' (f y)).2) s x := by
  rw [Trivialization.mem_source] at he he'
  refine (hp.coordChange hf he he').congr_of_eventuallyEq ?_ ?_
  · filter_upwards [hp.continuousWithinAt (e.open_baseSet.mem_nhds he)] with y hy
    rw [Function.comp_apply, e.coordChange_apply_snd _ hy]
  · rw [Function.comp_apply, e.coordChange_apply_snd _ he]

theorem Trivialization.contMDiffWithinAt_snd_comp_iff₂ {f : M → TotalSpace F E}
    (hp : ContMDiffWithinAt IM IB n (π F E ∘ f) s x)
    (he : f x ∈ e.source) (he' : f x ∈ e'.source) :
    ContMDiffWithinAt IM 𝓘(𝕜, F) n (fun y ↦ (e (f y)).2) s x ↔
      ContMDiffWithinAt IM 𝓘(𝕜, F) n (fun y ↦ (e' (f y)).2) s x :=
  ⟨(hp.change_section_trivialization · he he'), (hp.change_section_trivialization · he' he)⟩

end SmoothCoordChange

/-- For a smooth vector bundle `E` over `B` with fiber modelled on `F`, the change-of-co-ordinates
between two trivializations `e`, `e'` for `E`, considered as charts to `B × F`, is smooth and
fiberwise linear. -/
instance SmoothFiberwiseLinear.hasGroupoid :
    HasGroupoid (TotalSpace F E) (smoothFiberwiseLinear B F IB) where
  compatible := by
    rintro _ _ ⟨e, he, rfl⟩ ⟨e', he', rfl⟩
    haveI : MemTrivializationAtlas e := ⟨he⟩
    haveI : MemTrivializationAtlas e' := ⟨he'⟩
    rw [mem_smoothFiberwiseLinear_iff]
    refine' ⟨_, _, e.open_baseSet.inter e'.open_baseSet, smoothOn_coordChangeL IB e e',
      smoothOn_symm_coordChangeL IB e e', _⟩
    refine PartialHomeomorph.eqOnSourceSetoid.symm ⟨?_, ?_⟩
<<<<<<< HEAD
    · simp only [e.symm_trans_source_eq e', FiberwiseLinear.localHomeomorph, trans_toLocalEquiv,
        symm_toLocalEquiv]
=======
    · simp only [e.symm_trans_source_eq e', FiberwiseLinear.localHomeomorph, trans_toPartialEquiv,
        symm_toPartialEquiv]
>>>>>>> eec9c859
    · rintro ⟨b, v⟩ hb
      exact (e.apply_symm_apply_eq_coordChangeL e' hb.1 v).symm
#align smooth_fiberwise_linear.has_groupoid SmoothFiberwiseLinear.hasGroupoid

/-- A smooth vector bundle `E` is naturally a smooth manifold. -/
instance Bundle.TotalSpace.smoothManifoldWithCorners :
    SmoothManifoldWithCorners (IB.prod 𝓘(𝕜, F)) (TotalSpace F E) := by
  refine' { StructureGroupoid.HasGroupoid.comp (smoothFiberwiseLinear B F IB) _ with }
  intro e he
  rw [mem_smoothFiberwiseLinear_iff] at he
  obtain ⟨φ, U, hU, hφ, h2φ, heφ⟩ := he
  rw [isLocalStructomorphOn_contDiffGroupoid_iff]
  refine' ⟨ContMDiffOn.congr _ (EqOnSource.eqOn heφ),
      ContMDiffOn.congr _ (EqOnSource.eqOn (EqOnSource.symm' heφ))⟩
  · rw [EqOnSource.source_eq heφ]
    apply smoothOn_fst.prod_mk
    exact (hφ.comp contMDiffOn_fst <| prod_subset_preimage_fst _ _).clm_apply contMDiffOn_snd
  · rw [EqOnSource.target_eq heφ]
    apply smoothOn_fst.prod_mk
    exact (h2φ.comp contMDiffOn_fst <| prod_subset_preimage_fst _ _).clm_apply contMDiffOn_snd
#align bundle.total_space.smooth_manifold_with_corners Bundle.TotalSpace.smoothManifoldWithCorners

section

variable {F E}
variable {e e' : Trivialization F (π F E)} [MemTrivializationAtlas e] [MemTrivializationAtlas e']

theorem Trivialization.contMDiffWithinAt_iff {f : M → TotalSpace F E} {s : Set M} {x₀ : M}
    (he : f x₀ ∈ e.source) :
    ContMDiffWithinAt IM (IB.prod 𝓘(𝕜, F)) n f s x₀ ↔
      ContMDiffWithinAt IM IB n (fun x => (f x).proj) s x₀ ∧
      ContMDiffWithinAt IM 𝓘(𝕜, F) n (fun x ↦ (e (f x)).2) s x₀ :=
  (contMDiffWithinAt_totalSpace _).trans <| and_congr_right fun h ↦
    Trivialization.contMDiffWithinAt_snd_comp_iff₂ h FiberBundle.mem_trivializationAt_proj_source he

theorem Trivialization.contMDiffAt_iff {f : M → TotalSpace F E} {x₀ : M} (he : f x₀ ∈ e.source) :
    ContMDiffAt IM (IB.prod 𝓘(𝕜, F)) n f x₀ ↔
      ContMDiffAt IM IB n (fun x => (f x).proj) x₀ ∧
      ContMDiffAt IM 𝓘(𝕜, F) n (fun x ↦ (e (f x)).2) x₀ :=
  e.contMDiffWithinAt_iff _ he

theorem Trivialization.contMDiffOn_iff {f : M → TotalSpace F E} {s : Set M}
    (he : MapsTo f s e.source) :
    ContMDiffOn IM (IB.prod 𝓘(𝕜, F)) n f s ↔
      ContMDiffOn IM IB n (fun x => (f x).proj) s ∧
      ContMDiffOn IM 𝓘(𝕜, F) n (fun x ↦ (e (f x)).2) s := by
  simp only [ContMDiffOn, ← forall_and]
  exact forall₂_congr fun x hx ↦ e.contMDiffWithinAt_iff IB (he hx)

theorem Trivialization.contMDiff_iff {f : M → TotalSpace F E} (he : ∀ x, f x ∈ e.source) :
    ContMDiff IM (IB.prod 𝓘(𝕜, F)) n f ↔
      ContMDiff IM IB n (fun x => (f x).proj) ∧
      ContMDiff IM 𝓘(𝕜, F) n (fun x ↦ (e (f x)).2) :=
  (forall_congr' fun x ↦ e.contMDiffAt_iff IB (he x)).trans forall_and

theorem Trivialization.smoothWithinAt_iff {f : M → TotalSpace F E} {s : Set M} {x₀ : M}
    (he : f x₀ ∈ e.source) :
    SmoothWithinAt IM (IB.prod 𝓘(𝕜, F)) f s x₀ ↔
      SmoothWithinAt IM IB (fun x => (f x).proj) s x₀ ∧
      SmoothWithinAt IM 𝓘(𝕜, F) (fun x ↦ (e (f x)).2) s x₀ :=
  e.contMDiffWithinAt_iff IB he

theorem Trivialization.smoothAt_iff {f : M → TotalSpace F E} {x₀ : M} (he : f x₀ ∈ e.source) :
    SmoothAt IM (IB.prod 𝓘(𝕜, F)) f x₀ ↔
      SmoothAt IM IB (fun x => (f x).proj) x₀ ∧ SmoothAt IM 𝓘(𝕜, F) (fun x ↦ (e (f x)).2) x₀ :=
  e.contMDiffAt_iff IB he

theorem Trivialization.smoothOn_iff {f : M → TotalSpace F E} {s : Set M}
    (he : MapsTo f s e.source) :
    SmoothOn IM (IB.prod 𝓘(𝕜, F)) f s ↔
      SmoothOn IM IB (fun x => (f x).proj) s ∧ SmoothOn IM 𝓘(𝕜, F) (fun x ↦ (e (f x)).2) s :=
  e.contMDiffOn_iff IB he

theorem Trivialization.smooth_iff {f : M → TotalSpace F E} (he : ∀ x, f x ∈ e.source) :
    Smooth IM (IB.prod 𝓘(𝕜, F)) f ↔
      Smooth IM IB (fun x => (f x).proj) ∧ Smooth IM 𝓘(𝕜, F) (fun x ↦ (e (f x)).2) :=
  e.contMDiff_iff IB he

theorem Trivialization.smoothOn (e : Trivialization F (π F E)) [MemTrivializationAtlas e] :
    SmoothOn (IB.prod 𝓘(𝕜, F)) (IB.prod 𝓘(𝕜, F)) e e.source := by
  have : SmoothOn (IB.prod 𝓘(𝕜, F)) (IB.prod 𝓘(𝕜, F)) id e.source := smoothOn_id
  rw [e.smoothOn_iff IB (mapsTo_id _)] at this
  exact (this.1.prod_mk this.2).congr fun x hx ↦ (e.mk_proj_snd hx).symm

theorem Trivialization.smoothOn_symm (e : Trivialization F (π F E)) [MemTrivializationAtlas e] :
    SmoothOn (IB.prod 𝓘(𝕜, F)) (IB.prod 𝓘(𝕜, F)) e.toPartialHomeomorph.symm e.target := by
  rw [e.smoothOn_iff IB e.toPartialHomeomorph.symm_mapsTo]
  refine ⟨smoothOn_fst.congr fun x hx ↦ e.proj_symm_apply hx, smoothOn_snd.congr fun x hx ↦ ?_⟩
  rw [e.apply_symm_apply hx]

end

/-! ### Core construction for smooth vector bundles -/

namespace VectorBundleCore

variable {ι : Type*} {F}
variable (Z : VectorBundleCore 𝕜 B F ι)

/-- Mixin for a `VectorBundleCore` stating smoothness (of transition functions). -/
class IsSmooth (IB : ModelWithCorners 𝕜 EB HB) : Prop where
  smoothOn_coordChange :
    ∀ i j, SmoothOn IB 𝓘(𝕜, F →L[𝕜] F) (Z.coordChange i j) (Z.baseSet i ∩ Z.baseSet j)
#align vector_bundle_core.is_smooth VectorBundleCore.IsSmooth

theorem smoothOn_coordChange (IB : ModelWithCorners 𝕜 EB HB) [h : Z.IsSmooth IB] (i j : ι) :
    SmoothOn IB 𝓘(𝕜, F →L[𝕜] F) (Z.coordChange i j) (Z.baseSet i ∩ Z.baseSet j) :=
  h.1 i j

variable [Z.IsSmooth IB]

/-- If a `VectorBundleCore` has the `IsSmooth` mixin, then the vector bundle constructed from it
is a smooth vector bundle. -/
instance smoothVectorBundle : SmoothVectorBundle F Z.Fiber IB where
  smoothOn_coordChangeL := by
    rintro - - ⟨i, rfl⟩ ⟨i', rfl⟩
    -- Porting note: Originally `Z.smoothOn_coordChange IB i i'`
    refine'
      (VectorBundleCore.IsSmooth.smoothOn_coordChange (Z := Z) (IB := IB) i i').congr fun b hb => _
    ext v
    exact Z.localTriv_coordChange_eq i i' hb v
#align vector_bundle_core.smooth_vector_bundle VectorBundleCore.smoothVectorBundle

end VectorBundleCore

/-! ### The trivial smooth vector bundle -/

/-- A trivial vector bundle over a smooth manifold is a smooth vector bundle. -/
instance Bundle.Trivial.smoothVectorBundle : SmoothVectorBundle F (Bundle.Trivial B F) IB where
  smoothOn_coordChangeL := by
    intro e e' he he'
    obtain rfl := Bundle.Trivial.eq_trivialization B F e
    obtain rfl := Bundle.Trivial.eq_trivialization B F e'
    simp_rw [Bundle.Trivial.trivialization.coordChangeL]
    exact smooth_const.smoothOn
#align bundle.trivial.smooth_vector_bundle Bundle.Trivial.smoothVectorBundle

/-! ### Direct sums of smooth vector bundles -/


section Prod

variable (F₁ : Type*) [NormedAddCommGroup F₁] [NormedSpace 𝕜 F₁] (E₁ : B → Type*)
  [TopologicalSpace (TotalSpace F₁ E₁)] [∀ x, AddCommMonoid (E₁ x)] [∀ x, Module 𝕜 (E₁ x)]

variable (F₂ : Type*) [NormedAddCommGroup F₂] [NormedSpace 𝕜 F₂] (E₂ : B → Type*)
  [TopologicalSpace (TotalSpace F₂ E₂)] [∀ x, AddCommMonoid (E₂ x)] [∀ x, Module 𝕜 (E₂ x)]

variable [∀ x : B, TopologicalSpace (E₁ x)] [∀ x : B, TopologicalSpace (E₂ x)] [FiberBundle F₁ E₁]
  [FiberBundle F₂ E₂] [VectorBundle 𝕜 F₁ E₁] [VectorBundle 𝕜 F₂ E₂] [SmoothVectorBundle F₁ E₁ IB]
  [SmoothVectorBundle F₂ E₂ IB]

/-- The direct sum of two smooth vector bundles over the same base is a smooth vector bundle. -/
instance Bundle.Prod.smoothVectorBundle : SmoothVectorBundle (F₁ × F₂) (E₁ ×ᵇ E₂) IB where
  smoothOn_coordChangeL := by
    rintro _ _ ⟨e₁, e₂, i₁, i₂, rfl⟩ ⟨e₁', e₂', i₁', i₂', rfl⟩
    rw [SmoothOn]
    refine' ContMDiffOn.congr _ (e₁.coordChangeL_prod 𝕜 e₁' e₂ e₂')
    refine' ContMDiffOn.clm_prodMap _ _
    · refine' (smoothOn_coordChangeL IB e₁ e₁').mono _
      simp only [Trivialization.baseSet_prod, mfld_simps]
      mfld_set_tac
    · refine' (smoothOn_coordChangeL IB e₂ e₂').mono _
      simp only [Trivialization.baseSet_prod, mfld_simps]
      mfld_set_tac
#align bundle.prod.smooth_vector_bundle Bundle.Prod.smoothVectorBundle

end Prod

end WithTopology

/-! ### Prebundle construction for smooth vector bundles -/

namespace VectorPrebundle

variable [∀ x, TopologicalSpace (E x)]

/-- Mixin for a `VectorPrebundle` stating smoothness of coordinate changes. -/
class IsSmooth (a : VectorPrebundle 𝕜 F E) : Prop where
  exists_smoothCoordChange :
    ∀ᵉ (e ∈ a.pretrivializationAtlas) (e' ∈ a.pretrivializationAtlas),
      ∃ f : B → F →L[𝕜] F,
        SmoothOn IB 𝓘(𝕜, F →L[𝕜] F) f (e.baseSet ∩ e'.baseSet) ∧
          ∀ (b : B) (_ : b ∈ e.baseSet ∩ e'.baseSet) (v : F),
            f b v = (e' ⟨b, e.symm b v⟩).2
#align vector_prebundle.is_smooth VectorPrebundle.IsSmooth

variable (a : VectorPrebundle 𝕜 F E) [ha : a.IsSmooth IB] {e e' : Pretrivialization F (π F E)}

/-- A randomly chosen coordinate change on a `SmoothVectorPrebundle`, given by
  the field `exists_coordChange`. Note that `a.smoothCoordChange` need not be the same as
  `a.coordChange`. -/
noncomputable def smoothCoordChange (he : e ∈ a.pretrivializationAtlas)
    (he' : e' ∈ a.pretrivializationAtlas) (b : B) : F →L[𝕜] F :=
  Classical.choose (ha.exists_smoothCoordChange e he e' he') b
#align vector_prebundle.smooth_coord_change VectorPrebundle.smoothCoordChange

variable {IB}

theorem smoothOn_smoothCoordChange (he : e ∈ a.pretrivializationAtlas)
    (he' : e' ∈ a.pretrivializationAtlas) :
    SmoothOn IB 𝓘(𝕜, F →L[𝕜] F) (a.smoothCoordChange IB he he') (e.baseSet ∩ e'.baseSet) :=
  (Classical.choose_spec (ha.exists_smoothCoordChange e he e' he')).1
#align vector_prebundle.smooth_on_smooth_coord_change VectorPrebundle.smoothOn_smoothCoordChange

theorem smoothCoordChange_apply (he : e ∈ a.pretrivializationAtlas)
    (he' : e' ∈ a.pretrivializationAtlas) {b : B} (hb : b ∈ e.baseSet ∩ e'.baseSet) (v : F) :
    a.smoothCoordChange IB he he' b v = (e' ⟨b, e.symm b v⟩).2 :=
  (Classical.choose_spec (ha.exists_smoothCoordChange e he e' he')).2 b hb v
#align vector_prebundle.smooth_coord_change_apply VectorPrebundle.smoothCoordChange_apply

theorem mk_smoothCoordChange (he : e ∈ a.pretrivializationAtlas)
    (he' : e' ∈ a.pretrivializationAtlas) {b : B} (hb : b ∈ e.baseSet ∩ e'.baseSet) (v : F) :
    (b, a.smoothCoordChange IB he he' b v) = e' ⟨b, e.symm b v⟩ := by
  ext
  · rw [e.mk_symm hb.1 v, e'.coe_fst', e.proj_symm_apply' hb.1]
    rw [e.proj_symm_apply' hb.1]; exact hb.2
  · exact a.smoothCoordChange_apply he he' hb v
#align vector_prebundle.mk_smooth_coord_change VectorPrebundle.mk_smoothCoordChange

variable (IB)
/-- Make a `SmoothVectorBundle` from a `SmoothVectorPrebundle`. -/
theorem smoothVectorBundle : @SmoothVectorBundle
    _ _ F E _ _ _ _ _ _ IB _ _ _ _ _ _ a.totalSpaceTopology _ a.toFiberBundle a.toVectorBundle :=
  letI := a.totalSpaceTopology; letI := a.toFiberBundle; letI := a.toVectorBundle
  { smoothOn_coordChangeL := by
      rintro _ _ ⟨e, he, rfl⟩ ⟨e', he', rfl⟩
      refine' (a.smoothOn_smoothCoordChange he he').congr _
      intro b hb
      ext v
      rw [a.smoothCoordChange_apply he he' hb v, ContinuousLinearEquiv.coe_coe,
        Trivialization.coordChangeL_apply]
      exacts [rfl, hb] }
#align vector_prebundle.smooth_vector_bundle VectorPrebundle.smoothVectorBundle

end VectorPrebundle<|MERGE_RESOLUTION|>--- conflicted
+++ resolved
@@ -479,13 +479,8 @@
     refine' ⟨_, _, e.open_baseSet.inter e'.open_baseSet, smoothOn_coordChangeL IB e e',
       smoothOn_symm_coordChangeL IB e e', _⟩
     refine PartialHomeomorph.eqOnSourceSetoid.symm ⟨?_, ?_⟩
-<<<<<<< HEAD
-    · simp only [e.symm_trans_source_eq e', FiberwiseLinear.localHomeomorph, trans_toLocalEquiv,
-        symm_toLocalEquiv]
-=======
     · simp only [e.symm_trans_source_eq e', FiberwiseLinear.localHomeomorph, trans_toPartialEquiv,
         symm_toPartialEquiv]
->>>>>>> eec9c859
     · rintro ⟨b, v⟩ hb
       exact (e.apply_symm_apply_eq_coordChangeL e' hb.1 v).symm
 #align smooth_fiberwise_linear.has_groupoid SmoothFiberwiseLinear.hasGroupoid
