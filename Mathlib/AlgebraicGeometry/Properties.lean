--- conflicted
+++ resolved
@@ -94,15 +94,9 @@
   intro x; dsimp
   have : _root_.IsReduced (CommRingCat.of <| Localization.AtPrime (PrimeSpectrum.asIdeal x)) := by
     dsimp; infer_instance
-<<<<<<< HEAD
-  have : ((Scheme.Spec.obj <| op R).toPresheafedSpace).presheaf.stalk x ≅
-    CommRingCat.of (Localization.AtPrime x.asIdeal) := StructureSheaf.stalkIso R x
-  exact isReduced_of_injective this.hom this.commRingCatIsoToRingEquiv.injective
-=======
   rw [show (Scheme.Spec.obj <| op R).presheaf = (Spec.structureSheaf R).presheaf from rfl]
   exact isReduced_of_injective (StructureSheaf.stalkIso R x).hom
     (StructureSheaf.stalkIso R x).commRingCatIsoToRingEquiv.injective
->>>>>>> ce9ef8be
 
 theorem affine_isReduced_iff (R : CommRingCat) :
     IsReduced (Scheme.Spec.obj <| op R) ↔ _root_.IsReduced R := by
