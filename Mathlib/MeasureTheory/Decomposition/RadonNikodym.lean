/-
Copyright (c) 2021 Kexing Ying. All rights reserved.
Released under Apache 2.0 license as described in the file LICENSE.
Authors: Kexing Ying, Rémy Degenne
-/
import Mathlib.MeasureTheory.Decomposition.SignedLebesgue

#align_import measure_theory.decomposition.radon_nikodym from "leanprover-community/mathlib"@"fc75855907eaa8ff39791039710f567f37d4556f"

/-!
# Radon-Nikodym theorem

This file proves the Radon-Nikodym theorem. The Radon-Nikodym theorem states that, given measures
`μ, ν`, if `HaveLebesgueDecomposition μ ν`, then `μ` is absolutely continuous with respect to
`ν` if and only if there exists a measurable function `f : α → ℝ≥0∞` such that `μ = fν`.
In particular, we have `f = rnDeriv μ ν`.

The Radon-Nikodym theorem will allow us to define many important concepts in probability theory,
most notably probability cumulative functions. It could also be used to define the conditional
expectation of a real function, but we take a different approach (see the file
`MeasureTheory/Function/ConditionalExpectation`).

## Main results

* `MeasureTheory.Measure.absolutelyContinuous_iff_withDensity_rnDeriv_eq` :
  the Radon-Nikodym theorem
* `MeasureTheory.SignedMeasure.absolutelyContinuous_iff_withDensityᵥ_rnDeriv_eq` :
  the Radon-Nikodym theorem for signed measures

The file also contains properties of `rnDeriv` that use the Radon-Nikodym theorem, notably
* `MeasureTheory.Measure.rnDeriv_withDensity_left`: the Radon-Nikodym derivative of
  `μ.withDensity f` with respect to `ν` is `f * μ.rnDeriv ν`.
* `MeasureTheory.Measure.rnDeriv_withDensity_right`: the Radon-Nikodym derivative of
  `μ` with respect to `ν.withDensity f` is `f⁻¹ * μ.rnDeriv ν`.
* `MeasureTheory.Measure.inv_rnDeriv`: `(μ.rnDeriv ν)⁻¹ =ᵐ[μ] ν.rnDeriv μ`.
* `MeasureTheory.Measure.set_lintegral_rnDeriv`: `∫⁻ x in s, μ.rnDeriv ν x ∂ν = μ s` if `μ ≪ ν`.
  There is also a version of this result for the Bochner integral.

## Tags

Radon-Nikodym theorem
-/


noncomputable section

open scoped Classical MeasureTheory NNReal ENNReal

variable {α β : Type*} {m : MeasurableSpace α}

namespace MeasureTheory

namespace Measure

theorem withDensity_rnDeriv_eq (μ ν : Measure α) [HaveLebesgueDecomposition μ ν] (h : μ ≪ ν) :
    ν.withDensity (rnDeriv μ ν) = μ := by
  suffices μ.singularPart ν = 0 by
    conv_rhs => rw [haveLebesgueDecomposition_add μ ν, this, zero_add]
  suffices μ.singularPart ν Set.univ = 0 by simpa using this
  have h_sing := mutuallySingular_singularPart μ ν
  rw [← measure_add_measure_compl h_sing.measurableSet_nullSet]
  simp only [MutuallySingular.measure_nullSet, zero_add]
  refine le_antisymm ?_ (zero_le _)
  refine (singularPart_le μ ν ?_ ?_).trans_eq ?_
  · exact h_sing.measurableSet_nullSet.compl
  · exact h h_sing.measure_compl_nullSet
#align measure_theory.measure.with_density_rn_deriv_eq MeasureTheory.Measure.withDensity_rnDeriv_eq

variable {μ ν : Measure α}

/-- **The Radon-Nikodym theorem**: Given two measures `μ` and `ν`, if
`HaveLebesgueDecomposition μ ν`, then `μ` is absolutely continuous to `ν` if and only if
`ν.withDensity (rnDeriv μ ν) = μ`. -/
theorem absolutelyContinuous_iff_withDensity_rnDeriv_eq
    [HaveLebesgueDecomposition μ ν] : μ ≪ ν ↔ ν.withDensity (rnDeriv μ ν) = μ :=
  ⟨withDensity_rnDeriv_eq μ ν, fun h => h ▸ withDensity_absolutelyContinuous _ _⟩
#align measure_theory.measure.absolutely_continuous_iff_with_density_rn_deriv_eq MeasureTheory.Measure.absolutelyContinuous_iff_withDensity_rnDeriv_eq

lemma rnDeriv_pos [HaveLebesgueDecomposition μ ν] (hμν : μ ≪ ν) :
    ∀ᵐ x ∂μ, 0 < μ.rnDeriv ν x := by
  rw [← Measure.withDensity_rnDeriv_eq _ _  hμν,
    ae_withDensity_iff (Measure.measurable_rnDeriv _ _), Measure.withDensity_rnDeriv_eq _ _  hμν]
  exact ae_of_all _ (fun x hx ↦ lt_of_le_of_ne (zero_le _) hx.symm)

lemma rnDeriv_pos' [SigmaFinite μ] [SigmaFinite ν] (hμν : μ ≪ ν) :
    ∀ᵐ x ∂μ, 0 < ν.rnDeriv μ x := by
  refine (absolutelyContinuous_withDensity_rnDeriv hμν).ae_le ?_
  filter_upwards [Measure.rnDeriv_pos (withDensity_absolutelyContinuous μ (ν.rnDeriv μ)),
    (withDensity_absolutelyContinuous μ (ν.rnDeriv μ)).ae_le
    (Measure.rnDeriv_withDensity μ (Measure.measurable_rnDeriv ν μ))] with x hx hx2
  rwa [← hx2]

section rnDeriv_withDensity_leftRight

variable {μ ν : Measure α} {f : α → ℝ≥0∞}

/-- Auxiliary lemma for `rnDeriv_withDensity_left`. -/
lemma rnDeriv_withDensity_withDensity_rnDeriv_left (μ ν : Measure α) [SigmaFinite μ] [SigmaFinite ν]
    (hf : AEMeasurable f μ) (hf_ne_top : ∀ᵐ x ∂μ, f x ≠ ∞) :
    ((ν.withDensity (μ.rnDeriv ν)).withDensity f).rnDeriv ν =ᵐ[ν] (μ.withDensity f).rnDeriv ν := by
  conv_rhs => rw [μ.haveLebesgueDecomposition_add ν, add_comm, withDensity_add_measure]
  have : SigmaFinite ((μ.singularPart ν).withDensity f) :=
    SigmaFinite.withDensity_of_ne_top (hf.singularPart ν)
      ((Measure.absolutelyContinuous_of_le (Measure.singularPart_le _ _)).ae_le hf_ne_top)
  have : SigmaFinite ((ν.withDensity (μ.rnDeriv ν)).withDensity f) :=
    SigmaFinite.withDensity_of_ne_top (hf.withDensity_rnDeriv ν)
      ((Measure.absolutelyContinuous_of_le (Measure.withDensity_rnDeriv_le _ _)).ae_le hf_ne_top)
  exact (rnDeriv_add_of_mutuallySingular _ _ _ (mutuallySingular_singularPart μ ν).withDensity).symm

/-- Auxiliary lemma for `rnDeriv_withDensity_right`. -/
lemma rnDeriv_withDensity_withDensity_rnDeriv_right (μ ν : Measure α) [SigmaFinite μ]
    [SigmaFinite ν] (hf : AEMeasurable f ν) (hf_ne_zero : ∀ᵐ x ∂ν, f x ≠ 0)
    (hf_ne_top : ∀ᵐ x ∂ν, f x ≠ ∞) :
    (ν.withDensity (μ.rnDeriv ν)).rnDeriv (ν.withDensity f) =ᵐ[ν] μ.rnDeriv (ν.withDensity f) := by
  conv_rhs => rw [μ.haveLebesgueDecomposition_add ν, add_comm]
  have hν_ac : ν ≪ ν.withDensity f := withDensity_absolutelyContinuous' hf hf_ne_zero hf_ne_top
  refine hν_ac.ae_eq ?_
  have : SigmaFinite (ν.withDensity f) := SigmaFinite.withDensity_of_ne_top hf hf_ne_top
  refine (rnDeriv_add_of_mutuallySingular _ _ _ ?_).symm
  exact ((mutuallySingular_singularPart μ ν).symm.withDensity).symm

lemma rnDeriv_withDensity_left_of_absolutelyContinuous {ν : Measure α} [SigmaFinite μ]
    [SigmaFinite ν] (hμν : μ ≪ ν) (hf : AEMeasurable f ν) :
    (μ.withDensity f).rnDeriv ν =ᵐ[ν] fun x ↦ f x * μ.rnDeriv ν x := by
  refine (Measure.eq_rnDeriv₀ ?_ Measure.MutuallySingular.zero_left ?_).symm
  · exact hf.mul (Measure.measurable_rnDeriv _ _).aemeasurable
  · ext1 s hs
    rw [zero_add, withDensity_apply _ hs, withDensity_apply _ hs]
    conv_lhs => rw [← Measure.withDensity_rnDeriv_eq _ _ hμν]
    rw [set_lintegral_withDensity_eq_set_lintegral_mul_non_measurable₀ _ _ _ hs]
    · congr with x
      rw [mul_comm]
      simp only [Pi.mul_apply]
    · refine ae_restrict_of_ae ?_
      exact Measure.rnDeriv_lt_top _ _
    · exact (Measure.measurable_rnDeriv _ _).aemeasurable

lemma rnDeriv_withDensity_left {μ ν : Measure α} [SigmaFinite μ] [SigmaFinite ν]
    (hfμ : AEMeasurable f μ) (hfν : AEMeasurable f ν)
    (hf_ne_top : ∀ᵐ x ∂μ, f x ≠ ∞) :
    (μ.withDensity f).rnDeriv ν =ᵐ[ν] fun x ↦ f x * μ.rnDeriv ν x := by
  let μ' := ν.withDensity (μ.rnDeriv ν)
  have hμ'ν : μ' ≪ ν := withDensity_absolutelyContinuous _ _
  have h := rnDeriv_withDensity_left_of_absolutelyContinuous hμ'ν hfν
  have h1 : μ'.rnDeriv ν =ᵐ[ν] μ.rnDeriv ν :=
    Measure.rnDeriv_withDensity _ (Measure.measurable_rnDeriv _ _)
  have h2 : (μ'.withDensity f).rnDeriv ν =ᵐ[ν] (μ.withDensity f).rnDeriv ν := by
    exact rnDeriv_withDensity_withDensity_rnDeriv_left μ ν hfμ hf_ne_top
  filter_upwards [h, h1, h2] with x hx hx1 hx2
  rw [← hx2, hx, hx1]

/-- Auxiliary lemma for `rnDeriv_withDensity_right`. -/
lemma rnDeriv_withDensity_right_of_absolutelyContinuous {ν : Measure α} [SigmaFinite μ]
    [SigmaFinite ν] (hμν : μ ≪ ν) (hf : AEMeasurable f ν)
    (hf_ne_zero : ∀ᵐ x ∂ν, f x ≠ 0) (hf_ne_top : ∀ᵐ x ∂ν, f x ≠ ∞) :
    μ.rnDeriv (ν.withDensity f) =ᵐ[ν] fun x ↦ (f x)⁻¹ * μ.rnDeriv ν x := by
  have : SigmaFinite (ν.withDensity f) := SigmaFinite.withDensity_of_ne_top hf hf_ne_top
  refine (withDensity_absolutelyContinuous' hf hf_ne_zero hf_ne_top).ae_eq ?_
  refine (Measure.eq_rnDeriv₀ (ν := ν.withDensity f) ?_ Measure.MutuallySingular.zero_left ?_).symm
  · exact (hf.inv.mono_ac (withDensity_absolutelyContinuous _ _)).mul
      (Measure.measurable_rnDeriv _ _).aemeasurable
  · ext1 s hs
    conv_lhs => rw [← Measure.withDensity_rnDeriv_eq _ _ hμν]
    rw [zero_add, withDensity_apply _ hs, withDensity_apply _ hs]
    rw [set_lintegral_withDensity_eq_set_lintegral_mul_non_measurable₀ _ _ _ hs]
    · simp only [Pi.mul_apply]
      have : (fun a ↦ f a * ((f a)⁻¹ * μ.rnDeriv ν a)) =ᵐ[ν] μ.rnDeriv ν := by
        filter_upwards [hf_ne_zero, hf_ne_top] with x hx1 hx2
        simp [← mul_assoc, ENNReal.mul_inv_cancel, hx1, hx2]
      rw [lintegral_congr_ae (ae_restrict_of_ae this)]
    · refine ae_restrict_of_ae ?_
      filter_upwards [hf_ne_top] with x hx using hx.lt_top
    · exact hf.restrict

lemma rnDeriv_withDensity_right (μ ν : Measure α) [SigmaFinite μ] [SigmaFinite ν]
    (hf : AEMeasurable f ν) (hf_ne_zero : ∀ᵐ x ∂ν, f x ≠ 0) (hf_ne_top : ∀ᵐ x ∂ν, f x ≠ ∞) :
    μ.rnDeriv (ν.withDensity f) =ᵐ[ν] fun x ↦ (f x)⁻¹ * μ.rnDeriv ν x := by
  let μ' := ν.withDensity (μ.rnDeriv ν)
  have h₁ : μ'.rnDeriv (ν.withDensity f) =ᵐ[ν] μ.rnDeriv (ν.withDensity f) :=
    rnDeriv_withDensity_withDensity_rnDeriv_right μ ν hf hf_ne_zero hf_ne_top
  have h₂ : μ.rnDeriv ν =ᵐ[ν] μ'.rnDeriv ν :=
    (Measure.rnDeriv_withDensity _ (Measure.measurable_rnDeriv _ _)).symm
  have : SigmaFinite μ' := SigmaFinite.withDensity_of_ne_top
    (Measure.measurable_rnDeriv _ _).aemeasurable (Measure.rnDeriv_ne_top _ _)
  have hμ' := rnDeriv_withDensity_right_of_absolutelyContinuous
    (withDensity_absolutelyContinuous ν (μ.rnDeriv ν)) hf hf_ne_zero hf_ne_top
  filter_upwards [h₁, h₂, hμ'] with x hx₁ hx₂ hx_eq
  rw [← hx₁, hx₂, hx_eq]

end rnDeriv_withDensity_leftRight

theorem rnDeriv_restrict (μ ν : Measure α) [SigmaFinite μ] [SigmaFinite ν]
    {s : Set α} (hs : MeasurableSet s) :
    (μ.restrict s).rnDeriv ν =ᵐ[ν] s.indicator (μ.rnDeriv ν) := by
  rw [← withDensity_indicator_one hs]
  refine (rnDeriv_withDensity_left ?_ ?_ ?_).trans (ae_of_all _ (fun x ↦ ?_))
  · exact measurable_one.aemeasurable.indicator hs
  · exact measurable_one.aemeasurable.indicator hs
  · refine ae_of_all _ (fun x ↦ ?_)
    simp only [Set.indicator_apply, Pi.one_apply, ne_eq]
    split_ifs <;> simp [ENNReal.zero_ne_top]
  · simp [Set.indicator_apply]

lemma rnDeriv_eq_zero_of_mutuallySingular [SigmaFinite μ] {ν' : Measure α}
    [SigmaFinite ν'] (h : μ ⟂ₘ ν) (hνν' : ν ≪ ν') :
    μ.rnDeriv ν' =ᵐ[ν] 0 := by
  let t := h.nullSet
  have ht : MeasurableSet t := h.measurableSet_nullSet
  refine ae_of_ae_restrict_of_ae_restrict_compl t ?_ (by simp)
  change μ.rnDeriv ν' =ᵐ[ν.restrict t] 0
  have : μ.rnDeriv ν' =ᵐ[ν.restrict t] (μ.restrict t).rnDeriv ν' := by
    have h : (μ.restrict t).rnDeriv ν' =ᵐ[ν] t.indicator (μ.rnDeriv ν') :=
      hνν'.ae_le (rnDeriv_restrict μ ν' ht)
    rw [Filter.EventuallyEq, ae_restrict_iff' ht]
    filter_upwards [h] with x hx hxt
    rw [hx, Set.indicator_of_mem hxt]
  refine this.trans ?_
  simp only [MutuallySingular.restrict_nullSet]
  suffices (0 : Measure α).rnDeriv ν' =ᵐ[ν'] 0 by
    have h_ac' : ν.restrict t ≪ ν' := restrict_le_self.absolutelyContinuous.trans hνν'
    exact h_ac'.ae_le this
  exact rnDeriv_zero _

/-- Auxiliary lemma for `rnDeriv_add_right_of_mutuallySingular`. -/
lemma rnDeriv_add_right_of_absolutelyContinuous_of_mutuallySingular {ν' : Measure α}
    [SigmaFinite μ] [SigmaFinite ν] [SigmaFinite ν']
    (hμν : μ ≪ ν) (hνν' : ν ⟂ₘ ν') :
    μ.rnDeriv (ν + ν') =ᵐ[ν] μ.rnDeriv ν := by
  let t := hνν'.nullSet
  have ht : MeasurableSet t := hνν'.measurableSet_nullSet
  refine ae_of_ae_restrict_of_ae_restrict_compl t (by simp) ?_
  change μ.rnDeriv (ν + ν') =ᵐ[ν.restrict tᶜ] μ.rnDeriv ν
  rw [← withDensity_eq_iff_of_sigmaFinite (μ := ν.restrict tᶜ)
    (Measure.measurable_rnDeriv _ _).aemeasurable (Measure.measurable_rnDeriv _ _).aemeasurable]
  have : (ν.restrict tᶜ).withDensity (μ.rnDeriv (ν + ν'))
      = ((ν + ν').restrict tᶜ).withDensity (μ.rnDeriv (ν + ν')) := by simp
  rw [this, ← restrict_withDensity ht.compl, ← restrict_withDensity ht.compl,
      Measure.withDensity_rnDeriv_eq _ _ (hμν.add_right ν'), Measure.withDensity_rnDeriv_eq _ _ hμν]

/-- Auxiliary lemma for `rnDeriv_add_right_of_mutuallySingular`. -/
lemma rnDeriv_add_right_of_mutuallySingular' {ν' : Measure α}
    [SigmaFinite μ] [SigmaFinite ν] [SigmaFinite ν']
    (hμν' : μ ⟂ₘ ν') (hνν' : ν ⟂ₘ ν') :
    μ.rnDeriv (ν + ν') =ᵐ[ν] μ.rnDeriv ν := by
  have h_ac : ν ≪ ν + ν' := Measure.AbsolutelyContinuous.rfl.add_right _
  rw [haveLebesgueDecomposition_add μ ν]
  have h₁ := rnDeriv_add' (μ.singularPart ν) (ν.withDensity (μ.rnDeriv ν)) (ν + ν')
  have h₂ := rnDeriv_add' (μ.singularPart ν) (ν.withDensity (μ.rnDeriv ν)) ν
  refine (Filter.EventuallyEq.trans (h_ac.ae_le h₁) ?_).trans h₂.symm
  simp only [Pi.add_apply]
  have h₃ := rnDeriv_add_right_of_absolutelyContinuous_of_mutuallySingular
    (withDensity_absolutelyContinuous ν (μ.rnDeriv ν)) hνν'
  have h₄ : (μ.singularPart ν).rnDeriv (ν + ν') =ᵐ[ν] 0 := by
    refine h_ac.ae_eq ?_
    simp only [rnDeriv_eq_zero, MutuallySingular.add_right_iff]
    exact ⟨mutuallySingular_singularPart μ ν, hμν'.singularPart ν⟩
  have h₅ : (μ.singularPart ν).rnDeriv ν =ᵐ[ν] 0 := rnDeriv_singularPart μ ν
  filter_upwards [h₃, h₄, h₅] with x hx₃ hx₄ hx₅
  rw [hx₃, hx₄, Pi.add_apply, hx₅]

lemma rnDeriv_add_right_of_mutuallySingular {ν' : Measure α}
    [SigmaFinite μ] [SigmaFinite ν] [SigmaFinite ν'] (hνν' : ν ⟂ₘ ν') :
    μ.rnDeriv (ν + ν') =ᵐ[ν] μ.rnDeriv ν := by
  have h_ac : ν ≪ ν + ν' := Measure.AbsolutelyContinuous.rfl.add_right _
  rw [haveLebesgueDecomposition_add μ ν']
  have h₁ := rnDeriv_add' (μ.singularPart ν') (ν'.withDensity (μ.rnDeriv ν')) (ν + ν')
  have h₂ := rnDeriv_add' (μ.singularPart ν') (ν'.withDensity (μ.rnDeriv ν')) ν
  refine (Filter.EventuallyEq.trans (h_ac.ae_le h₁) ?_).trans h₂.symm
  have h₃ := rnDeriv_add_right_of_mutuallySingular' (?_ : μ.singularPart ν' ⟂ₘ ν') hνν'
  have h₄ : (ν'.withDensity (rnDeriv μ ν')).rnDeriv (ν + ν') =ᵐ[ν] 0 := by
    refine rnDeriv_eq_zero_of_mutuallySingular ?_ h_ac
    exact hνν'.symm.withDensity
  have h₅ : (ν'.withDensity (rnDeriv μ ν')).rnDeriv ν =ᵐ[ν] 0 := by
    rw [rnDeriv_eq_zero]
    exact hνν'.symm.withDensity
  filter_upwards [h₃, h₄, h₅] with x hx₃ hx₄ hx₅
  rw [Pi.add_apply, Pi.add_apply, hx₃, hx₄, hx₅]
  exact mutuallySingular_singularPart μ ν'

lemma rnDeriv_withDensity_rnDeriv [SigmaFinite μ] [SigmaFinite ν] (hμν : μ ≪ ν) :
    μ.rnDeriv (μ.withDensity (ν.rnDeriv μ)) =ᵐ[μ] μ.rnDeriv ν := by
  conv_rhs => rw [ν.haveLebesgueDecomposition_add μ, add_comm]
  refine (absolutelyContinuous_withDensity_rnDeriv hμν).ae_eq ?_
  exact (rnDeriv_add_right_of_mutuallySingular
    (Measure.mutuallySingular_singularPart ν μ).symm.withDensity).symm

/-- Auxiliary lemma for `inv_rnDeriv`. -/
lemma inv_rnDeriv_aux [SigmaFinite μ] [SigmaFinite ν] (hμν : μ ≪ ν) (hνμ : ν ≪ μ) :
    (μ.rnDeriv ν)⁻¹ =ᵐ[μ] ν.rnDeriv μ := by
  suffices μ.withDensity (μ.rnDeriv ν)⁻¹ = μ.withDensity (ν.rnDeriv μ) by
    calc (μ.rnDeriv ν)⁻¹ =ᵐ[μ] (μ.withDensity (μ.rnDeriv ν)⁻¹).rnDeriv μ :=
          (rnDeriv_withDensity _ (measurable_rnDeriv _ _).inv).symm
    _ = (μ.withDensity (ν.rnDeriv μ)).rnDeriv μ := by rw [this]
    _ =ᵐ[μ] ν.rnDeriv μ := rnDeriv_withDensity _ (measurable_rnDeriv _ _)
  rw [withDensity_rnDeriv_eq _ _ hνμ, ← withDensity_rnDeriv_eq _ _ hμν]
  conv in ((ν.withDensity (μ.rnDeriv ν)).rnDeriv ν)⁻¹ => rw [withDensity_rnDeriv_eq _ _ hμν]
  change (ν.withDensity (μ.rnDeriv ν)).withDensity (fun x ↦ (μ.rnDeriv ν x)⁻¹) = ν
  rw [withDensity_inv_same (measurable_rnDeriv _ _)
    (by filter_upwards [hνμ.ae_le (rnDeriv_pos hμν)] with x hx using hx.ne')
    (rnDeriv_ne_top _ _)]

<<<<<<< HEAD
lemma rnDeriv_mul_rnDeriv {μ ν κ : Measure α} [SigmaFinite κ]
    [μ.HaveLebesgueDecomposition κ] [ν.HaveLebesgueDecomposition κ] [μ.HaveLebesgueDecomposition ν]
    (hμν : μ ≪ ν) (hνκ : ν ≪ κ) :
    μ.rnDeriv ν * ν.rnDeriv κ =ᵐ[κ] μ.rnDeriv κ := by
  rw [← withDensity_eq_iff_of_sigmaFinite]
  · rw [mul_comm,
      withDensity_mul _ (Measure.measurable_rnDeriv _ _) (Measure.measurable_rnDeriv _ _),
      Measure.withDensity_rnDeriv_eq _ _ (hμν.trans hνκ), Measure.withDensity_rnDeriv_eq _ _ hνκ,
      Measure.withDensity_rnDeriv_eq _ _ hμν]
  · exact ((Measure.measurable_rnDeriv _ _).mul (Measure.measurable_rnDeriv _ _)).aemeasurable
  · exact (Measure.measurable_rnDeriv _ _).aemeasurable
=======
lemma inv_rnDeriv [SigmaFinite μ] [SigmaFinite ν] (hμν : μ ≪ ν) :
    (μ.rnDeriv ν)⁻¹ =ᵐ[μ] ν.rnDeriv μ := by
  suffices (μ.rnDeriv ν)⁻¹ =ᵐ[μ] (μ.rnDeriv (μ.withDensity (ν.rnDeriv μ)))⁻¹
      ∧ ν.rnDeriv μ =ᵐ[μ] (μ.withDensity (ν.rnDeriv μ)).rnDeriv μ by
    refine (this.1.trans (Filter.EventuallyEq.trans ?_ this.2.symm))
    exact Measure.inv_rnDeriv_aux (absolutelyContinuous_withDensity_rnDeriv hμν)
      (withDensity_absolutelyContinuous _ _)
  constructor
  · filter_upwards [rnDeriv_withDensity_rnDeriv hμν] with x hx
    simp only [Pi.inv_apply, inv_inj]
    exact hx.symm
  · exact (Measure.rnDeriv_withDensity μ (Measure.measurable_rnDeriv ν μ)).symm

lemma inv_rnDeriv' [SigmaFinite μ] [SigmaFinite ν] (hμν : μ ≪ ν) :
    (ν.rnDeriv μ)⁻¹ =ᵐ[μ] μ.rnDeriv ν := by
  filter_upwards [inv_rnDeriv hμν] with x hx; simp only [Pi.inv_apply, ← hx, inv_inv]

lemma set_lintegral_rnDeriv_le (s : Set α) :
    ∫⁻ x in s, μ.rnDeriv ν x ∂ν ≤ μ s := by
  let t := toMeasurable μ s
  calc ∫⁻ x in s, μ.rnDeriv ν x ∂ν
    ≤ ∫⁻ x in t, μ.rnDeriv ν x ∂ν := lintegral_mono_set (subset_toMeasurable μ s)
  _ ≤ μ t := by
        rw [← withDensity_apply _ (measurableSet_toMeasurable μ s)]
        exact withDensity_rnDeriv_le _ _ _ (measurableSet_toMeasurable μ s)
  _ = μ s := by rw [← measure_toMeasurable s]
>>>>>>> daf40d2c

lemma set_lintegral_rnDeriv [HaveLebesgueDecomposition μ ν] (hμν : μ ≪ ν) {s : Set α}
    (hs : MeasurableSet s) :
    ∫⁻ x in s, μ.rnDeriv ν x ∂ν = μ s := by
  rw [← withDensity_apply _ hs, Measure.withDensity_rnDeriv_eq _ _ hμν]

lemma lintegral_rnDeriv [HaveLebesgueDecomposition μ ν] (hμν : μ ≪ ν) :
    ∫⁻ x, μ.rnDeriv ν x ∂ν = μ Set.univ := by
  rw [← set_lintegral_univ, set_lintegral_rnDeriv hμν MeasurableSet.univ]

lemma integrableOn_toReal_rnDeriv {s : Set α} (hμs : μ s ≠ ∞) :
    IntegrableOn (fun x ↦ (μ.rnDeriv ν x).toReal) s ν := by
  refine integrable_toReal_of_lintegral_ne_top (Measure.measurable_rnDeriv _ _).aemeasurable ?_
  exact ((set_lintegral_rnDeriv_le _).trans_lt hμs.lt_top).ne

lemma set_integral_toReal_rnDeriv_eq_withDensity [SigmaFinite μ]
    {s : Set α} (hs : MeasurableSet s) :
    ∫ x in s, (μ.rnDeriv ν x).toReal ∂ν = (ν.withDensity (μ.rnDeriv ν) s).toReal := by
  rw [integral_toReal (Measure.measurable_rnDeriv _ _).aemeasurable]
  · rw [ENNReal.toReal_eq_toReal_iff, ← withDensity_apply _ hs]
    simp
  · exact ae_restrict_of_ae (Measure.rnDeriv_lt_top _ _)

lemma set_integral_toReal_rnDeriv_le [SigmaFinite μ] {s : Set α} (hμs : μ s ≠ ∞) :
    ∫ x in s, (μ.rnDeriv ν x).toReal ∂ν ≤ (μ s).toReal := by
  set t := toMeasurable μ s with ht
  have ht_m : MeasurableSet t := measurableSet_toMeasurable μ s
  have hμt : μ t ≠ ∞ := by rwa [ht, measure_toMeasurable s]
  calc ∫ x in s, (μ.rnDeriv ν x).toReal ∂ν
    ≤ ∫ x in t, (μ.rnDeriv ν x).toReal ∂ν := by
        refine set_integral_mono_set ?_ ?_ (HasSubset.Subset.eventuallyLE (subset_toMeasurable _ _))
        · exact integrableOn_toReal_rnDeriv hμt
        · exact ae_of_all _ (by simp)
  _ ≤ (μ t).toReal := by
        rw [set_integral_toReal_rnDeriv_eq_withDensity ht_m, ENNReal.toReal_le_toReal _ hμt]
        · exact withDensity_rnDeriv_le _ _ _ ht_m
        · exact ((withDensity_rnDeriv_le _ _ _ ht_m).trans_lt hμt.lt_top).ne
  _ = (μ s).toReal := by rw [← measure_toMeasurable s]

lemma set_integral_toReal_rnDeriv [SigmaFinite μ] [HaveLebesgueDecomposition μ ν]
    (hμν : μ ≪ ν) {s : Set α} (hs : MeasurableSet s) :
    ∫ x in s, (μ.rnDeriv ν x).toReal ∂ν = (μ s).toReal := by
  rw [set_integral_toReal_rnDeriv_eq_withDensity hs, Measure.withDensity_rnDeriv_eq _ _ hμν]
#align measure_theory.measure.with_density_rn_deriv_to_real_eq MeasureTheory.Measure.set_integral_toReal_rnDeriv

lemma integral_toReal_rnDeriv [SigmaFinite μ] [SigmaFinite ν] (hμν : μ ≪ ν) :
    ∫ x, (μ.rnDeriv ν x).toReal ∂ν = (μ Set.univ).toReal := by
  rw [← integral_univ, set_integral_toReal_rnDeriv hμν MeasurableSet.univ]

end Measure

namespace SignedMeasure

open Measure VectorMeasure

theorem withDensityᵥ_rnDeriv_eq (s : SignedMeasure α) (μ : Measure α) [SigmaFinite μ]
    (h : s ≪ᵥ μ.toENNRealVectorMeasure) : μ.withDensityᵥ (s.rnDeriv μ) = s := by
  rw [absolutelyContinuous_ennreal_iff, (_ : μ.toENNRealVectorMeasure.ennrealToMeasure = μ),
    totalVariation_absolutelyContinuous_iff] at h
  · ext1 i hi
    rw [withDensityᵥ_apply (integrable_rnDeriv _ _) hi, rnDeriv, integral_sub,
      set_integral_toReal_rnDeriv h.1 hi, set_integral_toReal_rnDeriv h.2 hi]
    · conv_rhs => rw [← s.toSignedMeasure_toJordanDecomposition]
      erw [VectorMeasure.sub_apply]
      rw [toSignedMeasure_apply_measurable hi, toSignedMeasure_apply_measurable hi]
    all_goals
      rw [← integrableOn_univ]
      refine' IntegrableOn.restrict _ MeasurableSet.univ
      refine' ⟨_, hasFiniteIntegral_toReal_of_lintegral_ne_top _⟩
      · apply Measurable.aestronglyMeasurable
        measurability
      · rw [set_lintegral_univ]
        exact (lintegral_rnDeriv_lt_top _ _).ne
  · exact equivMeasure.right_inv μ
#align measure_theory.signed_measure.with_densityᵥ_rn_deriv_eq MeasureTheory.SignedMeasure.withDensityᵥ_rnDeriv_eq

/-- The Radon-Nikodym theorem for signed measures. -/
theorem absolutelyContinuous_iff_withDensityᵥ_rnDeriv_eq (s : SignedMeasure α) (μ : Measure α)
    [SigmaFinite μ] : s ≪ᵥ μ.toENNRealVectorMeasure ↔ μ.withDensityᵥ (s.rnDeriv μ) = s :=
  ⟨withDensityᵥ_rnDeriv_eq s μ, fun h => h ▸ withDensityᵥ_absolutelyContinuous _ _⟩
#align measure_theory.signed_measure.absolutely_continuous_iff_with_densityᵥ_rn_deriv_eq MeasureTheory.SignedMeasure.absolutelyContinuous_iff_withDensityᵥ_rnDeriv_eq

end SignedMeasure

end MeasureTheory<|MERGE_RESOLUTION|>--- conflicted
+++ resolved
@@ -299,7 +299,6 @@
     (by filter_upwards [hνμ.ae_le (rnDeriv_pos hμν)] with x hx using hx.ne')
     (rnDeriv_ne_top _ _)]
 
-<<<<<<< HEAD
 lemma rnDeriv_mul_rnDeriv {μ ν κ : Measure α} [SigmaFinite κ]
     [μ.HaveLebesgueDecomposition κ] [ν.HaveLebesgueDecomposition κ] [μ.HaveLebesgueDecomposition ν]
     (hμν : μ ≪ ν) (hνκ : ν ≪ κ) :
@@ -311,7 +310,7 @@
       Measure.withDensity_rnDeriv_eq _ _ hμν]
   · exact ((Measure.measurable_rnDeriv _ _).mul (Measure.measurable_rnDeriv _ _)).aemeasurable
   · exact (Measure.measurable_rnDeriv _ _).aemeasurable
-=======
+
 lemma inv_rnDeriv [SigmaFinite μ] [SigmaFinite ν] (hμν : μ ≪ ν) :
     (μ.rnDeriv ν)⁻¹ =ᵐ[μ] ν.rnDeriv μ := by
   suffices (μ.rnDeriv ν)⁻¹ =ᵐ[μ] (μ.rnDeriv (μ.withDensity (ν.rnDeriv μ)))⁻¹
@@ -338,7 +337,6 @@
         rw [← withDensity_apply _ (measurableSet_toMeasurable μ s)]
         exact withDensity_rnDeriv_le _ _ _ (measurableSet_toMeasurable μ s)
   _ = μ s := by rw [← measure_toMeasurable s]
->>>>>>> daf40d2c
 
 lemma set_lintegral_rnDeriv [HaveLebesgueDecomposition μ ν] (hμν : μ ≪ ν) {s : Set α}
     (hs : MeasurableSet s) :
