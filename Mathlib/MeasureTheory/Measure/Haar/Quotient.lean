--- conflicted
+++ resolved
@@ -144,7 +144,6 @@
     apply Measure.ext
     intro A hA
     obtain ⟨x₁, h⟩ := @Quotient.exists_rep _ (QuotientGroup.leftRel Γ) x
-<<<<<<< HEAD
     convert measure_preimage_smul x₁ μ A using 1
     rw [← h, Measure.map_apply (measurable_const_mul _) hA]
     rfl
@@ -301,212 +300,4 @@
 
 end haarMeasure
 
-end normal
-=======
-    haveI := h𝓕.smulInvariantMeasure_map
-    convert measure_preimage_smul x₁ ((Measure.map QuotientGroup.mk) (μ.restrict 𝓕)) A using 1
-    rw [← h, Measure.map_apply]
-    · rfl
-    · exact measurable_const_mul _
-    · exact hA
-#align measure_theory.is_fundamental_domain.is_mul_left_invariant_map MeasureTheory.IsFundamentalDomain.isMulLeftInvariant_map
-#align measure_theory.is_add_fundamental_domain.is_add_left_invariant_map MeasureTheory.IsAddFundamentalDomain.isAddLeftInvariant_map
-
-/-- Given a normal subgroup `Γ` of a topological group `G` with Haar measure `μ`, which is also
-  right-invariant, and a finite volume fundamental domain `𝓕`, the pushforward to the quotient
-  group `G ⧸ Γ` of the restriction of `μ` to `𝓕` is a multiple of Haar measure on `G ⧸ Γ`. -/
-@[to_additive "Given a normal subgroup `Γ` of an additive topological group `G` with Haar measure
-  `μ`, which is also right-invariant, and a finite volume fundamental domain `𝓕`, the pushforward
-  to the quotient group `G ⧸ Γ` of the restriction of `μ` to `𝓕` is a multiple of Haar measure on
-  `G ⧸ Γ`."]
-theorem MeasureTheory.IsFundamentalDomain.map_restrict_quotient  [T2Space (G ⧸ Γ)]
-    [SecondCountableTopology (G ⧸ Γ)] (K : PositiveCompacts (G ⧸ Γ)) [Subgroup.Normal Γ]
-    [MeasureTheory.Measure.IsHaarMeasure μ] [μ.IsMulRightInvariant] (h𝓕_finite : μ 𝓕 < ⊤) :
-    Measure.map (QuotientGroup.mk' Γ) (μ.restrict 𝓕) =
-      μ (𝓕 ∩ QuotientGroup.mk' Γ ⁻¹' K) • MeasureTheory.Measure.haarMeasure K := by
-  let π : G →* G ⧸ Γ := QuotientGroup.mk' Γ
-  have meas_π : Measurable π := continuous_quotient_mk'.measurable
-  have 𝓕meas : NullMeasurableSet 𝓕 μ := h𝓕.nullMeasurableSet
-  haveI := Fact.mk h𝓕_finite
-  -- the measure is left-invariant, so by the uniqueness of Haar measure it's enough to show that
-  -- it has the stated size on the reference compact set `K`.
-  haveI : (Measure.map (QuotientGroup.mk' Γ) (μ.restrict 𝓕)).IsMulLeftInvariant :=
-    h𝓕.isMulLeftInvariant_map
-  rw [Measure.haarMeasure_unique (Measure.map (QuotientGroup.mk' Γ) (μ.restrict 𝓕)) K,
-    Measure.map_apply meas_π, Measure.restrict_apply₀' 𝓕meas, inter_comm]
-  exact K.isCompact.measurableSet
-#align measure_theory.is_fundamental_domain.map_restrict_quotient MeasureTheory.IsFundamentalDomain.map_restrict_quotient
-#align measure_theory.is_add_fundamental_domain.map_restrict_quotient MeasureTheory.IsAddFundamentalDomain.map_restrict_quotient
-
-/-- Given a normal subgroup `Γ` of a topological group `G` with Haar measure `μ`, which is also
-  right-invariant, and a finite volume fundamental domain `𝓕`, the quotient map to `G ⧸ Γ` is
-  measure-preserving between appropriate multiples of Haar measure on `G` and `G ⧸ Γ`. -/
-@[to_additive MeasurePreservingQuotientAddGroup.mk' "Given a normal subgroup `Γ` of an additive
-  topological group `G` with Haar measure `μ`, which is also right-invariant, and a finite volume
-  fundamental domain `𝓕`, the quotient map to `G ⧸ Γ` is measure-preserving between appropriate
-  multiples of Haar measure on `G` and `G ⧸ Γ`."]
-theorem MeasurePreservingQuotientGroup.mk' [T2Space (G ⧸ Γ)] [SecondCountableTopology (G ⧸ Γ)]
-    (K : PositiveCompacts (G ⧸ Γ)) [Subgroup.Normal Γ] [μ.IsHaarMeasure]
-    [μ.IsMulRightInvariant] (h𝓕_finite : μ 𝓕 < ⊤) (c : ℝ≥0)
-    (h : μ (𝓕 ∩ QuotientGroup.mk' Γ ⁻¹' K) = c) :
-    MeasurePreserving (QuotientGroup.mk' Γ) (μ.restrict 𝓕)
-      (c • MeasureTheory.Measure.haarMeasure K) where
-  measurable := continuous_quotient_mk'.measurable
-  map_eq := by rw [h𝓕.map_restrict_quotient K h𝓕_finite, h]; rfl
-#align measure_preserving_quotient_group.mk' MeasurePreservingQuotientGroup.mk'
-#align measure_preserving_quotient_add_group.mk' MeasurePreservingQuotientAddGroup.mk'
-
-section
-
-local notation "μ_𝓕" => Measure.map (@QuotientGroup.mk G _ Γ) (μ.restrict 𝓕)
-
-/-- The `essSup` of a function `g` on the quotient space `G ⧸ Γ` with respect to the pushforward
-  of the restriction, `μ_𝓕`, of a right-invariant measure `μ` to a fundamental domain `𝓕`, is the
-  same as the `essSup` of `g`'s lift to the universal cover `G` with respect to `μ`. -/
-@[to_additive "The `essSup` of a function `g` on the additive quotient space `G ⧸ Γ` with respect
-  to the pushforward of the restriction, `μ_𝓕`, of a right-invariant measure `μ` to a fundamental
-  domain `𝓕`, is the same as the `essSup` of `g`'s lift to the universal cover `G` with respect
-  to `μ`."]
-lemma essSup_comp_quotientGroup_mk [μ.IsMulRightInvariant] {g : G ⧸ Γ → ℝ≥0∞}
-    (g_ae_measurable : AEMeasurable g μ_𝓕) : essSup g μ_𝓕 = essSup (fun (x : G) ↦ g x) μ := by
-  have hπ : Measurable (QuotientGroup.mk : G → G ⧸ Γ) := continuous_quotient_mk'.measurable
-  rw [essSup_map_measure g_ae_measurable hπ.aemeasurable]
-  refine h𝓕.essSup_measure_restrict ?_
-  intro ⟨γ, hγ⟩ x
-  dsimp
-  congr 1
-  exact QuotientGroup.mk_mul_of_mem x hγ
-
-/-- Given a quotient space `G ⧸ Γ` where `Γ` is `Countable`, and the restriction,
-  `μ_𝓕`, of a right-invariant measure `μ` on `G` to a fundamental domain `𝓕`, a set
-  in the quotient which has `μ_𝓕`-measure zero, also has measure zero under the
-  folding of `μ` under the quotient. Note that, if `Γ` is infinite, then the folded map
-  will take the value `∞` on any open set in the quotient! -/
-@[to_additive "Given an additive quotient space `G ⧸ Γ` where `Γ` is `Countable`, and the
-  restriction, `μ_𝓕`, of a right-invariant measure `μ` on `G` to a fundamental domain `𝓕`, a set
-  in the quotient which has `μ_𝓕`-measure zero, also has measure zero under the
-  folding of `μ` under the quotient. Note that, if `Γ` is infinite, then the folded map
-  will take the value `∞` on any open set in the quotient!"]
-lemma _root_.MeasureTheory.IsFundamentalDomain.absolutelyContinuous_map
-    [μ.IsMulRightInvariant] :
-    map (QuotientGroup.mk : G → G ⧸ Γ) μ ≪ map (QuotientGroup.mk : G → G ⧸ Γ) (μ.restrict 𝓕) := by
-  set π : G → G ⧸ Γ := QuotientGroup.mk
-  have meas_π : Measurable π := continuous_quotient_mk'.measurable
-  apply AbsolutelyContinuous.mk
-  intro s s_meas hs
-  rw [map_apply meas_π s_meas] at hs ⊢
-  rw [Measure.restrict_apply] at hs
-  apply h𝓕.measure_zero_of_invariant _ _ hs
-  · intro γ
-    ext g
-    rw [Set.mem_smul_set_iff_inv_smul_mem, mem_preimage, mem_preimage]
-    congr! 1
-    convert QuotientGroup.mk_mul_of_mem g (γ⁻¹).2 using 1
-  exact MeasurableSet.preimage s_meas meas_π
-
-attribute [-instance] Quotient.instMeasurableSpace
-
-/-- This is a simple version of the **Unfolding Trick**: Given a subgroup `Γ` of a group `G`, the
-  integral of a function `f` on `G` with respect to a right-invariant measure `μ` is equal to the
-  integral over the quotient `G ⧸ Γ` of the automorphization of `f`. -/
-@[to_additive "This is a simple version of the **Unfolding Trick**: Given a subgroup `Γ` of an
-  additive  group `G`, the integral of a function `f` on `G` with respect to a right-invariant
-  measure `μ` is equal to the integral over the quotient `G ⧸ Γ` of the automorphization of `f`."]
-lemma QuotientGroup.integral_eq_integral_automorphize {E : Type*} [NormedAddCommGroup E]
-    [NormedSpace ℝ E] [μ.IsMulRightInvariant] {f : G → E}
-    (hf₁ : Integrable f μ) (hf₂ : AEStronglyMeasurable (automorphize f) μ_𝓕) :
-    ∫ x : G, f x ∂μ = ∫ x : G ⧸ Γ, automorphize f x ∂μ_𝓕 := by
-  calc ∫ x : G, f x ∂μ = ∑' γ : (Subgroup.opposite Γ), ∫ x in 𝓕, f (γ • x) ∂μ :=
-    h𝓕.integral_eq_tsum'' f hf₁
-    _ = ∫ x in 𝓕, ∑' γ : (Subgroup.opposite Γ), f (γ • x) ∂μ := ?_
-    _ = ∫ x : G ⧸ Γ, automorphize f x ∂μ_𝓕 :=
-      (integral_map continuous_quotient_mk'.aemeasurable hf₂).symm
-  rw [integral_tsum]
-  · exact fun i ↦ (hf₁.1.comp_quasiMeasurePreserving
-      (measurePreserving_smul i μ).quasiMeasurePreserving).restrict
-  · rw [← h𝓕.lintegral_eq_tsum'' (fun x ↦ ‖f x‖₊)]
-    exact ne_of_lt hf₁.2
-
-/-- This is the **Unfolding Trick**: Given a subgroup `Γ` of a group `G`, the integral of a
-  function `f` on `G` times the lift to `G` of a function `g` on the quotient `G ⧸ Γ` with respect
-  to a right-invariant measure `μ` on `G`, is equal to the integral over the quotient of the
-  automorphization of `f` times `g`. -/
-lemma QuotientGroup.integral_mul_eq_integral_automorphize_mul {K : Type*} [NormedField K]
-    [NormedSpace ℝ K] [μ.IsMulRightInvariant] {f : G → K}
-    (f_ℒ_1 : Integrable f μ) {g : G ⧸ Γ → K} (hg : AEStronglyMeasurable g μ_𝓕)
-    (g_ℒ_infinity : essSup (fun x ↦ ↑‖g x‖₊) μ_𝓕 ≠ ∞)
-    (F_ae_measurable : AEStronglyMeasurable (QuotientGroup.automorphize f) μ_𝓕) :
-    ∫ x : G, g (x : G ⧸ Γ) * (f x) ∂μ
-      = ∫ x : G ⧸ Γ, g x * (QuotientGroup.automorphize f x) ∂μ_𝓕 := by
-  let π : G → G ⧸ Γ := QuotientGroup.mk
-  have meas_π : Measurable π := continuous_quotient_mk'.measurable
-  have H₀ : QuotientGroup.automorphize ((g ∘ π) * f) = g * (QuotientGroup.automorphize f) := by
-    exact QuotientGroup.automorphize_smul_left f g
-  calc ∫ (x : G), g (π x) * (f x) ∂μ =
-        ∫ (x : G ⧸ Γ), QuotientGroup.automorphize ((g ∘ π) * f) x ∂μ_𝓕 := ?_
-    _ = ∫ (x : G ⧸ Γ), g x * (QuotientGroup.automorphize f x) ∂μ_𝓕 := by simp [H₀]
-  have H₁ : Integrable ((g ∘ π) * f) μ
-  · have : AEStronglyMeasurable (fun (x : G) ↦ g (x : (G ⧸ Γ))) μ
-    · refine (AEStronglyMeasurable.mono' hg ?_).comp_measurable meas_π
-      exact h𝓕.absolutelyContinuous_map
-    refine Integrable.essSup_smul f_ℒ_1 this ?_
-    have hg' : AEStronglyMeasurable (fun x ↦ (‖g x‖₊ : ℝ≥0∞)) μ_𝓕 :=
-      (ENNReal.continuous_coe.comp continuous_nnnorm).comp_aestronglyMeasurable hg
-    rw [← essSup_comp_quotientGroup_mk h𝓕 hg'.aemeasurable]
-    exact g_ℒ_infinity
-  have H₂ : AEStronglyMeasurable (QuotientGroup.automorphize ((g ∘ π) * f)) μ_𝓕
-  · simp_rw [H₀]
-    exact hg.mul F_ae_measurable
-  apply QuotientGroup.integral_eq_integral_automorphize h𝓕 H₁ H₂
-
-end
-
-section
-
-variable {G' : Type*} [AddGroup G'] [MeasurableSpace G'] [TopologicalSpace G']
-  [TopologicalAddGroup G'] [BorelSpace G']
-  {μ' : Measure G'}
-  {Γ' : AddSubgroup G'}
-  [Countable Γ'] [MeasurableSpace (G' ⧸ Γ')] [BorelSpace (G' ⧸ Γ')]
-  {𝓕' : Set G'}
-
-local notation "μ_𝓕" => Measure.map (@QuotientAddGroup.mk G' _ Γ') (μ'.restrict 𝓕')
-
-/-- This is the **Unfolding Trick**: Given an additive subgroup `Γ'` of an additive group `G'`, the
-  integral of a function `f` on `G'` times the lift to `G'` of a function `g` on the quotient
-  `G' ⧸ Γ'` with respect to a right-invariant measure `μ` on `G'`, is equal to the integral over
-  the quotient of the automorphization of `f` times `g`. -/
-lemma QuotientAddGroup.integral_mul_eq_integral_automorphize_mul {K : Type*} [NormedField K]
-    [NormedSpace ℝ K] [μ'.IsAddRightInvariant] {f : G' → K}
-    (f_ℒ_1 : Integrable f μ') {g : G' ⧸ Γ' → K} (hg : AEStronglyMeasurable g μ_𝓕)
-    (g_ℒ_infinity : essSup (fun x ↦ (‖g x‖₊ : ℝ≥0∞)) μ_𝓕 ≠ ∞)
-    (F_ae_measurable : AEStronglyMeasurable (QuotientAddGroup.automorphize f) μ_𝓕)
-    (h𝓕 : IsAddFundamentalDomain (AddSubgroup.opposite Γ') 𝓕' μ') :
-    ∫ x : G', g (x : G' ⧸ Γ') * (f x) ∂μ'
-      = ∫ x : G' ⧸ Γ', g x * (QuotientAddGroup.automorphize f x) ∂μ_𝓕 := by
-  let π : G' → G' ⧸ Γ' := QuotientAddGroup.mk
-  have meas_π : Measurable π := continuous_quotient_mk'.measurable
-  have H₀ : QuotientAddGroup.automorphize ((g ∘ π) * f) = g * (QuotientAddGroup.automorphize f) :=
-    by exact QuotientAddGroup.automorphize_smul_left f g
-  calc ∫ (x : G'), g (π x) * f x ∂μ' =
-    ∫ (x : G' ⧸ Γ'), QuotientAddGroup.automorphize ((g ∘ π) * f) x ∂μ_𝓕 := ?_
-    _ = ∫ (x : G' ⧸ Γ'), g x * (QuotientAddGroup.automorphize f x) ∂μ_𝓕 := by simp [H₀]
-  have H₁ : Integrable ((g ∘ π) * f) μ'
-  · have : AEStronglyMeasurable (fun (x : G') ↦ g (x : (G' ⧸ Γ'))) μ'
-    · refine (AEStronglyMeasurable.mono' hg ?_).comp_measurable meas_π
-      exact h𝓕.absolutelyContinuous_map
-    refine Integrable.essSup_smul f_ℒ_1 this ?_
-    have hg' : AEStronglyMeasurable (fun x ↦ (‖g x‖₊ : ℝ≥0∞)) μ_𝓕 :=
-      (ENNReal.continuous_coe.comp continuous_nnnorm).comp_aestronglyMeasurable hg
-    rw [← essSup_comp_quotientAddGroup_mk h𝓕 hg'.aemeasurable]
-    exact g_ℒ_infinity
-  have H₂ : AEStronglyMeasurable (QuotientAddGroup.automorphize ((g ∘ π) * f)) μ_𝓕
-  · simp_rw [H₀]
-    exact hg.mul F_ae_measurable
-  apply QuotientAddGroup.integral_eq_integral_automorphize h𝓕 H₁ H₂
-
-end
-
-attribute [to_additive existing QuotientGroup.integral_mul_eq_integral_automorphize_mul]
-  QuotientAddGroup.integral_mul_eq_integral_automorphize_mul
->>>>>>> 3430a1fb
+end normal