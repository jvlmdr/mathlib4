/-
Copyright (c) 2022 Sébastien Gouëzel. All rights reserved.
Released under Apache 2.0 license as described in the file LICENSE.
Authors: Sébastien Gouëzel
-/
import Mathlib.Analysis.InnerProductSpace.Orientation
import Mathlib.Analysis.SpecialFunctions.Integrals
import Mathlib.MeasureTheory.Measure.Lebesgue.EqHaar
import Mathlib.MeasureTheory.Measure.Lebesgue.Integral

#align_import measure_theory.measure.haar.inner_product_space from "leanprover-community/mathlib"@"fd5edc43dc4f10b85abfe544b88f82cf13c5f844"

/-!
# Volume forms and measures on inner product spaces

A volume form induces a Lebesgue measure on general finite-dimensional real vector spaces. In this
file, we discuss the specific situation of inner product spaces, where an orientation gives
rise to a canonical volume form. We show that the measure coming from this volume form gives
measure `1` to the parallelepiped spanned by any orthonormal basis, and that it coincides with
the canonical `volume` from the `MeasureSpace` instance.
-/

local macro_rules | `($x ^ $y) => `(HPow.hPow $x $y) -- Porting note: See issue lean4#2220

open FiniteDimensional MeasureTheory MeasureTheory.Measure Set

variable {ι F : Type*}

variable [Fintype ι] [NormedAddCommGroup F] [InnerProductSpace ℝ F] [FiniteDimensional ℝ F]
  [MeasurableSpace F] [BorelSpace F]

section

variable {m n : ℕ} [_i : Fact (finrank ℝ F = n)]

/-- The volume form coming from an orientation in an inner product space gives measure `1` to the
parallelepiped associated to any orthonormal basis. This is a rephrasing of
`abs_volumeForm_apply_of_orthonormal` in terms of measures. -/
theorem Orientation.measure_orthonormalBasis (o : Orientation ℝ F (Fin n))
    (b : OrthonormalBasis ι ℝ F) : o.volumeForm.measure (parallelepiped b) = 1 := by
  have e : ι ≃ Fin n := by
    refine' Fintype.equivFinOfCardEq _
    rw [← _i.out, finrank_eq_card_basis b.toBasis]
  have A : ⇑b = b.reindex e ∘ e := by
    ext x
    simp only [OrthonormalBasis.coe_reindex, Function.comp_apply, Equiv.symm_apply_apply]
  rw [A, parallelepiped_comp_equiv, AlternatingMap.measure_parallelepiped,
    o.abs_volumeForm_apply_of_orthonormal, ENNReal.ofReal_one]
#align orientation.measure_orthonormal_basis Orientation.measure_orthonormalBasis

/-- In an oriented inner product space, the measure coming from the canonical volume form
associated to an orientation coincides with the volume. -/
theorem Orientation.measure_eq_volume (o : Orientation ℝ F (Fin n)) :
    o.volumeForm.measure = volume := by
  have A : o.volumeForm.measure (stdOrthonormalBasis ℝ F).toBasis.parallelepiped = 1 :=
    Orientation.measure_orthonormalBasis o (stdOrthonormalBasis ℝ F)
  rw [addHaarMeasure_unique o.volumeForm.measure
    (stdOrthonormalBasis ℝ F).toBasis.parallelepiped, A, one_smul]
  simp only [volume, Basis.addHaar]
#align orientation.measure_eq_volume Orientation.measure_eq_volume

end

/-- The volume measure in a finite-dimensional inner product space gives measure `1` to the
parallelepiped spanned by any orthonormal basis. -/
theorem OrthonormalBasis.volume_parallelepiped (b : OrthonormalBasis ι ℝ F) :
    volume (parallelepiped b) = 1 := by
  haveI : Fact (finrank ℝ F = finrank ℝ F) := ⟨rfl⟩
  let o := (stdOrthonormalBasis ℝ F).toBasis.orientation
  rw [← o.measure_eq_volume]
  exact o.measure_orthonormalBasis b
#align orthonormal_basis.volume_parallelepiped OrthonormalBasis.volume_parallelepiped

/-- The Haar measure defined by any orthonormal basis of a finite-dimensional inner product space
is equal to its volume measure. -/
theorem OrthonormalBasis.addHaar_eq_volume {ι F : Type*} [Fintype ι] [NormedAddCommGroup F]
    [InnerProductSpace ℝ F] [FiniteDimensional ℝ F] [MeasurableSpace F] [BorelSpace F]
    (b : OrthonormalBasis ι ℝ F) :
    b.toBasis.addHaar = volume := by
  rw [Basis.addHaar_eq_iff]
  exact b.volume_parallelepiped

section PiLp

variable (ι : Type*) [Fintype ι]

/-- The measure equivalence between `EuclideanSpace ℝ ι` and `ι → ℝ` is volume preserving. -/
theorem EuclideanSpace.volume_preserving_measurableEquiv :
    MeasurePreserving (EuclideanSpace.measurableEquiv ι) := by
  suffices volume = map (EuclideanSpace.measurableEquiv ι).symm volume by
    convert ((EuclideanSpace.measurableEquiv ι).symm.measurable.measurePreserving _).symm
  rw [← addHaarMeasure_eq_volume_pi, ← Basis.parallelepiped_basisFun, ← Basis.addHaar_def,
    coe_measurableEquiv_symm, ← PiLp.continuousLinearEquiv_symm_apply 2 ℝ, Basis.map_addHaar]
  exact (EuclideanSpace.basisFun _ _).addHaar_eq_volume.symm

/-- A copy of `EuclideanSpace.volume_preserving_measurableEquiv` for the canonical spelling of the
equivalence. -/
theorem PiLp.volume_preserving_equiv : MeasurePreserving (WithLp.equiv 2 (ι → ℝ)) :=
  EuclideanSpace.volume_preserving_measurableEquiv ι

/-- The reverse direction of `PiLp.volume_preserving_measurableEquiv`, since
`MeasurePreserving.symm` only works for `MeasurableEquiv`s. -/
theorem PiLp.volume_preserving_equiv_symm : MeasurePreserving (WithLp.equiv 2 (ι → ℝ)).symm :=
  (EuclideanSpace.volume_preserving_measurableEquiv ι).symm

end PiLp

namespace EuclideanSpace

open BigOperators ENNReal

<<<<<<< HEAD
-- See: https://github.com/leanprover/lean4/issues/2220
local macro_rules | `($x ^ $y)   => `(HPow.hPow $x $y)

theorem unit_ball_equiv (ι : Type*) [Fintype ι] :
    (equiv ι ℝ) '' Metric.ball (0 : EuclideanSpace ℝ ι) 1 = {x : ι → ℝ | ∑ i, x i ^ 2 < 1} := by
  ext; simp_rw [PiLp.continuousLinearEquiv_apply, mem_image_equiv, mem_ball_zero_iff, norm_eq,
    WithLp.equiv_symm_pi_apply, Real.norm_eq_abs, sq_abs, Real.sqrt_lt' (by norm_num : (0 : ℝ) < 1),
    one_pow, mem_setOf_eq]

@[simp]
theorem volume_ball (x : EuclideanSpace ℝ (Fin 2)) (r : ℝ) :
    volume (Metric.ball x r) = NNReal.pi * (ENNReal.ofReal r) ^ 2 := by
  obtain hr | hr := lt_or_le r 0
  · rw [Metric.ball_eq_empty.mpr (le_of_lt hr), measure_empty, ← zero_eq_ofReal.mpr
      (le_of_lt hr), zero_pow zero_lt_two, mul_zero]
  · suffices volume (Metric.ball (0 : EuclideanSpace ℝ (Fin 2)) 1) = NNReal.pi by
      rw [Measure.addHaar_ball _ _ hr, finrank_euclideanSpace_fin, ofReal_pow hr, this, mul_comm]
    calc
      _ = volume ({x : (Fin 2) → ℝ | ∑ i, x i ^ 2 < 1}) := by
        rw [← unit_ball_equiv, PiLp.continuousLinearEquiv_apply, ← coe_measurableEquiv,
          MeasurableEquiv.image_eq_preimage,
          ← ((volume_preserving_measurableEquiv (Fin 2)).symm).measure_preimage measurableSet_ball]
      _ = volume ({p : ℝ × ℝ | p.1 ^ 2 + p.2 ^ 2 < 1}) := by
        rw [← ((volume_preserving_finTwoArrow ℝ).symm).measure_preimage
          (by rw [← unit_ball_equiv, PiLp.continuousLinearEquiv_apply, ← coe_measurableEquiv]
              exact (MeasurableEquiv.measurableSet_image _).mpr measurableSet_ball)]
        simp only [MeasurableEquiv.finTwoArrow_symm_apply, Fin.sum_univ_two, preimage_setOf_eq,
          Fin.cons_zero, Fin.cons_one]
      _ = volume ({p : ℝ × ℝ | (- 1 < p.1 ∧ p.1 ≤ 1) ∧ p.1 ^ 2 + p.2 ^ 2 < 1}) := by
        congr
        refine Set.ext (fun _ => iff_and_self.mpr (fun h => And.imp_right (fun h => le_of_lt h) ?_))
=======
@[simp]
theorem volume_ball (x : EuclideanSpace ℝ (Fin 2)) (r : ℝ) :
    volume (Metric.ball x r) = NNReal.pi * (ENNReal.ofReal r) ^ 2 := by
  obtain hr | hr := le_total r 0
  · rw [Metric.ball_eq_empty.mpr hr, measure_empty, ← zero_eq_ofReal.mpr hr, zero_pow zero_lt_two,
      mul_zero]
  · suffices volume (Metric.ball (0 : EuclideanSpace ℝ (Fin 2)) 1) = NNReal.pi by
      rw [Measure.addHaar_ball _ _ hr, finrank_euclideanSpace_fin, ofReal_pow hr, this, mul_comm]
    calc
      _ = volume {p : ℝ × ℝ | p.1 ^ 2 + p.2 ^ 2 < 1} := by
        have : MeasurePreserving (_ : ℝ × ℝ ≃ᵐ EuclideanSpace ℝ (Fin 2)) :=
          MeasurePreserving.trans
            (volume_preserving_finTwoArrow ℝ).symm (volume_preserving_measurableEquiv (Fin 2)).symm
        rw [←this.measure_preimage_emb (MeasurableEquiv.measurableEmbedding _),
          ball_zero_eq _ zero_le_one, preimage_setOf_eq]
        simp only [MeasurableEquiv.finTwoArrow_symm_apply, Fin.sum_univ_two, preimage_setOf_eq,
          Fin.cons_zero, Fin.cons_one, one_pow, Function.comp_apply, coe_measurableEquiv_symm,
          MeasurableEquiv.trans_apply, WithLp.equiv_symm_pi_apply]
      _ = volume {p : ℝ × ℝ | (- 1 < p.1 ∧ p.1 ≤ 1) ∧ p.1 ^ 2 + p.2 ^ 2 < 1} := by
        congr
        refine Set.ext fun _ => iff_and_self.mpr fun h => And.imp_right le_of_lt ?_
>>>>>>> cccdf1fd
        rw [← abs_lt, ← sq_lt_one_iff_abs_lt_one]
        exact lt_of_add_lt_of_nonneg_left h (sq_nonneg _)
      _ = volume (regionBetween (fun x => - Real.sqrt (1 - x ^ 2)) (fun x => Real.sqrt (1 - x ^ 2))
          (Set.Ioc (-1) 1)) := by
        simp_rw [regionBetween, Set.mem_Ioo, Set.mem_Ioc, ← Real.sq_lt, lt_tsub_iff_left,
          Nat.cast_one]
      _ = ENNReal.ofReal ((2 : ℝ) * ∫ (a : ℝ) in Set.Ioc (-1) 1, Real.sqrt (1 - a ^ 2)) := by
        rw [volume_eq_prod, volume_regionBetween_eq_integral (Continuous.integrableOn_Ioc
          (by continuity)) (Continuous.integrableOn_Ioc (by continuity)) measurableSet_Ioc
          (fun _ _ => neg_le_self (Real.sqrt_nonneg _))]
        simp_rw [Pi.sub_apply, sub_neg_eq_add, ← two_mul, integral_mul_left]
      _ = NNReal.pi := by
        rw [← intervalIntegral.integral_of_le (by norm_num : (-1 : ℝ) ≤ 1), Nat.cast_one,
          integral_sqrt_one_sub_sq, two_mul, add_halves, ← NNReal.coe_real_pi,
          ofReal_coe_nnreal]

end EuclideanSpace<|MERGE_RESOLUTION|>--- conflicted
+++ resolved
@@ -109,39 +109,6 @@
 
 open BigOperators ENNReal
 
-<<<<<<< HEAD
--- See: https://github.com/leanprover/lean4/issues/2220
-local macro_rules | `($x ^ $y)   => `(HPow.hPow $x $y)
-
-theorem unit_ball_equiv (ι : Type*) [Fintype ι] :
-    (equiv ι ℝ) '' Metric.ball (0 : EuclideanSpace ℝ ι) 1 = {x : ι → ℝ | ∑ i, x i ^ 2 < 1} := by
-  ext; simp_rw [PiLp.continuousLinearEquiv_apply, mem_image_equiv, mem_ball_zero_iff, norm_eq,
-    WithLp.equiv_symm_pi_apply, Real.norm_eq_abs, sq_abs, Real.sqrt_lt' (by norm_num : (0 : ℝ) < 1),
-    one_pow, mem_setOf_eq]
-
-@[simp]
-theorem volume_ball (x : EuclideanSpace ℝ (Fin 2)) (r : ℝ) :
-    volume (Metric.ball x r) = NNReal.pi * (ENNReal.ofReal r) ^ 2 := by
-  obtain hr | hr := lt_or_le r 0
-  · rw [Metric.ball_eq_empty.mpr (le_of_lt hr), measure_empty, ← zero_eq_ofReal.mpr
-      (le_of_lt hr), zero_pow zero_lt_two, mul_zero]
-  · suffices volume (Metric.ball (0 : EuclideanSpace ℝ (Fin 2)) 1) = NNReal.pi by
-      rw [Measure.addHaar_ball _ _ hr, finrank_euclideanSpace_fin, ofReal_pow hr, this, mul_comm]
-    calc
-      _ = volume ({x : (Fin 2) → ℝ | ∑ i, x i ^ 2 < 1}) := by
-        rw [← unit_ball_equiv, PiLp.continuousLinearEquiv_apply, ← coe_measurableEquiv,
-          MeasurableEquiv.image_eq_preimage,
-          ← ((volume_preserving_measurableEquiv (Fin 2)).symm).measure_preimage measurableSet_ball]
-      _ = volume ({p : ℝ × ℝ | p.1 ^ 2 + p.2 ^ 2 < 1}) := by
-        rw [← ((volume_preserving_finTwoArrow ℝ).symm).measure_preimage
-          (by rw [← unit_ball_equiv, PiLp.continuousLinearEquiv_apply, ← coe_measurableEquiv]
-              exact (MeasurableEquiv.measurableSet_image _).mpr measurableSet_ball)]
-        simp only [MeasurableEquiv.finTwoArrow_symm_apply, Fin.sum_univ_two, preimage_setOf_eq,
-          Fin.cons_zero, Fin.cons_one]
-      _ = volume ({p : ℝ × ℝ | (- 1 < p.1 ∧ p.1 ≤ 1) ∧ p.1 ^ 2 + p.2 ^ 2 < 1}) := by
-        congr
-        refine Set.ext (fun _ => iff_and_self.mpr (fun h => And.imp_right (fun h => le_of_lt h) ?_))
-=======
 @[simp]
 theorem volume_ball (x : EuclideanSpace ℝ (Fin 2)) (r : ℝ) :
     volume (Metric.ball x r) = NNReal.pi * (ENNReal.ofReal r) ^ 2 := by
@@ -163,7 +130,6 @@
       _ = volume {p : ℝ × ℝ | (- 1 < p.1 ∧ p.1 ≤ 1) ∧ p.1 ^ 2 + p.2 ^ 2 < 1} := by
         congr
         refine Set.ext fun _ => iff_and_self.mpr fun h => And.imp_right le_of_lt ?_
->>>>>>> cccdf1fd
         rw [← abs_lt, ← sq_lt_one_iff_abs_lt_one]
         exact lt_of_add_lt_of_nonneg_left h (sq_nonneg _)
       _ = volume (regionBetween (fun x => - Real.sqrt (1 - x ^ 2)) (fun x => Real.sqrt (1 - x ^ 2))
