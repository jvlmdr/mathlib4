/-
Copyright (c) 2022 Sébastien Gouëzel. All rights reserved.
Released under Apache 2.0 license as described in the file LICENSE.
Authors: Sébastien Gouëzel
-/
import Mathlib.Analysis.InnerProductSpace.Orientation
import Mathlib.Analysis.SpecialFunctions.Integrals
import Mathlib.MeasureTheory.Measure.Lebesgue.EqHaar
import Mathlib.MeasureTheory.Measure.Lebesgue.Integral

#align_import measure_theory.measure.haar.inner_product_space from "leanprover-community/mathlib"@"fd5edc43dc4f10b85abfe544b88f82cf13c5f844"

/-!
# Volume forms and measures on inner product spaces

A volume form induces a Lebesgue measure on general finite-dimensional real vector spaces. In this
file, we discuss the specific situation of inner product spaces, where an orientation gives
rise to a canonical volume form. We show that the measure coming from this volume form gives
measure `1` to the parallelepiped spanned by any orthonormal basis, and that it coincides with
the canonical `volume` from the `MeasureSpace` instance.
-/


open FiniteDimensional MeasureTheory MeasureTheory.Measure Set

variable {ι F : Type*}

variable [Fintype ι] [NormedAddCommGroup F] [InnerProductSpace ℝ F] [FiniteDimensional ℝ F]
  [MeasurableSpace F] [BorelSpace F]

section

variable {m n : ℕ} [_i : Fact (finrank ℝ F = n)]

/-- The volume form coming from an orientation in an inner product space gives measure `1` to the
parallelepiped associated to any orthonormal basis. This is a rephrasing of
`abs_volumeForm_apply_of_orthonormal` in terms of measures. -/
theorem Orientation.measure_orthonormalBasis (o : Orientation ℝ F (Fin n))
    (b : OrthonormalBasis ι ℝ F) : o.volumeForm.measure (parallelepiped b) = 1 := by
  have e : ι ≃ Fin n := by
    refine' Fintype.equivFinOfCardEq _
    rw [← _i.out, finrank_eq_card_basis b.toBasis]
  have A : ⇑b = b.reindex e ∘ e := by
    ext x
    simp only [OrthonormalBasis.coe_reindex, Function.comp_apply, Equiv.symm_apply_apply]
  rw [A, parallelepiped_comp_equiv, AlternatingMap.measure_parallelepiped,
    o.abs_volumeForm_apply_of_orthonormal, ENNReal.ofReal_one]
#align orientation.measure_orthonormal_basis Orientation.measure_orthonormalBasis

/-- In an oriented inner product space, the measure coming from the canonical volume form
associated to an orientation coincides with the volume. -/
theorem Orientation.measure_eq_volume (o : Orientation ℝ F (Fin n)) :
    o.volumeForm.measure = volume := by
  have A : o.volumeForm.measure (stdOrthonormalBasis ℝ F).toBasis.parallelepiped = 1 :=
    Orientation.measure_orthonormalBasis o (stdOrthonormalBasis ℝ F)
  rw [addHaarMeasure_unique o.volumeForm.measure
    (stdOrthonormalBasis ℝ F).toBasis.parallelepiped, A, one_smul]
  simp only [volume, Basis.addHaar]
#align orientation.measure_eq_volume Orientation.measure_eq_volume

end

/-- The volume measure in a finite-dimensional inner product space gives measure `1` to the
parallelepiped spanned by any orthonormal basis. -/
theorem OrthonormalBasis.volume_parallelepiped (b : OrthonormalBasis ι ℝ F) :
    volume (parallelepiped b) = 1 := by
  haveI : Fact (finrank ℝ F = finrank ℝ F) := ⟨rfl⟩
  let o := (stdOrthonormalBasis ℝ F).toBasis.orientation
  rw [← o.measure_eq_volume]
  exact o.measure_orthonormalBasis b
#align orthonormal_basis.volume_parallelepiped OrthonormalBasis.volume_parallelepiped

/-- The Haar measure defined by any orthonormal basis of a finite-dimensional inner product space
is equal to its volume measure. -/
theorem OrthonormalBasis.addHaar_eq_volume {ι F : Type*} [Fintype ι] [NormedAddCommGroup F]
    [InnerProductSpace ℝ F] [FiniteDimensional ℝ F] [MeasurableSpace F] [BorelSpace F]
    (b : OrthonormalBasis ι ℝ F) :
    b.toBasis.addHaar = volume := by
<<<<<<< HEAD
  dsimp only [volume]
  rw [eq_comm, Basis.addHaar_eq]
=======
  rw [Basis.addHaar_eq_iff]
>>>>>>> 5908c939
  exact b.volume_parallelepiped

section EuclideanSpace

<<<<<<< HEAD
open BigOperators EuclideanSpace ENNReal
=======
open EuclideanSpace
>>>>>>> 5908c939

/-- The measure equivalence between `EuclideanSpace ℝ ι` and `ι → ℝ` is volume preserving. -/
theorem EuclideanSpace.volume_preserving_measurableEquiv (ι : Type*) [Fintype ι] :
    MeasurePreserving (EuclideanSpace.measurableEquiv ι) := by
  classical
<<<<<<< HEAD
  convert ((EuclideanSpace.measurableEquiv ι).measurable.measurePreserving _)
  rw [coe_continuousLinearEquiv, ← (basisFun _ _).addHaar_eq_volume, ← addHaarMeasure_eq_volume_pi,
    Basis.addHaar_map, ← Basis.parallelepiped_basisFun, Basis.addHaar_def, addHaarMeasure_eq,
    basisFun_toBasis, addHaarMeasure_self]

-- See: https://github.com/leanprover/lean4/issues/2220
local macro_rules | `($x ^ $y)   => `(HPow.hPow $x $y)

theorem EuclideanSpace.unit_ball_equiv (ι : Type*) [Fintype ι] :
    (equiv ι ℝ) '' Metric.ball (0 : EuclideanSpace ℝ ι) 1 = {x : ι → ℝ | ∑ i, x i ^ 2 < 1} := by
  ext; simp_rw [PiLp.continuousLinearEquiv_apply, mem_image_equiv, mem_ball_zero_iff, norm_eq,
    WithLp.equiv_symm_pi_apply, Real.norm_eq_abs, sq_abs, Real.sqrt_lt' (by norm_num : (0 : ℝ) < 1),
    one_pow, mem_setOf_eq]

@[simp]
theorem EuclideanSpace.volume_ball (x : EuclideanSpace ℝ (Fin 2)) (r : ℝ) :
    volume (Metric.ball x r) = NNReal.pi * (ENNReal.ofReal r) ^ 2:= by
  obtain hr | hr := lt_or_le r 0
  · rw [Metric.ball_eq_empty.mpr (le_of_lt hr), measure_empty, ← zero_eq_ofReal.mpr
      (le_of_lt hr), zero_pow zero_lt_two, mul_zero]
  · suffices volume (Metric.ball (0 : EuclideanSpace ℝ (Fin 2)) 1) = NNReal.pi by
      rw [Measure.addHaar_ball _ _ hr, finrank_euclideanSpace_fin, ofReal_pow hr, this, mul_comm]
    calc volume (Metric.ball (0 : EuclideanSpace ℝ (Fin 2)) 1)
      _ = volume ({x : (Fin 2) → ℝ | ∑ i, x i ^ 2 < 1}) := by
        rw [← unit_ball_equiv, ← coe_continuousLinearEquiv, MeasurableEquiv.image_eq_preimage,
          ← ((volume_preserving_measurableEquiv (Fin 2)).symm).measure_preimage measurableSet_ball]
      _ = volume ({p : ℝ × ℝ | p.1 ^ 2 + p.2 ^ 2 < 1}) := by
        rw [← ((volume_preserving_finTwoArrow ℝ).symm).measure_preimage
          (by rw [← unit_ball_equiv, ← coe_continuousLinearEquiv]
              exact (MeasurableEquiv.measurableSet_image _).mpr measurableSet_ball)]
        simp only [MeasurableEquiv.finTwoArrow_symm_apply, Fin.sum_univ_two, preimage_setOf_eq,
          Fin.cons_zero, Fin.cons_one]
      _ = volume ({p : ℝ × ℝ | (- 1 < p.1 ∧ p.1 ≤ 1) ∧ p.1 ^ 2 + p.2 ^ 2 < 1}) := by
        congr
        refine Set.ext (fun _ => iff_and_self.mpr (fun h => And.imp_right (fun h => le_of_lt h) ?_))
        rw [← abs_lt, ← sq_lt_one_iff_abs_lt_one]
        exact lt_of_add_lt_of_nonneg_left h (sq_nonneg _)
      _ = volume (regionBetween (fun x => - Real.sqrt (1 - x ^ 2)) (fun x => Real.sqrt (1 - x ^ 2))
          (Set.Ioc (-1) 1)) := by
        simp_rw [regionBetween, Set.mem_Ioo, Set.mem_Ioc, ← Real.sq_lt, lt_tsub_iff_left,
          Nat.cast_one]
      _ = ENNReal.ofReal ((2 : ℝ) * ∫ (a : ℝ) in Set.Ioc (-1) 1, Real.sqrt (1 - a ^ 2)) := by
        rw [volume_eq_prod, volume_regionBetween_eq_integral (Continuous.integrableOn_Ioc
          (by continuity)) (Continuous.integrableOn_Ioc (by continuity)) measurableSet_Ioc
          (fun _ _ => neg_le_self (Real.sqrt_nonneg _))]
        simp_rw [Pi.sub_apply, sub_neg_eq_add, ← two_mul, integral_mul_left]
      _ = NNReal.pi := by
        rw [← intervalIntegral.integral_of_le (by norm_num : (-1 : ℝ) ≤ 1), Nat.cast_one,
          integral_sqrt_one_sub_sq, two_mul, add_halves, ← NNReal.coe_real_pi,
          ofReal_coe_nnreal]
=======
  convert ((EuclideanSpace.measurableEquiv ι).symm.measurable.measurePreserving _).symm
  rw [eq_comm, ← addHaarMeasure_eq_volume_pi, ← Basis.parallelepiped_basisFun, ← Basis.addHaar_def,
    coe_continuousLinearEquiv_symm, Basis.map_addHaar, Basis.addHaar_eq_iff,
    ContinuousLinearEquiv.symm_toLinearEquiv, ← EuclideanSpace.basisFun_toBasis ι ℝ]
  exact OrthonormalBasis.volume_parallelepiped (EuclideanSpace.basisFun _ _)
>>>>>>> 5908c939

end EuclideanSpace<|MERGE_RESOLUTION|>--- conflicted
+++ resolved
@@ -76,43 +76,34 @@
     [InnerProductSpace ℝ F] [FiniteDimensional ℝ F] [MeasurableSpace F] [BorelSpace F]
     (b : OrthonormalBasis ι ℝ F) :
     b.toBasis.addHaar = volume := by
-<<<<<<< HEAD
-  dsimp only [volume]
-  rw [eq_comm, Basis.addHaar_eq]
-=======
   rw [Basis.addHaar_eq_iff]
->>>>>>> 5908c939
   exact b.volume_parallelepiped
 
-section EuclideanSpace
+namespace EuclideanSpace
 
-<<<<<<< HEAD
-open BigOperators EuclideanSpace ENNReal
-=======
-open EuclideanSpace
->>>>>>> 5908c939
+open BigOperators ENNReal
 
 /-- The measure equivalence between `EuclideanSpace ℝ ι` and `ι → ℝ` is volume preserving. -/
-theorem EuclideanSpace.volume_preserving_measurableEquiv (ι : Type*) [Fintype ι] :
+theorem volume_preserving_measurableEquiv (ι : Type*) [Fintype ι] :
     MeasurePreserving (EuclideanSpace.measurableEquiv ι) := by
   classical
-<<<<<<< HEAD
-  convert ((EuclideanSpace.measurableEquiv ι).measurable.measurePreserving _)
-  rw [coe_continuousLinearEquiv, ← (basisFun _ _).addHaar_eq_volume, ← addHaarMeasure_eq_volume_pi,
-    Basis.addHaar_map, ← Basis.parallelepiped_basisFun, Basis.addHaar_def, addHaarMeasure_eq,
-    basisFun_toBasis, addHaarMeasure_self]
+  convert ((EuclideanSpace.measurableEquiv ι).symm.measurable.measurePreserving _).symm
+  rw [eq_comm, ← addHaarMeasure_eq_volume_pi, ← Basis.parallelepiped_basisFun, ← Basis.addHaar_def,
+    coe_continuousLinearEquiv_symm, Basis.map_addHaar, Basis.addHaar_eq_iff,
+    ContinuousLinearEquiv.symm_toLinearEquiv, ← EuclideanSpace.basisFun_toBasis ι ℝ]
+  exact OrthonormalBasis.volume_parallelepiped (EuclideanSpace.basisFun _ _)
 
 -- See: https://github.com/leanprover/lean4/issues/2220
 local macro_rules | `($x ^ $y)   => `(HPow.hPow $x $y)
 
-theorem EuclideanSpace.unit_ball_equiv (ι : Type*) [Fintype ι] :
+theorem unit_ball_equiv (ι : Type*) [Fintype ι] :
     (equiv ι ℝ) '' Metric.ball (0 : EuclideanSpace ℝ ι) 1 = {x : ι → ℝ | ∑ i, x i ^ 2 < 1} := by
   ext; simp_rw [PiLp.continuousLinearEquiv_apply, mem_image_equiv, mem_ball_zero_iff, norm_eq,
     WithLp.equiv_symm_pi_apply, Real.norm_eq_abs, sq_abs, Real.sqrt_lt' (by norm_num : (0 : ℝ) < 1),
     one_pow, mem_setOf_eq]
 
 @[simp]
-theorem EuclideanSpace.volume_ball (x : EuclideanSpace ℝ (Fin 2)) (r : ℝ) :
+theorem volume_ball (x : EuclideanSpace ℝ (Fin 2)) (r : ℝ) :
     volume (Metric.ball x r) = NNReal.pi * (ENNReal.ofReal r) ^ 2:= by
   obtain hr | hr := lt_or_le r 0
   · rw [Metric.ball_eq_empty.mpr (le_of_lt hr), measure_empty, ← zero_eq_ofReal.mpr
@@ -147,12 +138,5 @@
         rw [← intervalIntegral.integral_of_le (by norm_num : (-1 : ℝ) ≤ 1), Nat.cast_one,
           integral_sqrt_one_sub_sq, two_mul, add_halves, ← NNReal.coe_real_pi,
           ofReal_coe_nnreal]
-=======
-  convert ((EuclideanSpace.measurableEquiv ι).symm.measurable.measurePreserving _).symm
-  rw [eq_comm, ← addHaarMeasure_eq_volume_pi, ← Basis.parallelepiped_basisFun, ← Basis.addHaar_def,
-    coe_continuousLinearEquiv_symm, Basis.map_addHaar, Basis.addHaar_eq_iff,
-    ContinuousLinearEquiv.symm_toLinearEquiv, ← EuclideanSpace.basisFun_toBasis ι ℝ]
-  exact OrthonormalBasis.volume_parallelepiped (EuclideanSpace.basisFun _ _)
->>>>>>> 5908c939
 
 end EuclideanSpace