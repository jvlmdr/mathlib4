--- conflicted
+++ resolved
@@ -1153,11 +1153,7 @@
 #align cardinal.mk_compl_of_infinite Cardinal.mk_compl_of_infinite
 
 theorem mk_compl_finset_of_infinite {α : Type _} [Infinite α] (s : Finset α) :
-<<<<<<< HEAD
-    (#((↑s)ᶜ : Set α)) = (#α) := by
-=======
     #((↑s)ᶜ : Set α) = #α := by
->>>>>>> 4a5e4d1f
   apply mk_compl_of_infinite
   exact (finset_card_lt_aleph0 s).trans_le (aleph0_le_mk α)
 #align cardinal.mk_compl_finset_of_infinite Cardinal.mk_compl_finset_of_infinite
