--- conflicted
+++ resolved
@@ -16,11 +16,7 @@
 -/
 
 
-<<<<<<< HEAD
-variable {A K R S : Type _}
-=======
 variable {R S A K : Type _}
->>>>>>> f4b21de9
 
 namespace Polynomial
 
