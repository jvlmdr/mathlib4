/-
Copyright (c) 2020 Yury Kudryashov All rights reserved.
Released under Apache 2.0 license as described in the file LICENSE.
Authors: Yury Kudryashov
-/
import Mathlib.Algebra.Module.Basic
import Mathlib.Algebra.Ring.Equiv
import Mathlib.Algebra.Ring.Prod
import Mathlib.Algebra.Order.Ring.InjSurj
import Mathlib.Algebra.GroupRingAction.Subobjects
import Mathlib.Data.Set.Finite
import Mathlib.GroupTheory.Submonoid.Centralizer
import Mathlib.GroupTheory.Submonoid.Membership

#align_import ring_theory.subsemiring.basic from "leanprover-community/mathlib"@"b915e9392ecb2a861e1e766f0e1df6ac481188ca"

/-!
# Bundled subsemirings

We define bundled subsemirings and some standard constructions: `CompleteLattice` structure,
`Subtype` and `inclusion` ring homomorphisms, subsemiring `map`, `comap` and range (`rangeS`) of
a `RingHom` etc.
-/


open BigOperators

universe u v w

section AddSubmonoidWithOneClass

/-- `AddSubmonoidWithOneClass S R` says `S` is a type of subsets `s ≤ R` that contain `0`, `1`,
and are closed under `(+)` -/
class AddSubmonoidWithOneClass (S R : Type*) [AddMonoidWithOne R]
  [SetLike S R] extends AddSubmonoidClass S R, OneMemClass S R : Prop
#align add_submonoid_with_one_class AddSubmonoidWithOneClass

variable {S R : Type*} [AddMonoidWithOne R] [SetLike S R] (s : S)

<<<<<<< HEAD
@[set_like]
=======
@[aesop safe apply (rule_sets [SetLike])]
>>>>>>> 0ca6e029
theorem natCast_mem [AddSubmonoidWithOneClass S R] (n : ℕ) : (n : R) ∈ s := by
  induction n <;> simp [zero_mem, add_mem, one_mem, *]
#align nat_cast_mem natCast_mem

<<<<<<< HEAD
@[set_like]
=======
@[aesop safe apply (rule_sets [SetLike])]
>>>>>>> 0ca6e029
lemma ofNat_mem [AddSubmonoidWithOneClass S R] (s : S) (n : ℕ) [n.AtLeastTwo] :
    no_index (OfNat.ofNat n) ∈ s := by
  rw [←Nat.cast_eq_ofNat]; exact natCast_mem s n

instance (priority := 74) AddSubmonoidWithOneClass.toAddMonoidWithOne
    [AddSubmonoidWithOneClass S R] : AddMonoidWithOne s :=
  { AddSubmonoidClass.toAddMonoid s with
    one := ⟨_, one_mem s⟩
    natCast := fun n => ⟨n, natCast_mem s n⟩
    natCast_zero := Subtype.ext Nat.cast_zero
    natCast_succ := fun _ => Subtype.ext (Nat.cast_succ _) }
#align add_submonoid_with_one_class.to_add_monoid_with_one AddSubmonoidWithOneClass.toAddMonoidWithOne

end AddSubmonoidWithOneClass

variable {R : Type u} {S : Type v} {T : Type w} [NonAssocSemiring R] (M : Submonoid R)

section SubsemiringClass

/-- `SubsemiringClass S R` states that `S` is a type of subsets `s ⊆ R` that
are both a multiplicative and an additive submonoid. -/
class SubsemiringClass (S : Type*) (R : Type u) [NonAssocSemiring R]
  [SetLike S R] extends SubmonoidClass S R, AddSubmonoidClass S R : Prop
#align subsemiring_class SubsemiringClass

-- See note [lower instance priority]
instance (priority := 100) SubsemiringClass.addSubmonoidWithOneClass (S : Type*)
    (R : Type u) [NonAssocSemiring R] [SetLike S R] [h : SubsemiringClass S R] :
    AddSubmonoidWithOneClass S R :=
  { h with }
#align subsemiring_class.add_submonoid_with_one_class SubsemiringClass.addSubmonoidWithOneClass

variable [SetLike S R] [hSR : SubsemiringClass S R] (s : S)

theorem coe_nat_mem (n : ℕ) : (n : R) ∈ s := by
  rw [← nsmul_one]
  exact nsmul_mem (one_mem _) _
#align coe_nat_mem coe_nat_mem

namespace SubsemiringClass

-- Prefer subclasses of `NonAssocSemiring` over subclasses of `SubsemiringClass`.
/-- A subsemiring of a `NonAssocSemiring` inherits a `NonAssocSemiring` structure -/
instance (priority := 75) toNonAssocSemiring : NonAssocSemiring s :=
  Subtype.coe_injective.nonAssocSemiring (↑) rfl rfl (fun _ _ => rfl) (fun _ _ => rfl)
    (fun _ _ => rfl) fun _ => rfl
#align subsemiring_class.to_non_assoc_semiring SubsemiringClass.toNonAssocSemiring

instance nontrivial [Nontrivial R] : Nontrivial s :=
  nontrivial_of_ne 0 1 fun H => zero_ne_one (congr_arg Subtype.val H)
#align subsemiring_class.nontrivial SubsemiringClass.nontrivial

instance noZeroDivisors [NoZeroDivisors R] : NoZeroDivisors s :=
  Subtype.coe_injective.noZeroDivisors _ rfl fun _ _ => rfl
#align subsemiring_class.no_zero_divisors SubsemiringClass.noZeroDivisors

/-- The natural ring hom from a subsemiring of semiring `R` to `R`. -/
def subtype : s →+* R :=
  { SubmonoidClass.subtype s, AddSubmonoidClass.subtype s with toFun := (↑) }
#align subsemiring_class.subtype SubsemiringClass.subtype

@[simp]
theorem coe_subtype : (subtype s : s → R) = ((↑) : s → R) :=
  rfl
#align subsemiring_class.coe_subtype SubsemiringClass.coe_subtype

-- Prefer subclasses of `Semiring` over subclasses of `SubsemiringClass`.
/-- A subsemiring of a `Semiring` is a `Semiring`. -/
instance (priority := 75) toSemiring {R} [Semiring R] [SetLike S R] [SubsemiringClass S R] :
    Semiring s :=
  Subtype.coe_injective.semiring (↑) rfl rfl (fun _ _ => rfl) (fun _ _ => rfl) (fun _ _ => rfl)
    (fun _ _ => rfl) fun _ => rfl
#align subsemiring_class.to_semiring SubsemiringClass.toSemiring

@[simp, norm_cast]
theorem coe_pow {R} [Semiring R] [SetLike S R] [SubsemiringClass S R] (x : s) (n : ℕ) :
    ((x ^ n : s) : R) = (x : R) ^ n := by
  induction' n with n ih
  · simp
  · simp [pow_succ, ih]
#align subsemiring_class.coe_pow SubsemiringClass.coe_pow

/-- A subsemiring of a `CommSemiring` is a `CommSemiring`. -/
instance toCommSemiring {R} [CommSemiring R] [SetLike S R] [SubsemiringClass S R] :
    CommSemiring s :=
  Subtype.coe_injective.commSemiring (↑) rfl rfl (fun _ _ => rfl) (fun _ _ => rfl) (fun _ _ => rfl)
    (fun _ _ => rfl) fun _ => rfl
#align subsemiring_class.to_comm_semiring SubsemiringClass.toCommSemiring

/-- A subsemiring of an `OrderedSemiring` is an `OrderedSemiring`. -/
instance toOrderedSemiring {R} [OrderedSemiring R] [SetLike S R] [SubsemiringClass S R] :
    OrderedSemiring s :=
  Subtype.coe_injective.orderedSemiring (↑) rfl rfl (fun _ _ => rfl) (fun _ _ => rfl)
    (fun _ _ => rfl) (fun _ _ => rfl) fun _ => rfl
#align subsemiring_class.to_ordered_semiring SubsemiringClass.toOrderedSemiring

/-- A subsemiring of a `StrictOrderedSemiring` is a `StrictOrderedSemiring`. -/
instance toStrictOrderedSemiring {R} [StrictOrderedSemiring R] [SetLike S R]
    [SubsemiringClass S R] : StrictOrderedSemiring s :=
  Subtype.coe_injective.strictOrderedSemiring (↑) rfl rfl (fun _ _ => rfl) (fun _ _ => rfl)
    (fun _ _ => rfl) (fun _ _ => rfl) fun _ => rfl
#align subsemiring_class.to_strict_ordered_semiring SubsemiringClass.toStrictOrderedSemiring

/-- A subsemiring of an `OrderedCommSemiring` is an `OrderedCommSemiring`. -/
instance toOrderedCommSemiring {R} [OrderedCommSemiring R] [SetLike S R] [SubsemiringClass S R] :
    OrderedCommSemiring s :=
  Subtype.coe_injective.orderedCommSemiring (↑) rfl rfl (fun _ _ => rfl) (fun _ _ => rfl)
    (fun _ _ => rfl) (fun _ _ => rfl) fun _ => rfl
#align subsemiring_class.to_ordered_comm_semiring SubsemiringClass.toOrderedCommSemiring

/-- A subsemiring of a `StrictOrderedCommSemiring` is a `StrictOrderedCommSemiring`. -/
instance toStrictOrderedCommSemiring {R} [StrictOrderedCommSemiring R] [SetLike S R]
    [SubsemiringClass S R] : StrictOrderedCommSemiring s :=
  Subtype.coe_injective.strictOrderedCommSemiring (↑) rfl rfl (fun _ _ => rfl) (fun _ _ => rfl)
    (fun _ _ => rfl) (fun _ _ => rfl) fun _ => rfl
#align subsemiring_class.to_strict_ordered_comm_semiring SubsemiringClass.toStrictOrderedCommSemiring

/-- A subsemiring of a `LinearOrderedSemiring` is a `LinearOrderedSemiring`. -/
instance toLinearOrderedSemiring {R} [LinearOrderedSemiring R] [SetLike S R]
    [SubsemiringClass S R] : LinearOrderedSemiring s :=
  Subtype.coe_injective.linearOrderedSemiring (↑) rfl rfl (fun _ _ => rfl) (fun _ _ => rfl)
    (fun _ _ => rfl) (fun _ _ => rfl) (fun _ => rfl) (fun _ _ => rfl) fun _ _ => rfl
#align subsemiring_class.to_linear_ordered_semiring SubsemiringClass.toLinearOrderedSemiring

/-- A subsemiring of a `LinearOrderedCommSemiring` is a `LinearOrderedCommSemiring`. -/
instance toLinearOrderedCommSemiring {R} [LinearOrderedCommSemiring R] [SetLike S R]
    [SubsemiringClass S R] : LinearOrderedCommSemiring s :=
  Subtype.coe_injective.linearOrderedCommSemiring (↑) rfl rfl (fun _ _ => rfl) (fun _ _ => rfl)
    (fun _ _ => rfl) (fun _ _ => rfl) (fun _ => rfl) (fun _ _ => rfl) fun _ _ => rfl
#align subsemiring_class.to_linear_ordered_comm_semiring SubsemiringClass.toLinearOrderedCommSemiring

instance instCharZero [CharZero R] : CharZero s :=
  ⟨Function.Injective.of_comp (f := Subtype.val) (g := Nat.cast (R := s)) Nat.cast_injective⟩

end SubsemiringClass

end SubsemiringClass

variable [NonAssocSemiring S] [NonAssocSemiring T]

/-- A subsemiring of a semiring `R` is a subset `s` that is both a multiplicative and an additive
submonoid. -/
structure Subsemiring (R : Type u) [NonAssocSemiring R] extends Submonoid R, AddSubmonoid R
#align subsemiring Subsemiring

/-- Reinterpret a `Subsemiring` as a `Submonoid`. -/
add_decl_doc Subsemiring.toSubmonoid

/-- Reinterpret a `Subsemiring` as an `AddSubmonoid`. -/
add_decl_doc Subsemiring.toAddSubmonoid

namespace Subsemiring

instance : SetLike (Subsemiring R) R
    where
  coe s := s.carrier
  coe_injective' p q h := by cases p; cases q; congr; exact SetLike.coe_injective' h

instance : SubsemiringClass (Subsemiring R) R
    where
  zero_mem := zero_mem'
  add_mem {s} := AddSubsemigroup.add_mem' s.toAddSubmonoid.toAddSubsemigroup
  one_mem {s} := Submonoid.one_mem' s.toSubmonoid
  mul_mem {s} := Subsemigroup.mul_mem' s.toSubmonoid.toSubsemigroup

@[simp]
theorem mem_toSubmonoid {s : Subsemiring R} {x : R} : x ∈ s.toSubmonoid ↔ x ∈ s :=
  Iff.rfl
#align subsemiring.mem_to_submonoid Subsemiring.mem_toSubmonoid

-- `@[simp]` -- Porting note: simp can prove this
theorem mem_carrier {s : Subsemiring R} {x : R} : x ∈ s.carrier ↔ x ∈ s :=
  Iff.rfl
#align subsemiring.mem_carrier Subsemiring.mem_carrier

/-- Two subsemirings are equal if they have the same elements. -/
@[ext]
theorem ext {S T : Subsemiring R} (h : ∀ x, x ∈ S ↔ x ∈ T) : S = T :=
  SetLike.ext h
#align subsemiring.ext Subsemiring.ext

/-- Copy of a subsemiring with a new `carrier` equal to the old one. Useful to fix definitional
equalities.-/
protected def copy (S : Subsemiring R) (s : Set R) (hs : s = ↑S) : Subsemiring R :=
  { S.toAddSubmonoid.copy s hs, S.toSubmonoid.copy s hs with carrier := s }
#align subsemiring.copy Subsemiring.copy

@[simp]
theorem coe_copy (S : Subsemiring R) (s : Set R) (hs : s = ↑S) : (S.copy s hs : Set R) = s :=
  rfl
#align subsemiring.coe_copy Subsemiring.coe_copy

theorem copy_eq (S : Subsemiring R) (s : Set R) (hs : s = ↑S) : S.copy s hs = S :=
  SetLike.coe_injective hs
#align subsemiring.copy_eq Subsemiring.copy_eq

theorem toSubmonoid_injective : Function.Injective (toSubmonoid : Subsemiring R → Submonoid R)
  | _, _, h => ext (SetLike.ext_iff.mp h : _)
#align subsemiring.to_submonoid_injective Subsemiring.toSubmonoid_injective

@[mono]
theorem toSubmonoid_strictMono : StrictMono (toSubmonoid : Subsemiring R → Submonoid R) :=
  fun _ _ => id
#align subsemiring.to_submonoid_strict_mono Subsemiring.toSubmonoid_strictMono

@[mono]
theorem toSubmonoid_mono : Monotone (toSubmonoid : Subsemiring R → Submonoid R) :=
  toSubmonoid_strictMono.monotone
#align subsemiring.to_submonoid_mono Subsemiring.toSubmonoid_mono

theorem toAddSubmonoid_injective :
    Function.Injective (toAddSubmonoid : Subsemiring R → AddSubmonoid R)
  | _, _, h => ext (SetLike.ext_iff.mp h : _)
#align subsemiring.to_add_submonoid_injective Subsemiring.toAddSubmonoid_injective

@[mono]
theorem toAddSubmonoid_strictMono : StrictMono (toAddSubmonoid : Subsemiring R → AddSubmonoid R) :=
  fun _ _ => id
#align subsemiring.to_add_submonoid_strict_mono Subsemiring.toAddSubmonoid_strictMono

@[mono]
theorem toAddSubmonoid_mono : Monotone (toAddSubmonoid : Subsemiring R → AddSubmonoid R) :=
  toAddSubmonoid_strictMono.monotone
#align subsemiring.to_add_submonoid_mono Subsemiring.toAddSubmonoid_mono

/-- Construct a `Subsemiring R` from a set `s`, a submonoid `sm`, and an additive
submonoid `sa` such that `x ∈ s ↔ x ∈ sm ↔ x ∈ sa`. -/
protected def mk' (s : Set R) (sm : Submonoid R) (hm : ↑sm = s) (sa : AddSubmonoid R)
    (ha : ↑sa = s) : Subsemiring R where
  carrier := s
  zero_mem' := by exact ha ▸ sa.zero_mem
  one_mem' := by exact hm ▸ sm.one_mem
  add_mem' {x y} := by simpa only [← ha] using sa.add_mem
  mul_mem' {x y} := by simpa only [← hm] using sm.mul_mem
#align subsemiring.mk' Subsemiring.mk'

@[simp]
theorem coe_mk' {s : Set R} {sm : Submonoid R} (hm : ↑sm = s) {sa : AddSubmonoid R} (ha : ↑sa = s) :
    (Subsemiring.mk' s sm hm sa ha : Set R) = s :=
  rfl
#align subsemiring.coe_mk' Subsemiring.coe_mk'

@[simp]
theorem mem_mk' {s : Set R} {sm : Submonoid R} (hm : ↑sm = s) {sa : AddSubmonoid R} (ha : ↑sa = s)
    {x : R} : x ∈ Subsemiring.mk' s sm hm sa ha ↔ x ∈ s :=
  Iff.rfl
#align subsemiring.mem_mk' Subsemiring.mem_mk'

@[simp]
theorem mk'_toSubmonoid {s : Set R} {sm : Submonoid R} (hm : ↑sm = s) {sa : AddSubmonoid R}
    (ha : ↑sa = s) : (Subsemiring.mk' s sm hm sa ha).toSubmonoid = sm :=
  SetLike.coe_injective hm.symm
#align subsemiring.mk'_to_submonoid Subsemiring.mk'_toSubmonoid

@[simp]
theorem mk'_toAddSubmonoid {s : Set R} {sm : Submonoid R} (hm : ↑sm = s) {sa : AddSubmonoid R}
    (ha : ↑sa = s) : (Subsemiring.mk' s sm hm sa ha).toAddSubmonoid = sa :=
  SetLike.coe_injective ha.symm
#align subsemiring.mk'_to_add_submonoid Subsemiring.mk'_toAddSubmonoid

end Subsemiring

namespace Subsemiring

variable (s : Subsemiring R)

/-- A subsemiring contains the semiring's 1. -/
protected theorem one_mem : (1 : R) ∈ s :=
  one_mem s
#align subsemiring.one_mem Subsemiring.one_mem

/-- A subsemiring contains the semiring's 0. -/
protected theorem zero_mem : (0 : R) ∈ s :=
  zero_mem s
#align subsemiring.zero_mem Subsemiring.zero_mem

/-- A subsemiring is closed under multiplication. -/
protected theorem mul_mem {x y : R} : x ∈ s → y ∈ s → x * y ∈ s :=
  mul_mem
#align subsemiring.mul_mem Subsemiring.mul_mem

/-- A subsemiring is closed under addition. -/
protected theorem add_mem {x y : R} : x ∈ s → y ∈ s → x + y ∈ s :=
  add_mem
#align subsemiring.add_mem Subsemiring.add_mem

/-- Product of a list of elements in a `Subsemiring` is in the `Subsemiring`. -/
nonrec theorem list_prod_mem {R : Type*} [Semiring R] (s : Subsemiring R) {l : List R} :
    (∀ x ∈ l, x ∈ s) → l.prod ∈ s :=
  list_prod_mem
#align subsemiring.list_prod_mem Subsemiring.list_prod_mem

/-- Sum of a list of elements in a `Subsemiring` is in the `Subsemiring`. -/
protected theorem list_sum_mem {l : List R} : (∀ x ∈ l, x ∈ s) → l.sum ∈ s :=
  list_sum_mem
#align subsemiring.list_sum_mem Subsemiring.list_sum_mem

/-- Product of a multiset of elements in a `Subsemiring` of a `CommSemiring`
    is in the `Subsemiring`. -/
protected theorem multiset_prod_mem {R} [CommSemiring R] (s : Subsemiring R) (m : Multiset R) :
    (∀ a ∈ m, a ∈ s) → m.prod ∈ s :=
  multiset_prod_mem m
#align subsemiring.multiset_prod_mem Subsemiring.multiset_prod_mem

/-- Sum of a multiset of elements in a `Subsemiring` of a `Semiring` is
in the `add_subsemiring`. -/
protected theorem multiset_sum_mem (m : Multiset R) : (∀ a ∈ m, a ∈ s) → m.sum ∈ s :=
  multiset_sum_mem m
#align subsemiring.multiset_sum_mem Subsemiring.multiset_sum_mem

/-- Product of elements of a subsemiring of a `CommSemiring` indexed by a `Finset` is in the
    subsemiring. -/
protected theorem prod_mem {R : Type*} [CommSemiring R] (s : Subsemiring R) {ι : Type*}
    {t : Finset ι} {f : ι → R} (h : ∀ c ∈ t, f c ∈ s) : (∏ i in t, f i) ∈ s :=
  prod_mem h
#align subsemiring.prod_mem Subsemiring.prod_mem

/-- Sum of elements in a `Subsemiring` of a `Semiring` indexed by a `Finset`
is in the `add_subsemiring`. -/
protected theorem sum_mem (s : Subsemiring R) {ι : Type*} {t : Finset ι} {f : ι → R}
    (h : ∀ c ∈ t, f c ∈ s) : (∑ i in t, f i) ∈ s :=
  sum_mem h
#align subsemiring.sum_mem Subsemiring.sum_mem

/-- A subsemiring of a `NonAssocSemiring` inherits a `NonAssocSemiring` structure -/
instance toNonAssocSemiring : NonAssocSemiring s :=
  -- Porting note: this used to be a specialized instance which needed to be expensively unified.
  SubsemiringClass.toNonAssocSemiring _
#align subsemiring.to_non_assoc_semiring Subsemiring.toNonAssocSemiring

@[simp, norm_cast]
theorem coe_one : ((1 : s) : R) = (1 : R) :=
  rfl
#align subsemiring.coe_one Subsemiring.coe_one

@[simp, norm_cast]
theorem coe_zero : ((0 : s) : R) = (0 : R) :=
  rfl
#align subsemiring.coe_zero Subsemiring.coe_zero

@[simp, norm_cast]
theorem coe_add (x y : s) : ((x + y : s) : R) = (x + y : R) :=
  rfl
#align subsemiring.coe_add Subsemiring.coe_add

@[simp, norm_cast]
theorem coe_mul (x y : s) : ((x * y : s) : R) = (x * y : R) :=
  rfl
#align subsemiring.coe_mul Subsemiring.coe_mul

instance nontrivial [Nontrivial R] : Nontrivial s :=
  nontrivial_of_ne 0 1 fun H => zero_ne_one (congr_arg Subtype.val H)
#align subsemiring.nontrivial Subsemiring.nontrivial

protected theorem pow_mem {R : Type*} [Semiring R] (s : Subsemiring R) {x : R} (hx : x ∈ s)
    (n : ℕ) : x ^ n ∈ s :=
  pow_mem hx n
#align subsemiring.pow_mem Subsemiring.pow_mem

instance noZeroDivisors [NoZeroDivisors R] : NoZeroDivisors s where
  eq_zero_or_eq_zero_of_mul_eq_zero {_ _} h :=
    (eq_zero_or_eq_zero_of_mul_eq_zero <| Subtype.ext_iff.mp h).imp Subtype.eq Subtype.eq
#align subsemiring.no_zero_divisors Subsemiring.noZeroDivisors

/-- A subsemiring of a `Semiring` is a `Semiring`. -/
instance toSemiring {R} [Semiring R] (s : Subsemiring R) : Semiring s :=
  { s.toNonAssocSemiring, s.toSubmonoid.toMonoid with }
#align subsemiring.to_semiring Subsemiring.toSemiring

@[simp, norm_cast]
theorem coe_pow {R} [Semiring R] (s : Subsemiring R) (x : s) (n : ℕ) :
    ((x ^ n : s) : R) = (x : R) ^ n := by
  induction' n with n ih
  · simp
  · simp [pow_succ, ih]
#align subsemiring.coe_pow Subsemiring.coe_pow

/-- A subsemiring of a `CommSemiring` is a `CommSemiring`. -/
instance toCommSemiring {R} [CommSemiring R] (s : Subsemiring R) : CommSemiring s :=
  { s.toSemiring with mul_comm := fun _ _ => Subtype.eq <| mul_comm _ _ }
#align subsemiring.to_comm_semiring Subsemiring.toCommSemiring

/-- The natural ring hom from a subsemiring of semiring `R` to `R`. -/
def subtype : s →+* R :=
  { s.toSubmonoid.subtype, s.toAddSubmonoid.subtype with toFun := (↑) }
#align subsemiring.subtype Subsemiring.subtype

@[simp]
theorem coe_subtype : ⇑s.subtype = ((↑) : s → R) :=
  rfl
#align subsemiring.coe_subtype Subsemiring.coe_subtype

/-- A subsemiring of an `OrderedSemiring` is an `OrderedSemiring`. -/
instance toOrderedSemiring {R} [OrderedSemiring R] (s : Subsemiring R) : OrderedSemiring s :=
  Subtype.coe_injective.orderedSemiring (↑) rfl rfl (fun _ _ => rfl) (fun _ _ => rfl)
    (fun _ _ => rfl) (fun _ _ => rfl) fun _ => rfl
#align subsemiring.to_ordered_semiring Subsemiring.toOrderedSemiring

/-- A subsemiring of a `StrictOrderedSemiring` is a `StrictOrderedSemiring`. -/
instance toStrictOrderedSemiring {R} [StrictOrderedSemiring R] (s : Subsemiring R) :
    StrictOrderedSemiring s :=
  Subtype.coe_injective.strictOrderedSemiring (↑) rfl rfl (fun _ _ => rfl) (fun _ _ => rfl)
    (fun _ _ => rfl) (fun _ _ => rfl) fun _ => rfl
#align subsemiring.to_strict_ordered_semiring Subsemiring.toStrictOrderedSemiring

/-- A subsemiring of an `OrderedCommSemiring` is an `OrderedCommSemiring`. -/
instance toOrderedCommSemiring {R} [OrderedCommSemiring R] (s : Subsemiring R) :
    OrderedCommSemiring s :=
  Subtype.coe_injective.orderedCommSemiring (↑) rfl rfl (fun _ _ => rfl) (fun _ _ => rfl)
    (fun _ _ => rfl) (fun _ _ => rfl) fun _ => rfl
#align subsemiring.to_ordered_comm_semiring Subsemiring.toOrderedCommSemiring

/-- A subsemiring of a `StrictOrderedCommSemiring` is a `StrictOrderedCommSemiring`. -/
instance toStrictOrderedCommSemiring {R} [StrictOrderedCommSemiring R] (s : Subsemiring R) :
    StrictOrderedCommSemiring s :=
  Subtype.coe_injective.strictOrderedCommSemiring (↑) rfl rfl (fun _ _ => rfl) (fun _ _ => rfl)
    (fun _ _ => rfl) (fun _ _ => rfl) fun _ => rfl
#align subsemiring.to_strict_ordered_comm_semiring Subsemiring.toStrictOrderedCommSemiring

/-- A subsemiring of a `LinearOrderedSemiring` is a `LinearOrderedSemiring`. -/
instance toLinearOrderedSemiring {R} [LinearOrderedSemiring R] (s : Subsemiring R) :
    LinearOrderedSemiring s :=
  Subtype.coe_injective.linearOrderedSemiring (↑) rfl rfl (fun _ _ => rfl) (fun _ _ => rfl)
    (fun _ _ => rfl) (fun _ _ => rfl) (fun _ => rfl) (fun _ _ => rfl) fun _ _ => rfl
#align subsemiring.to_linear_ordered_semiring Subsemiring.toLinearOrderedSemiring

/-- A subsemiring of a `LinearOrderedCommSemiring` is a `LinearOrderedCommSemiring`. -/
instance toLinearOrderedCommSemiring {R} [LinearOrderedCommSemiring R] (s : Subsemiring R) :
    LinearOrderedCommSemiring s :=
  Subtype.coe_injective.linearOrderedCommSemiring (↑) rfl rfl (fun _ _ => rfl) (fun _ _ => rfl)
    (fun _ _ => rfl) (fun _ _ => rfl) (fun _ => rfl) (fun _ _ => rfl) fun _ _ => rfl
#align subsemiring.to_linear_ordered_comm_semiring Subsemiring.toLinearOrderedCommSemiring

protected theorem nsmul_mem {x : R} (hx : x ∈ s) (n : ℕ) : n • x ∈ s :=
  nsmul_mem hx n
#align subsemiring.nsmul_mem Subsemiring.nsmul_mem

@[simp]
theorem coe_toSubmonoid (s : Subsemiring R) : (s.toSubmonoid : Set R) = s :=
  rfl
#align subsemiring.coe_to_submonoid Subsemiring.coe_toSubmonoid

-- Porting note: adding this as `simp`-normal form for `coe_toAddSubmonoid`
@[simp]
theorem coe_carrier_toSubmonoid (s : Subsemiring R) : (s.toSubmonoid.carrier : Set R) = s :=
  rfl

-- Porting note: can be proven using `SetLike` so removing `@[simp]`
theorem mem_toAddSubmonoid {s : Subsemiring R} {x : R} : x ∈ s.toAddSubmonoid ↔ x ∈ s :=
  Iff.rfl
#align subsemiring.mem_to_add_submonoid Subsemiring.mem_toAddSubmonoid

-- Porting note: new normal form is `coe_carrier_toSubmonoid` so removing `@[simp]`
theorem coe_toAddSubmonoid (s : Subsemiring R) : (s.toAddSubmonoid : Set R) = s :=
  rfl
#align subsemiring.coe_to_add_submonoid Subsemiring.coe_toAddSubmonoid

/-- The subsemiring `R` of the semiring `R`. -/
instance : Top (Subsemiring R) :=
  ⟨{ (⊤ : Submonoid R), (⊤ : AddSubmonoid R) with }⟩

@[simp]
theorem mem_top (x : R) : x ∈ (⊤ : Subsemiring R) :=
  Set.mem_univ x
#align subsemiring.mem_top Subsemiring.mem_top

@[simp]
theorem coe_top : ((⊤ : Subsemiring R) : Set R) = Set.univ :=
  rfl
#align subsemiring.coe_top Subsemiring.coe_top

/-- The ring equiv between the top element of `Subsemiring R` and `R`. -/
@[simps]
def topEquiv : (⊤ : Subsemiring R) ≃+* R where
  toFun r := r
  invFun r := ⟨r, Subsemiring.mem_top r⟩
  left_inv _ := rfl
  right_inv _ := rfl
  map_mul' := (⊤ : Subsemiring R).coe_mul
  map_add' := (⊤ : Subsemiring R).coe_add
#align subsemiring.top_equiv Subsemiring.topEquiv

/-- The preimage of a subsemiring along a ring homomorphism is a subsemiring. -/
def comap (f : R →+* S) (s : Subsemiring S) : Subsemiring R :=
  { s.toSubmonoid.comap (f : R →* S), s.toAddSubmonoid.comap (f : R →+ S) with carrier := f ⁻¹' s }
#align subsemiring.comap Subsemiring.comap

@[simp]
theorem coe_comap (s : Subsemiring S) (f : R →+* S) : (s.comap f : Set R) = f ⁻¹' s :=
  rfl
#align subsemiring.coe_comap Subsemiring.coe_comap

@[simp]
theorem mem_comap {s : Subsemiring S} {f : R →+* S} {x : R} : x ∈ s.comap f ↔ f x ∈ s :=
  Iff.rfl
#align subsemiring.mem_comap Subsemiring.mem_comap

theorem comap_comap (s : Subsemiring T) (g : S →+* T) (f : R →+* S) :
    (s.comap g).comap f = s.comap (g.comp f) :=
  rfl
#align subsemiring.comap_comap Subsemiring.comap_comap

/-- The image of a subsemiring along a ring homomorphism is a subsemiring. -/
def map (f : R →+* S) (s : Subsemiring R) : Subsemiring S :=
  { s.toSubmonoid.map (f : R →* S), s.toAddSubmonoid.map (f : R →+ S) with carrier := f '' s }
#align subsemiring.map Subsemiring.map

@[simp]
theorem coe_map (f : R →+* S) (s : Subsemiring R) : (s.map f : Set S) = f '' s :=
  rfl
#align subsemiring.coe_map Subsemiring.coe_map

@[simp]
theorem mem_map {f : R →+* S} {s : Subsemiring R} {y : S} : y ∈ s.map f ↔ ∃ x ∈ s, f x = y := by
  -- Porting note: was `exact Set.mem_image_iff_bex`
  convert Set.mem_image_iff_bex (f := f) (s := s.carrier) (y := y) using 1
  simp
#align subsemiring.mem_map Subsemiring.mem_map

@[simp]
theorem map_id : s.map (RingHom.id R) = s :=
  SetLike.coe_injective <| Set.image_id _
#align subsemiring.map_id Subsemiring.map_id

theorem map_map (g : S →+* T) (f : R →+* S) : (s.map f).map g = s.map (g.comp f) :=
  SetLike.coe_injective <| Set.image_image _ _ _
#align subsemiring.map_map Subsemiring.map_map

theorem map_le_iff_le_comap {f : R →+* S} {s : Subsemiring R} {t : Subsemiring S} :
    s.map f ≤ t ↔ s ≤ t.comap f :=
  Set.image_subset_iff
#align subsemiring.map_le_iff_le_comap Subsemiring.map_le_iff_le_comap

theorem gc_map_comap (f : R →+* S) : GaloisConnection (map f) (comap f) := fun _ _ =>
  map_le_iff_le_comap
#align subsemiring.gc_map_comap Subsemiring.gc_map_comap

/-- A subsemiring is isomorphic to its image under an injective function -/
noncomputable def equivMapOfInjective (f : R →+* S) (hf : Function.Injective f) : s ≃+* s.map f :=
  { Equiv.Set.image f s hf with
    map_mul' := fun _ _ => Subtype.ext (f.map_mul _ _)
    map_add' := fun _ _ => Subtype.ext (f.map_add _ _) }
#align subsemiring.equiv_map_of_injective Subsemiring.equivMapOfInjective

@[simp]
theorem coe_equivMapOfInjective_apply (f : R →+* S) (hf : Function.Injective f) (x : s) :
    (equivMapOfInjective s f hf x : S) = f x :=
  rfl
#align subsemiring.coe_equiv_map_of_injective_apply Subsemiring.coe_equivMapOfInjective_apply

end Subsemiring

namespace RingHom

variable (g : S →+* T) (f : R →+* S)

/-- The range of a ring homomorphism is a subsemiring. See Note [range copy pattern]. -/
def rangeS : Subsemiring S :=
  ((⊤ : Subsemiring R).map f).copy (Set.range f) Set.image_univ.symm
#align ring_hom.srange RingHom.rangeS

@[simp]
theorem coe_rangeS : (f.rangeS : Set S) = Set.range f :=
  rfl
#align ring_hom.coe_srange RingHom.coe_rangeS

@[simp]
theorem mem_rangeS {f : R →+* S} {y : S} : y ∈ f.rangeS ↔ ∃ x, f x = y :=
  Iff.rfl
#align ring_hom.mem_srange RingHom.mem_rangeS

theorem rangeS_eq_map (f : R →+* S) : f.rangeS = (⊤ : Subsemiring R).map f := by
  ext
  simp
#align ring_hom.srange_eq_map RingHom.rangeS_eq_map

theorem mem_rangeS_self (f : R →+* S) (x : R) : f x ∈ f.rangeS :=
  mem_rangeS.mpr ⟨x, rfl⟩
#align ring_hom.mem_srange_self RingHom.mem_rangeS_self

theorem map_rangeS : f.rangeS.map g = (g.comp f).rangeS := by
  simpa only [rangeS_eq_map] using (⊤ : Subsemiring R).map_map g f
#align ring_hom.map_srange RingHom.map_rangeS

/-- The range of a morphism of semirings is a fintype, if the domain is a fintype.
Note: this instance can form a diamond with `Subtype.fintype` in the
  presence of `Fintype S`.-/
instance fintypeRangeS [Fintype R] [DecidableEq S] (f : R →+* S) : Fintype (rangeS f) :=
  Set.fintypeRange f
#align ring_hom.fintype_srange RingHom.fintypeRangeS

end RingHom

namespace Subsemiring

instance : Bot (Subsemiring R) :=
  ⟨(Nat.castRingHom R).rangeS⟩

instance : Inhabited (Subsemiring R) :=
  ⟨⊥⟩

theorem coe_bot : ((⊥ : Subsemiring R) : Set R) = Set.range ((↑) : ℕ → R) :=
  (Nat.castRingHom R).coe_rangeS
#align subsemiring.coe_bot Subsemiring.coe_bot

theorem mem_bot {x : R} : x ∈ (⊥ : Subsemiring R) ↔ ∃ n : ℕ, ↑n = x :=
  RingHom.mem_rangeS
#align subsemiring.mem_bot Subsemiring.mem_bot

/-- The inf of two subsemirings is their intersection. -/
instance : Inf (Subsemiring R) :=
  ⟨fun s t =>
    { s.toSubmonoid ⊓ t.toSubmonoid, s.toAddSubmonoid ⊓ t.toAddSubmonoid with carrier := s ∩ t }⟩

@[simp]
theorem coe_inf (p p' : Subsemiring R) : ((p ⊓ p' : Subsemiring R) : Set R) = (p : Set R) ∩ p' :=
  rfl
#align subsemiring.coe_inf Subsemiring.coe_inf

@[simp]
theorem mem_inf {p p' : Subsemiring R} {x : R} : x ∈ p ⊓ p' ↔ x ∈ p ∧ x ∈ p' :=
  Iff.rfl
#align subsemiring.mem_inf Subsemiring.mem_inf

instance : InfSet (Subsemiring R) :=
  ⟨fun s =>
    Subsemiring.mk' (⋂ t ∈ s, ↑t) (⨅ t ∈ s, Subsemiring.toSubmonoid t) (by simp)
      (⨅ t ∈ s, Subsemiring.toAddSubmonoid t)
      (by simp)⟩

@[simp, norm_cast]
theorem coe_sInf (S : Set (Subsemiring R)) : ((sInf S : Subsemiring R) : Set R) = ⋂ s ∈ S, ↑s :=
  rfl
#align subsemiring.coe_Inf Subsemiring.coe_sInf

theorem mem_sInf {S : Set (Subsemiring R)} {x : R} : x ∈ sInf S ↔ ∀ p ∈ S, x ∈ p :=
  Set.mem_iInter₂
#align subsemiring.mem_Inf Subsemiring.mem_sInf

@[simp]
theorem sInf_toSubmonoid (s : Set (Subsemiring R)) :
    (sInf s).toSubmonoid = ⨅ t ∈ s, Subsemiring.toSubmonoid t :=
  mk'_toSubmonoid _ _
#align subsemiring.Inf_to_submonoid Subsemiring.sInf_toSubmonoid

@[simp]
theorem sInf_toAddSubmonoid (s : Set (Subsemiring R)) :
    (sInf s).toAddSubmonoid = ⨅ t ∈ s, Subsemiring.toAddSubmonoid t :=
  mk'_toAddSubmonoid _ _
#align subsemiring.Inf_to_add_submonoid Subsemiring.sInf_toAddSubmonoid

/-- Subsemirings of a semiring form a complete lattice. -/
instance : CompleteLattice (Subsemiring R) :=
  { completeLatticeOfInf (Subsemiring R) fun _ =>
      IsGLB.of_image
        (fun {s t : Subsemiring R} => show (s : Set R) ⊆ t ↔ s ≤ t from SetLike.coe_subset_coe)
        isGLB_biInf with
    bot := ⊥
    bot_le := fun s _ hx =>
      let ⟨n, hn⟩ := mem_bot.1 hx
      hn ▸ coe_nat_mem s n
    top := ⊤
    le_top := fun _ _ _ => trivial
    inf := (· ⊓ ·)
    inf_le_left := fun _ _ _ => And.left
    inf_le_right := fun _ _ _ => And.right
    le_inf := fun _ _ _ h₁ h₂ _ hx => ⟨h₁ hx, h₂ hx⟩ }

theorem eq_top_iff' (A : Subsemiring R) : A = ⊤ ↔ ∀ x : R, x ∈ A :=
  eq_top_iff.trans ⟨fun h m => h <| mem_top m, fun h m _ => h m⟩
#align subsemiring.eq_top_iff' Subsemiring.eq_top_iff'

section Center

/-- The center of a semiring `R` is the set of elements that commute with everything in `R` -/
def center (R) [Semiring R] : Subsemiring R :=
  { Submonoid.center R with
    carrier := Set.center R
    zero_mem' := Set.zero_mem_center R
    add_mem' := Set.add_mem_center }
#align subsemiring.center Subsemiring.center

theorem coe_center (R) [Semiring R] : ↑(center R) = Set.center R :=
  rfl
#align subsemiring.coe_center Subsemiring.coe_center

@[simp]
theorem center_toSubmonoid (R) [Semiring R] : (center R).toSubmonoid = Submonoid.center R :=
  rfl
#align subsemiring.center_to_submonoid Subsemiring.center_toSubmonoid

theorem mem_center_iff {R} [Semiring R] {z : R} : z ∈ center R ↔ ∀ g, g * z = z * g :=
  Iff.rfl
#align subsemiring.mem_center_iff Subsemiring.mem_center_iff

instance decidableMemCenter {R} [Semiring R] [DecidableEq R] [Fintype R] :
    DecidablePred (· ∈ center R) := fun _ => decidable_of_iff' _ mem_center_iff
#align subsemiring.decidable_mem_center Subsemiring.decidableMemCenter

@[simp]
theorem center_eq_top (R) [CommSemiring R] : center R = ⊤ :=
  SetLike.coe_injective (Set.center_eq_univ R)
#align subsemiring.center_eq_top Subsemiring.center_eq_top

/-- The center is commutative. -/
instance commSemiring {R} [Semiring R] : CommSemiring (center R) :=
  { Submonoid.center.commMonoid, (center R).toSemiring with }

end Center

section Centralizer

/-- The centralizer of a set as subsemiring. -/
def centralizer {R} [Semiring R] (s : Set R) : Subsemiring R :=
  { Submonoid.centralizer s with
    carrier := s.centralizer
    zero_mem' := Set.zero_mem_centralizer _
    add_mem' := Set.add_mem_centralizer }
#align subsemiring.centralizer Subsemiring.centralizer

@[simp, norm_cast]
theorem coe_centralizer {R} [Semiring R] (s : Set R) : (centralizer s : Set R) = s.centralizer :=
  rfl
#align subsemiring.coe_centralizer Subsemiring.coe_centralizer

theorem centralizer_toSubmonoid {R} [Semiring R] (s : Set R) :
    (centralizer s).toSubmonoid = Submonoid.centralizer s :=
  rfl
#align subsemiring.centralizer_to_submonoid Subsemiring.centralizer_toSubmonoid

theorem mem_centralizer_iff {R} [Semiring R] {s : Set R} {z : R} :
    z ∈ centralizer s ↔ ∀ g ∈ s, g * z = z * g :=
  Iff.rfl
#align subsemiring.mem_centralizer_iff Subsemiring.mem_centralizer_iff

theorem center_le_centralizer {R} [Semiring R] (s) : center R ≤ centralizer s :=
  s.center_subset_centralizer
#align subsemiring.center_le_centralizer Subsemiring.center_le_centralizer

theorem centralizer_le {R} [Semiring R] (s t : Set R) (h : s ⊆ t) : centralizer t ≤ centralizer s :=
  Set.centralizer_subset h
#align subsemiring.centralizer_le Subsemiring.centralizer_le

@[simp]
theorem centralizer_eq_top_iff_subset {R} [Semiring R] {s : Set R} :
    centralizer s = ⊤ ↔ s ⊆ center R :=
  SetLike.ext'_iff.trans Set.centralizer_eq_top_iff_subset
#align subsemiring.centralizer_eq_top_iff_subset Subsemiring.centralizer_eq_top_iff_subset

@[simp]
theorem centralizer_univ {R} [Semiring R] : centralizer Set.univ = center R :=
  SetLike.ext' (Set.centralizer_univ R)
#align subsemiring.centralizer_univ Subsemiring.centralizer_univ

end Centralizer

/-- The `Subsemiring` generated by a set. -/
def closure (s : Set R) : Subsemiring R :=
  sInf { S | s ⊆ S }
#align subsemiring.closure Subsemiring.closure

theorem mem_closure {x : R} {s : Set R} : x ∈ closure s ↔ ∀ S : Subsemiring R, s ⊆ S → x ∈ S :=
  mem_sInf
#align subsemiring.mem_closure Subsemiring.mem_closure

/-- The subsemiring generated by a set includes the set. -/
@[simp, aesop safe 20 apply (rule_sets [SetLike])]
theorem subset_closure {s : Set R} : s ⊆ closure s := fun _ hx => mem_closure.2 fun _ hS => hS hx
#align subsemiring.subset_closure Subsemiring.subset_closure

@[set_like 20]
lemma mem_closure_of_mem {s : Set R} {x : R} (hx : x ∈ s) : x ∈ closure s :=
  subset_closure hx

theorem not_mem_of_not_mem_closure {s : Set R} {P : R} (hP : P ∉ closure s) : P ∉ s := fun h =>
  hP (subset_closure h)
#align subsemiring.not_mem_of_not_mem_closure Subsemiring.not_mem_of_not_mem_closure

/-- A subsemiring `S` includes `closure s` if and only if it includes `s`. -/
@[simp]
theorem closure_le {s : Set R} {t : Subsemiring R} : closure s ≤ t ↔ s ⊆ t :=
  ⟨Set.Subset.trans subset_closure, fun h => sInf_le h⟩
#align subsemiring.closure_le Subsemiring.closure_le

/-- Subsemiring closure of a set is monotone in its argument: if `s ⊆ t`,
then `closure s ≤ closure t`. -/
theorem closure_mono ⦃s t : Set R⦄ (h : s ⊆ t) : closure s ≤ closure t :=
  closure_le.2 <| Set.Subset.trans h subset_closure
#align subsemiring.closure_mono Subsemiring.closure_mono

theorem closure_eq_of_le {s : Set R} {t : Subsemiring R} (h₁ : s ⊆ t) (h₂ : t ≤ closure s) :
    closure s = t :=
  le_antisymm (closure_le.2 h₁) h₂
#align subsemiring.closure_eq_of_le Subsemiring.closure_eq_of_le

theorem mem_map_equiv {f : R ≃+* S} {K : Subsemiring R} {x : S} :
    x ∈ K.map (f : R →+* S) ↔ f.symm x ∈ K := by
  convert @Set.mem_image_equiv _ _ (↑K) f.toEquiv x using 1
#align subsemiring.mem_map_equiv Subsemiring.mem_map_equiv

theorem map_equiv_eq_comap_symm (f : R ≃+* S) (K : Subsemiring R) :
    K.map (f : R →+* S) = K.comap f.symm :=
  SetLike.coe_injective (f.toEquiv.image_eq_preimage K)
#align subsemiring.map_equiv_eq_comap_symm Subsemiring.map_equiv_eq_comap_symm

theorem comap_equiv_eq_map_symm (f : R ≃+* S) (K : Subsemiring S) :
    K.comap (f : R →+* S) = K.map f.symm :=
  (map_equiv_eq_comap_symm f.symm K).symm
#align subsemiring.comap_equiv_eq_map_symm Subsemiring.comap_equiv_eq_map_symm

end Subsemiring

namespace Submonoid

/-- The additive closure of a submonoid is a subsemiring. -/
def subsemiringClosure (M : Submonoid R) : Subsemiring R :=
  { AddSubmonoid.closure (M : Set R) with
    one_mem' := AddSubmonoid.mem_closure.mpr fun _ hy => hy M.one_mem
    mul_mem' := MulMemClass.mul_mem_add_closure }
#align submonoid.subsemiring_closure Submonoid.subsemiringClosure

theorem subsemiringClosure_coe :
    (M.subsemiringClosure : Set R) = AddSubmonoid.closure (M : Set R) :=
  rfl
#align submonoid.subsemiring_closure_coe Submonoid.subsemiringClosure_coe

theorem subsemiringClosure_toAddSubmonoid :
    M.subsemiringClosure.toAddSubmonoid = AddSubmonoid.closure (M : Set R) :=
  rfl
#align submonoid.subsemiring_closure_to_add_submonoid Submonoid.subsemiringClosure_toAddSubmonoid

/-- The `Subsemiring` generated by a multiplicative submonoid coincides with the
`Subsemiring.closure` of the submonoid itself . -/
theorem subsemiringClosure_eq_closure : M.subsemiringClosure = Subsemiring.closure (M : Set R) := by
  ext
  refine'
    ⟨fun hx => _, fun hx =>
      (Subsemiring.mem_closure.mp hx) M.subsemiringClosure fun s sM => _⟩
  <;> rintro - ⟨H1, rfl⟩
  <;> rintro - ⟨H2, rfl⟩
  · exact AddSubmonoid.mem_closure.mp hx H1.toAddSubmonoid H2
  · exact H2 sM
#align submonoid.subsemiring_closure_eq_closure Submonoid.subsemiringClosure_eq_closure

end Submonoid

namespace Subsemiring

@[simp]
theorem closure_submonoid_closure (s : Set R) : closure ↑(Submonoid.closure s) = closure s :=
  le_antisymm
    (closure_le.mpr fun _ hy =>
      (Submonoid.mem_closure.mp hy) (closure s).toSubmonoid subset_closure)
    (closure_mono Submonoid.subset_closure)
#align subsemiring.closure_submonoid_closure Subsemiring.closure_submonoid_closure

/-- The elements of the subsemiring closure of `M` are exactly the elements of the additive closure
of a multiplicative submonoid `M`. -/
theorem coe_closure_eq (s : Set R) :
    (closure s : Set R) = AddSubmonoid.closure (Submonoid.closure s : Set R) := by
  simp [← Submonoid.subsemiringClosure_toAddSubmonoid, Submonoid.subsemiringClosure_eq_closure]
#align subsemiring.coe_closure_eq Subsemiring.coe_closure_eq

theorem mem_closure_iff {s : Set R} {x} :
    x ∈ closure s ↔ x ∈ AddSubmonoid.closure (Submonoid.closure s : Set R) :=
  Set.ext_iff.mp (coe_closure_eq s) x
#align subsemiring.mem_closure_iff Subsemiring.mem_closure_iff

@[simp]
theorem closure_addSubmonoid_closure {s : Set R} :
    closure ↑(AddSubmonoid.closure s) = closure s := by
  ext x
  refine' ⟨fun hx => _, fun hx => closure_mono AddSubmonoid.subset_closure hx⟩
  rintro - ⟨H, rfl⟩
  rintro - ⟨J, rfl⟩
  refine' (AddSubmonoid.mem_closure.mp (mem_closure_iff.mp hx)) H.toAddSubmonoid fun y hy => _
  refine' (Submonoid.mem_closure.mp hy) H.toSubmonoid fun z hz => _
  exact (AddSubmonoid.mem_closure.mp hz) H.toAddSubmonoid fun w hw => J hw
#align subsemiring.closure_add_submonoid_closure Subsemiring.closure_addSubmonoid_closure

/-- An induction principle for closure membership. If `p` holds for `0`, `1`, and all elements
of `s`, and is preserved under addition and multiplication, then `p` holds for all elements
of the closure of `s`. -/
@[elab_as_elim]
theorem closure_induction {s : Set R} {p : R → Prop} {x} (h : x ∈ closure s) (Hs : ∀ x ∈ s, p x)
    (H0 : p 0) (H1 : p 1) (Hadd : ∀ x y, p x → p y → p (x + y))
    (Hmul : ∀ x y, p x → p y → p (x * y)) : p x :=
  (@closure_le _ _ _ ⟨⟨⟨p, @Hmul⟩, H1⟩, @Hadd, H0⟩).2 Hs h
#align subsemiring.closure_induction Subsemiring.closure_induction

@[elab_as_elim]
theorem closure_induction' {s : Set R} {p : ∀ x, x ∈ closure s → Prop}
    (Hs : ∀ (x) (h : x ∈ s), p x (subset_closure h)) (H0 : p 0 (zero_mem _)) (H1 : p 1 (one_mem _))
    (Hadd : ∀ x hx y hy, p x hx → p y hy → p (x + y) (add_mem hx hy))
    (Hmul : ∀ x hx y hy, p x hx → p y hy → p (x * y) (mul_mem hx hy))
    {a : R} (ha : a ∈ closure s) : p a ha := by
  refine' Exists.elim _ fun (ha : a ∈ closure s) (hc : p a ha) => hc
  refine'
    closure_induction ha (fun m hm => ⟨subset_closure hm, Hs m hm⟩) ⟨zero_mem _, H0⟩
      ⟨one_mem _, H1⟩ ?_ ?_
  · exact (fun x y hx hy => hx.elim fun hx' hx => hy.elim fun hy' hy =>
      ⟨add_mem hx' hy', Hadd _ _ _ _ hx hy⟩)
  · exact (fun x y hx hy => hx.elim fun hx' hx => hy.elim fun hy' hy =>
      ⟨mul_mem hx' hy', Hmul _ _ _ _ hx hy⟩)

/-- An induction principle for closure membership for predicates with two arguments. -/
@[elab_as_elim]
theorem closure_induction₂ {s : Set R} {p : R → R → Prop} {x} {y : R} (hx : x ∈ closure s)
    (hy : y ∈ closure s) (Hs : ∀ x ∈ s, ∀ y ∈ s, p x y) (H0_left : ∀ x, p 0 x)
    (H0_right : ∀ x, p x 0) (H1_left : ∀ x, p 1 x) (H1_right : ∀ x, p x 1)
    (Hadd_left : ∀ x₁ x₂ y, p x₁ y → p x₂ y → p (x₁ + x₂) y)
    (Hadd_right : ∀ x y₁ y₂, p x y₁ → p x y₂ → p x (y₁ + y₂))
    (Hmul_left : ∀ x₁ x₂ y, p x₁ y → p x₂ y → p (x₁ * x₂) y)
    (Hmul_right : ∀ x y₁ y₂, p x y₁ → p x y₂ → p x (y₁ * y₂)) : p x y :=
  closure_induction hx
    (fun x₁ x₁s =>
      closure_induction hy (Hs x₁ x₁s) (H0_right x₁) (H1_right x₁) (Hadd_right x₁) (Hmul_right x₁))
    (H0_left y) (H1_left y) (fun z z' => Hadd_left z z' y) fun z z' => Hmul_left z z' y
#align subsemiring.closure_induction₂ Subsemiring.closure_induction₂

theorem mem_closure_iff_exists_list {R} [Semiring R] {s : Set R} {x} :
    x ∈ closure s ↔ ∃ L : List (List R), (∀ t ∈ L, ∀ y ∈ t, y ∈ s) ∧ (L.map List.prod).sum = x := by
  constructor
  · intro hx
    -- Porting note: needed explicit `p`
    let p : R → Prop := fun x =>
      ∃ (L : List (List R)),
        (∀ (t : List R), t ∈ L → ∀ (y : R), y ∈ t → y ∈ s) ∧ (List.map List.prod L).sum = x
    exact AddSubmonoid.closure_induction (p := p) (mem_closure_iff.1 hx)
      (fun x hx =>
        suffices ∃ t : List R, (∀ y ∈ t, y ∈ s) ∧ t.prod = x from
          let ⟨t, ht1, ht2⟩ := this
          ⟨[t], List.forall_mem_singleton.2 ht1, by
            rw [List.map_singleton, List.sum_singleton, ht2]⟩
        Submonoid.closure_induction hx
          (fun x hx => ⟨[x], List.forall_mem_singleton.2 hx, one_mul x⟩)
          ⟨[], List.forall_mem_nil _, rfl⟩ fun x y ⟨t, ht1, ht2⟩ ⟨u, hu1, hu2⟩ =>
          ⟨t ++ u, List.forall_mem_append.2 ⟨ht1, hu1⟩, by rw [List.prod_append, ht2, hu2]⟩)
      ⟨[], List.forall_mem_nil _, rfl⟩ fun x y ⟨L, HL1, HL2⟩ ⟨M, HM1, HM2⟩ =>
      ⟨L ++ M, List.forall_mem_append.2 ⟨HL1, HM1⟩, by
        rw [List.map_append, List.sum_append, HL2, HM2]⟩
  · rintro ⟨L, HL1, HL2⟩
    exact HL2 ▸
      list_sum_mem fun r hr =>
        let ⟨t, ht1, ht2⟩ := List.mem_map.1 hr
        ht2 ▸ list_prod_mem _ fun y hy => subset_closure <| HL1 t ht1 y hy
#align subsemiring.mem_closure_iff_exists_list Subsemiring.mem_closure_iff_exists_list

variable (R)

/-- `closure` forms a Galois insertion with the coercion to set. -/
protected def gi : GaloisInsertion (@closure R _) (↑)
    where
  choice s _ := closure s
  gc _ _ := closure_le
  le_l_u _ := subset_closure
  choice_eq _ _ := rfl
#align subsemiring.gi Subsemiring.gi

variable {R}

/-- Closure of a subsemiring `S` equals `S`. -/
theorem closure_eq (s : Subsemiring R) : closure (s : Set R) = s :=
  (Subsemiring.gi R).l_u_eq s
#align subsemiring.closure_eq Subsemiring.closure_eq

@[simp]
theorem closure_empty : closure (∅ : Set R) = ⊥ :=
  (Subsemiring.gi R).gc.l_bot
#align subsemiring.closure_empty Subsemiring.closure_empty

@[simp]
theorem closure_univ : closure (Set.univ : Set R) = ⊤ :=
  @coe_top R _ ▸ closure_eq ⊤
#align subsemiring.closure_univ Subsemiring.closure_univ

theorem closure_union (s t : Set R) : closure (s ∪ t) = closure s ⊔ closure t :=
  (Subsemiring.gi R).gc.l_sup
#align subsemiring.closure_union Subsemiring.closure_union

theorem closure_iUnion {ι} (s : ι → Set R) : closure (⋃ i, s i) = ⨆ i, closure (s i) :=
  (Subsemiring.gi R).gc.l_iSup
#align subsemiring.closure_Union Subsemiring.closure_iUnion

theorem closure_sUnion (s : Set (Set R)) : closure (⋃₀ s) = ⨆ t ∈ s, closure t :=
  (Subsemiring.gi R).gc.l_sSup
#align subsemiring.closure_sUnion Subsemiring.closure_sUnion

theorem map_sup (s t : Subsemiring R) (f : R →+* S) : (s ⊔ t).map f = s.map f ⊔ t.map f :=
  (gc_map_comap f).l_sup
#align subsemiring.map_sup Subsemiring.map_sup

theorem map_iSup {ι : Sort*} (f : R →+* S) (s : ι → Subsemiring R) :
    (iSup s).map f = ⨆ i, (s i).map f :=
  (gc_map_comap f).l_iSup
#align subsemiring.map_supr Subsemiring.map_iSup

theorem comap_inf (s t : Subsemiring S) (f : R →+* S) : (s ⊓ t).comap f = s.comap f ⊓ t.comap f :=
  (gc_map_comap f).u_inf
#align subsemiring.comap_inf Subsemiring.comap_inf

theorem comap_iInf {ι : Sort*} (f : R →+* S) (s : ι → Subsemiring S) :
    (iInf s).comap f = ⨅ i, (s i).comap f :=
  (gc_map_comap f).u_iInf
#align subsemiring.comap_infi Subsemiring.comap_iInf

@[simp]
theorem map_bot (f : R →+* S) : (⊥ : Subsemiring R).map f = ⊥ :=
  (gc_map_comap f).l_bot
#align subsemiring.map_bot Subsemiring.map_bot

@[simp]
theorem comap_top (f : R →+* S) : (⊤ : Subsemiring S).comap f = ⊤ :=
  (gc_map_comap f).u_top
#align subsemiring.comap_top Subsemiring.comap_top

/-- Given `Subsemiring`s `s`, `t` of semirings `R`, `S` respectively, `s.prod t` is `s × t`
as a subsemiring of `R × S`. -/
def prod (s : Subsemiring R) (t : Subsemiring S) : Subsemiring (R × S) :=
  { s.toSubmonoid.prod t.toSubmonoid, s.toAddSubmonoid.prod t.toAddSubmonoid with
    carrier := s ×ˢ t }
#align subsemiring.prod Subsemiring.prod

@[norm_cast]
theorem coe_prod (s : Subsemiring R) (t : Subsemiring S) :
    (s.prod t : Set (R × S)) = (s : Set R) ×ˢ (t : Set S) :=
  rfl
#align subsemiring.coe_prod Subsemiring.coe_prod

theorem mem_prod {s : Subsemiring R} {t : Subsemiring S} {p : R × S} :
    p ∈ s.prod t ↔ p.1 ∈ s ∧ p.2 ∈ t :=
  Iff.rfl
#align subsemiring.mem_prod Subsemiring.mem_prod

@[mono]
theorem prod_mono ⦃s₁ s₂ : Subsemiring R⦄ (hs : s₁ ≤ s₂) ⦃t₁ t₂ : Subsemiring S⦄ (ht : t₁ ≤ t₂) :
    s₁.prod t₁ ≤ s₂.prod t₂ :=
  Set.prod_mono hs ht
#align subsemiring.prod_mono Subsemiring.prod_mono

theorem prod_mono_right (s : Subsemiring R) : Monotone fun t : Subsemiring S => s.prod t :=
  prod_mono (le_refl s)
#align subsemiring.prod_mono_right Subsemiring.prod_mono_right

theorem prod_mono_left (t : Subsemiring S) : Monotone fun s : Subsemiring R => s.prod t :=
  fun _ _ hs => prod_mono hs (le_refl t)
#align subsemiring.prod_mono_left Subsemiring.prod_mono_left

theorem prod_top (s : Subsemiring R) : s.prod (⊤ : Subsemiring S) = s.comap (RingHom.fst R S) :=
  ext fun x => by simp [mem_prod, MonoidHom.coe_fst]
#align subsemiring.prod_top Subsemiring.prod_top

theorem top_prod (s : Subsemiring S) : (⊤ : Subsemiring R).prod s = s.comap (RingHom.snd R S) :=
  ext fun x => by simp [mem_prod, MonoidHom.coe_snd]
#align subsemiring.top_prod Subsemiring.top_prod

@[simp]
theorem top_prod_top : (⊤ : Subsemiring R).prod (⊤ : Subsemiring S) = ⊤ :=
  (top_prod _).trans <| comap_top _
#align subsemiring.top_prod_top Subsemiring.top_prod_top

/-- Product of subsemirings is isomorphic to their product as monoids. -/
def prodEquiv (s : Subsemiring R) (t : Subsemiring S) : s.prod t ≃+* s × t :=
  { Equiv.Set.prod (s : Set R) (t : Set S) with
    map_mul' := fun _ _ => rfl
    map_add' := fun _ _ => rfl }
#align subsemiring.prod_equiv Subsemiring.prodEquiv

theorem mem_iSup_of_directed {ι} [hι : Nonempty ι] {S : ι → Subsemiring R} (hS : Directed (· ≤ ·) S)
    {x : R} : (x ∈ ⨆ i, S i) ↔ ∃ i, x ∈ S i := by
  refine' ⟨_, fun ⟨i, hi⟩ => (SetLike.le_def.1 <| le_iSup S i) hi⟩
  let U : Subsemiring R :=
    Subsemiring.mk' (⋃ i, (S i : Set R)) (⨆ i, (S i).toSubmonoid)
      (Submonoid.coe_iSup_of_directed <| hS.mono_comp _ fun _ _ => id) (⨆ i, (S i).toAddSubmonoid)
      (AddSubmonoid.coe_iSup_of_directed <| hS.mono_comp _ fun _ _ => id)
  -- Porting note: gave the hypothesis an explicit name because `@this` doesn't work
  suffices h : ⨆ i, S i ≤ U by simpa using @h x
  exact iSup_le fun i x hx => Set.mem_iUnion.2 ⟨i, hx⟩
#align subsemiring.mem_supr_of_directed Subsemiring.mem_iSup_of_directed

theorem coe_iSup_of_directed {ι} [hι : Nonempty ι] {S : ι → Subsemiring R}
    (hS : Directed (· ≤ ·) S) : ((⨆ i, S i : Subsemiring R) : Set R) = ⋃ i, ↑(S i) :=
  Set.ext fun x => by simp [mem_iSup_of_directed hS]
#align subsemiring.coe_supr_of_directed Subsemiring.coe_iSup_of_directed

theorem mem_sSup_of_directedOn {S : Set (Subsemiring R)} (Sne : S.Nonempty)
    (hS : DirectedOn (· ≤ ·) S) {x : R} : x ∈ sSup S ↔ ∃ s ∈ S, x ∈ s := by
  haveI : Nonempty S := Sne.to_subtype
  simp only [sSup_eq_iSup', mem_iSup_of_directed hS.directed_val, SetCoe.exists, Subtype.coe_mk,
    exists_prop]
#align subsemiring.mem_Sup_of_directed_on Subsemiring.mem_sSup_of_directedOn

theorem coe_sSup_of_directedOn {S : Set (Subsemiring R)} (Sne : S.Nonempty)
    (hS : DirectedOn (· ≤ ·) S) : (↑(sSup S) : Set R) = ⋃ s ∈ S, ↑s :=
  Set.ext fun x => by simp [mem_sSup_of_directedOn Sne hS]
#align subsemiring.coe_Sup_of_directed_on Subsemiring.coe_sSup_of_directedOn

end Subsemiring

namespace RingHom

variable [NonAssocSemiring T] {s : Subsemiring R}

variable {σR σS : Type*}

variable [SetLike σR R] [SetLike σS S] [SubsemiringClass σR R] [SubsemiringClass σS S]

open Subsemiring

/-- Restriction of a ring homomorphism to a subsemiring of the domain. -/
def domRestrict (f : R →+* S) (s : σR) : s →+* S :=
  f.comp <| SubsemiringClass.subtype s
#align ring_hom.dom_restrict RingHom.domRestrict

@[simp]
theorem restrict_apply (f : R →+* S) {s : σR} (x : s) : f.domRestrict s x = f x :=
  rfl
#align ring_hom.restrict_apply RingHom.restrict_apply

/-- Restriction of a ring homomorphism to a subsemiring of the codomain. -/
def codRestrict (f : R →+* S) (s : σS) (h : ∀ x, f x ∈ s) : R →+* s :=
  { (f : R →* S).codRestrict s h, (f : R →+ S).codRestrict s h with toFun := fun n => ⟨f n, h n⟩ }
#align ring_hom.cod_restrict RingHom.codRestrict

/-- The ring homomorphism from the preimage of `s` to `s`. -/
def restrict (f : R →+* S) (s' : σR) (s : σS) (h : ∀ x ∈ s', f x ∈ s) : s' →+* s :=
  (f.domRestrict s').codRestrict s fun x => h x x.2
#align ring_hom.restrict RingHom.restrict

@[simp]
theorem coe_restrict_apply (f : R →+* S) (s' : σR) (s : σS) (h : ∀ x ∈ s', f x ∈ s) (x : s') :
    (f.restrict s' s h x : S) = f x :=
  rfl
#align ring_hom.coe_restrict_apply RingHom.coe_restrict_apply

@[simp]
theorem comp_restrict (f : R →+* S) (s' : σR) (s : σS) (h : ∀ x ∈ s', f x ∈ s) :
    (SubsemiringClass.subtype s).comp (f.restrict s' s h) = f.comp (SubsemiringClass.subtype s') :=
  rfl
#align ring_hom.comp_restrict RingHom.comp_restrict

/-- Restriction of a ring homomorphism to its range interpreted as a subsemiring.

This is the bundled version of `Set.rangeFactorization`. -/
def rangeSRestrict (f : R →+* S) : R →+* f.rangeS :=
  f.codRestrict (R := R) (S := S) (σS := Subsemiring S) f.rangeS f.mem_rangeS_self
#align ring_hom.srange_restrict RingHom.rangeSRestrict

@[simp]
theorem coe_rangeSRestrict (f : R →+* S) (x : R) : (f.rangeSRestrict x : S) = f x :=
  rfl
#align ring_hom.coe_srange_restrict RingHom.coe_rangeSRestrict

theorem rangeSRestrict_surjective (f : R →+* S) : Function.Surjective f.rangeSRestrict :=
  fun ⟨_, hy⟩ =>
  let ⟨x, hx⟩ := mem_rangeS.mp hy
  ⟨x, Subtype.ext hx⟩
#align ring_hom.srange_restrict_surjective RingHom.rangeSRestrict_surjective

theorem rangeS_top_iff_surjective {f : R →+* S} :
    f.rangeS = (⊤ : Subsemiring S) ↔ Function.Surjective f :=
  SetLike.ext'_iff.trans <| Iff.trans (by rw [coe_rangeS, coe_top]) Set.range_iff_surjective
#align ring_hom.srange_top_iff_surjective RingHom.rangeS_top_iff_surjective

/-- The range of a surjective ring homomorphism is the whole of the codomain. -/
@[simp]
theorem rangeS_top_of_surjective (f : R →+* S) (hf : Function.Surjective f) :
    f.rangeS = (⊤ : Subsemiring S) :=
  rangeS_top_iff_surjective.2 hf
#align ring_hom.srange_top_of_surjective RingHom.rangeS_top_of_surjective

/-- The subsemiring of elements `x : R` such that `f x = g x` -/
def eqLocusS (f g : R →+* S) : Subsemiring R :=
  { (f : R →* S).eqLocusM g, (f : R →+ S).eqLocusM g with carrier := { x | f x = g x } }
#align ring_hom.eq_slocus RingHom.eqLocusS

@[simp]
theorem eqLocusS_same (f : R →+* S) : f.eqLocusS f = ⊤ :=
  SetLike.ext fun _ => eq_self_iff_true _
#align ring_hom.eq_slocus_same RingHom.eqLocusS_same

/-- If two ring homomorphisms are equal on a set, then they are equal on its subsemiring closure. -/
theorem eqOn_sclosure {f g : R →+* S} {s : Set R} (h : Set.EqOn f g s) : Set.EqOn f g (closure s) :=
  show closure s ≤ f.eqLocusS g from closure_le.2 h
#align ring_hom.eq_on_sclosure RingHom.eqOn_sclosure

theorem eq_of_eqOn_stop {f g : R →+* S} (h : Set.EqOn f g (⊤ : Subsemiring R)) : f = g :=
  ext fun _ => h trivial
#align ring_hom.eq_of_eq_on_stop RingHom.eq_of_eqOn_stop

theorem eq_of_eqOn_sdense {s : Set R} (hs : closure s = ⊤) {f g : R →+* S} (h : s.EqOn f g) :
    f = g :=
  eq_of_eqOn_stop <| hs ▸ eqOn_sclosure h
#align ring_hom.eq_of_eq_on_sdense RingHom.eq_of_eqOn_sdense

theorem sclosure_preimage_le (f : R →+* S) (s : Set S) : closure (f ⁻¹' s) ≤ (closure s).comap f :=
  closure_le.2 fun _ hx => SetLike.mem_coe.2 <| mem_comap.2 <| subset_closure hx
#align ring_hom.sclosure_preimage_le RingHom.sclosure_preimage_le

/-- The image under a ring homomorphism of the subsemiring generated by a set equals
the subsemiring generated by the image of the set. -/
theorem map_closureS (f : R →+* S) (s : Set R) : (closure s).map f = closure (f '' s) :=
  le_antisymm
    (map_le_iff_le_comap.2 <|
      le_trans (closure_mono <| Set.subset_preimage_image _ _) (sclosure_preimage_le _ _))
    (closure_le.2 <| Set.image_subset _ subset_closure)
#align ring_hom.map_sclosure RingHom.map_closureS

end RingHom

namespace Subsemiring

open RingHom

/-- The ring homomorphism associated to an inclusion of subsemirings. -/
def inclusion {S T : Subsemiring R} (h : S ≤ T) : S →+* T :=
  S.subtype.codRestrict _ fun x => h x.2
#align subsemiring.inclusion Subsemiring.inclusion

@[simp]
theorem rangeS_subtype (s : Subsemiring R) : s.subtype.rangeS = s :=
  SetLike.coe_injective <| (coe_rangeS _).trans Subtype.range_coe
#align subsemiring.srange_subtype Subsemiring.rangeS_subtype

@[simp]
theorem range_fst : (fst R S).rangeS = ⊤ :=
  (fst R S).rangeS_top_of_surjective <| Prod.fst_surjective
#align subsemiring.range_fst Subsemiring.range_fst

@[simp]
theorem range_snd : (snd R S).rangeS = ⊤ :=
  (snd R S).rangeS_top_of_surjective <| Prod.snd_surjective
#align subsemiring.range_snd Subsemiring.range_snd

@[simp]
theorem prod_bot_sup_bot_prod (s : Subsemiring R) (t : Subsemiring S) :
    s.prod ⊥ ⊔ prod ⊥ t = s.prod t :=
  le_antisymm (sup_le (prod_mono_right s bot_le) (prod_mono_left t bot_le)) fun p hp =>
    Prod.fst_mul_snd p ▸
      mul_mem
        ((le_sup_left : s.prod ⊥ ≤ s.prod ⊥ ⊔ prod ⊥ t) ⟨hp.1, SetLike.mem_coe.2 <| one_mem ⊥⟩)
        ((le_sup_right : prod ⊥ t ≤ s.prod ⊥ ⊔ prod ⊥ t) ⟨SetLike.mem_coe.2 <| one_mem ⊥, hp.2⟩)
#align subsemiring.prod_bot_sup_bot_prod Subsemiring.prod_bot_sup_bot_prod

end Subsemiring

namespace RingEquiv

variable {s t : Subsemiring R}

/-- Makes the identity isomorphism from a proof two subsemirings of a multiplicative
    monoid are equal. -/
def subsemiringCongr (h : s = t) : s ≃+* t :=
  {
    Equiv.setCongr <| congr_arg _ h with
    map_mul' := fun _ _ => rfl
    map_add' := fun _ _ => rfl }
#align ring_equiv.subsemiring_congr RingEquiv.subsemiringCongr

/-- Restrict a ring homomorphism with a left inverse to a ring isomorphism to its
`RingHom.rangeS`. -/
def ofLeftInverseS {g : S → R} {f : R →+* S} (h : Function.LeftInverse g f) : R ≃+* f.rangeS :=
  { f.rangeSRestrict with
    toFun := fun x => f.rangeSRestrict x
    invFun := fun x => (g ∘ f.rangeS.subtype) x
    left_inv := h
    right_inv := fun x =>
      Subtype.ext <|
        let ⟨x', hx'⟩ := RingHom.mem_rangeS.mp x.prop
        show f (g x) = x by rw [← hx', h x'] }
#align ring_equiv.sof_left_inverse RingEquiv.ofLeftInverseS

@[simp]
theorem ofLeftInverseS_apply {g : S → R} {f : R →+* S} (h : Function.LeftInverse g f) (x : R) :
    ↑(ofLeftInverseS h x) = f x :=
  rfl
#align ring_equiv.sof_left_inverse_apply RingEquiv.ofLeftInverseS_apply

@[simp]
theorem ofLeftInverseS_symm_apply {g : S → R} {f : R →+* S} (h : Function.LeftInverse g f)
    (x : f.rangeS) : (ofLeftInverseS h).symm x = g x :=
  rfl
#align ring_equiv.sof_left_inverse_symm_apply RingEquiv.ofLeftInverseS_symm_apply

/-- Given an equivalence `e : R ≃+* S` of semirings and a subsemiring `s` of `R`,
`subsemiring_map e s` is the induced equivalence between `s` and `s.map e` -/
@[simps!]
def subsemiringMap (e : R ≃+* S) (s : Subsemiring R) : s ≃+* s.map e.toRingHom :=
  { e.toAddEquiv.addSubmonoidMap s.toAddSubmonoid, e.toMulEquiv.submonoidMap s.toSubmonoid with }
#align ring_equiv.subsemiring_map RingEquiv.subsemiringMap

-- These lemmas have always been bad (#7657), but lean4#2644 made `simp` start noticing
attribute [nolint simpNF] RingEquiv.subsemiringMap_symm_apply_coe RingEquiv.subsemiringMap_apply_coe

end RingEquiv

/-! ### Actions by `Subsemiring`s

These are just copies of the definitions about `Submonoid` starting from `submonoid.mul_action`.
The only new result is `subsemiring.module`.

When `R` is commutative, `Algebra.ofSubsemiring` provides a stronger result than those found in
this file, which uses the same scalar action.
-/


section Actions

namespace Subsemiring

variable {R' α β : Type*}

section NonAssocSemiring

variable [NonAssocSemiring R']

/-- The action by a subsemiring is the action by the underlying semiring. -/
instance smul [SMul R' α] (S : Subsemiring R') : SMul S α :=
  S.toSubmonoid.smul

theorem smul_def [SMul R' α] {S : Subsemiring R'} (g : S) (m : α) : g • m = (g : R') • m :=
  rfl
#align subsemiring.smul_def Subsemiring.smul_def

instance smulCommClass_left [SMul R' β] [SMul α β] [SMulCommClass R' α β] (S : Subsemiring R') :
    SMulCommClass S α β :=
  S.toSubmonoid.smulCommClass_left
#align subsemiring.smul_comm_class_left Subsemiring.smulCommClass_left

instance smulCommClass_right [SMul α β] [SMul R' β] [SMulCommClass α R' β] (S : Subsemiring R') :
    SMulCommClass α S β :=
  S.toSubmonoid.smulCommClass_right
#align subsemiring.smul_comm_class_right Subsemiring.smulCommClass_right

/-- Note that this provides `IsScalarTower S R R` which is needed by `smul_mul_assoc`. -/
instance isScalarTower [SMul α β] [SMul R' α] [SMul R' β] [IsScalarTower R' α β]
    (S : Subsemiring R') :
    IsScalarTower S α β :=
  S.toSubmonoid.isScalarTower

instance faithfulSMul [SMul R' α] [FaithfulSMul R' α] (S : Subsemiring R') : FaithfulSMul S α :=
  S.toSubmonoid.faithfulSMul

/-- The action by a subsemiring is the action by the underlying semiring. -/
instance [Zero α] [SMulWithZero R' α] (S : Subsemiring R') : SMulWithZero S α :=
  SMulWithZero.compHom _ S.subtype.toMonoidWithZeroHom.toZeroHom

end NonAssocSemiring

variable [Semiring R']

/-- The action by a subsemiring is the action by the underlying semiring. -/
instance mulAction [MulAction R' α] (S : Subsemiring R') : MulAction S α :=
  S.toSubmonoid.mulAction

/-- The action by a subsemiring is the action by the underlying semiring. -/
instance distribMulAction [AddMonoid α] [DistribMulAction R' α] (S : Subsemiring R') :
    DistribMulAction S α :=
  S.toSubmonoid.distribMulAction

/-- The action by a subsemiring is the action by the underlying semiring. -/
instance mulDistribMulAction [Monoid α] [MulDistribMulAction R' α] (S : Subsemiring R') :
    MulDistribMulAction S α :=
  S.toSubmonoid.mulDistribMulAction

/-- The action by a subsemiring is the action by the underlying semiring. -/
instance mulActionWithZero [Zero α] [MulActionWithZero R' α] (S : Subsemiring R') :
    MulActionWithZero S α :=
  MulActionWithZero.compHom _ S.subtype.toMonoidWithZeroHom

-- Porting note: instance named explicitly for use in `RingTheory/Subring/Basic`
/-- The action by a subsemiring is the action by the underlying semiring. -/
instance module [AddCommMonoid α] [Module R' α] (S : Subsemiring R') : Module S α :=
  -- Porting note: copying over the `smul` field causes a timeout
  -- { Module.compHom _ S.subtype with smul := (· • ·) }
  Module.compHom _ S.subtype

/-- The action by a subsemiring is the action by the underlying semiring. -/
instance [Semiring α] [MulSemiringAction R' α] (S : Subsemiring R') : MulSemiringAction S α :=
  S.toSubmonoid.mulSemiringAction

/-- The center of a semiring acts commutatively on that semiring. -/
instance center.smulCommClass_left : SMulCommClass (center R') R' R' :=
  Submonoid.center.smulCommClass_left
#align subsemiring.center.smul_comm_class_left Subsemiring.center.smulCommClass_left

/-- The center of a semiring acts commutatively on that semiring. -/
instance center.smulCommClass_right : SMulCommClass R' (center R') R' :=
  Submonoid.center.smulCommClass_right
#align subsemiring.center.smul_comm_class_right Subsemiring.center.smulCommClass_right

/-- If all the elements of a set `s` commute, then `closure s` is a commutative monoid. -/
def closureCommSemiringOfComm {s : Set R'} (hcomm : ∀ a ∈ s, ∀ b ∈ s, a * b = b * a) :
    CommSemiring (closure s) :=
  { (closure s).toSemiring with
    mul_comm := fun x y => by
      ext
      simp only [Subsemiring.coe_mul]
      refine'
        closure_induction₂ x.prop y.prop hcomm (fun x => by simp only [zero_mul, mul_zero])
          (fun x => by simp only [zero_mul, mul_zero]) (fun x => by simp only [one_mul, mul_one])
          (fun x => by simp only [one_mul, mul_one])
          (fun x y z h₁ h₂ => by simp only [add_mul, mul_add, h₁, h₂])
          (fun x y z h₁ h₂ => by simp only [add_mul, mul_add, h₁, h₂])
          (fun x y z h₁ h₂ => by rw [mul_assoc, h₂, ← mul_assoc, h₁, mul_assoc]) fun x y z h₁ h₂ =>
          by rw [← mul_assoc, h₁, mul_assoc, h₂, ← mul_assoc] }
#align subsemiring.closure_comm_semiring_of_comm Subsemiring.closureCommSemiringOfComm

end Subsemiring

end Actions

-- While this definition is not about `Subsemiring`s, this is the earliest we have
-- both `StrictOrderedSemiring` and `Submonoid` available.
/-- Submonoid of positive elements of an ordered semiring. -/
def posSubmonoid (R : Type*) [StrictOrderedSemiring R] : Submonoid R
    where
  carrier := { x | 0 < x }
  one_mem' := show (0 : R) < 1 from zero_lt_one
  mul_mem' {x y} (hx : 0 < x) (hy : 0 < y) := mul_pos hx hy
#align pos_submonoid posSubmonoid

@[simp]
theorem mem_posSubmonoid {R : Type*} [StrictOrderedSemiring R] (u : Rˣ) :
    ↑u ∈ posSubmonoid R ↔ (0 : R) < u :=
  Iff.rfl
#align mem_pos_monoid mem_posSubmonoid<|MERGE_RESOLUTION|>--- conflicted
+++ resolved
@@ -37,20 +37,12 @@
 
 variable {S R : Type*} [AddMonoidWithOne R] [SetLike S R] (s : S)
 
-<<<<<<< HEAD
-@[set_like]
-=======
 @[aesop safe apply (rule_sets [SetLike])]
->>>>>>> 0ca6e029
 theorem natCast_mem [AddSubmonoidWithOneClass S R] (n : ℕ) : (n : R) ∈ s := by
   induction n <;> simp [zero_mem, add_mem, one_mem, *]
 #align nat_cast_mem natCast_mem
 
-<<<<<<< HEAD
-@[set_like]
-=======
 @[aesop safe apply (rule_sets [SetLike])]
->>>>>>> 0ca6e029
 lemma ofNat_mem [AddSubmonoidWithOneClass S R] (s : S) (n : ℕ) [n.AtLeastTwo] :
     no_index (OfNat.ofNat n) ∈ s := by
   rw [←Nat.cast_eq_ofNat]; exact natCast_mem s n
