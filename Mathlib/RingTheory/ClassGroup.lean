/-
Copyright (c) 2021 Anne Baanen. All rights reserved.
Released under Apache 2.0 license as described in the file LICENSE.
Authors: Anne Baanen
-/
import Mathlib.GroupTheory.QuotientGroup
import Mathlib.RingTheory.DedekindDomain.Ideal

#align_import ring_theory.class_group from "leanprover-community/mathlib"@"565eb991e264d0db702722b4bde52ee5173c9950"

/-!
# The ideal class group

This file defines the ideal class group `ClassGroup R` of fractional ideals of `R`
inside its field of fractions.

## Main definitions
 - `toPrincipalIdeal` sends an invertible `x : K` to an invertible fractional ideal
 - `ClassGroup` is the quotient of invertible fractional ideals modulo `toPrincipalIdeal.range`
 - `ClassGroup.mk0` sends a nonzero integral ideal in a Dedekind domain to its class

## Main results
 - `ClassGroup.mk0_eq_mk0_iff` shows the equivalence with the "classical" definition,
   where `I ~ J` iff `x I = y J` for `x y ≠ (0 : R)`

## Implementation details

The definition of `ClassGroup R` involves `FractionRing R`. However, the API should be completely
identical no matter the choice of field of fractions for `R`.
-/


variable {R K L : Type*} [CommRing R]

variable [Field K] [Field L] [DecidableEq L]

variable [Algebra R K] [IsFractionRing R K]

variable [Algebra K L] [FiniteDimensional K L]

variable [Algebra R L] [IsScalarTower R K L]

open scoped nonZeroDivisors

open IsLocalization IsFractionRing FractionalIdeal Units

section

variable (R K)

/-- `toPrincipalIdeal R K x` sends `x ≠ 0 : K` to the fractional `R`-ideal generated by `x` -/
irreducible_def toPrincipalIdeal : Kˣ →* (FractionalIdeal R⁰ K)ˣ :=
  { toFun := fun x =>
      ⟨spanSingleton _ x, spanSingleton _ x⁻¹, by
        simp only [spanSingleton_one, Units.mul_inv', spanSingleton_mul_spanSingleton], by
        simp only [spanSingleton_one, Units.inv_mul', spanSingleton_mul_spanSingleton]⟩
    map_mul' := fun x y =>
      ext (by simp only [Units.val_mk, Units.val_mul, spanSingleton_mul_spanSingleton])
    map_one' := ext (by simp only [spanSingleton_one, Units.val_mk, Units.val_one]) }
#align to_principal_ideal toPrincipalIdeal

variable {R K}

@[simp]
theorem coe_toPrincipalIdeal (x : Kˣ) :
    (toPrincipalIdeal R K x : FractionalIdeal R⁰ K) = spanSingleton _ (x : K) := by
  simp only [toPrincipalIdeal]; rfl
#align coe_to_principal_ideal coe_toPrincipalIdeal

@[simp]
theorem toPrincipalIdeal_eq_iff {I : (FractionalIdeal R⁰ K)ˣ} {x : Kˣ} :
    toPrincipalIdeal R K x = I ↔ spanSingleton R⁰ (x : K) = I := by
  simp only [toPrincipalIdeal]; exact Units.ext_iff
#align to_principal_ideal_eq_iff toPrincipalIdeal_eq_iff

theorem mem_principal_ideals_iff {I : (FractionalIdeal R⁰ K)ˣ} :
    I ∈ (toPrincipalIdeal R K).range ↔ ∃ x : K, spanSingleton R⁰ x = I := by
  simp only [MonoidHom.mem_range, toPrincipalIdeal_eq_iff]
  constructor <;> rintro ⟨x, hx⟩
  · exact ⟨x, hx⟩
  · refine ⟨Units.mk0 x ?_, hx⟩
    rintro rfl
    simp [I.ne_zero.symm] at hx
#align mem_principal_ideals_iff mem_principal_ideals_iff

instance PrincipalIdeals.normal : (toPrincipalIdeal R K).range.Normal :=
  Subgroup.normal_of_comm _
#align principal_ideals.normal PrincipalIdeals.normal

end

variable (R)

variable [IsDomain R]

/-- The ideal class group of `R` is the group of invertible fractional ideals
modulo the principal ideals. -/
def ClassGroup :=
  (FractionalIdeal R⁰ (FractionRing R))ˣ ⧸ (toPrincipalIdeal R (FractionRing R)).range
#align class_group ClassGroup

noncomputable instance : CommGroup (ClassGroup R) :=
  QuotientGroup.Quotient.commGroup (toPrincipalIdeal R (FractionRing R)).range

noncomputable instance : Inhabited (ClassGroup R) := ⟨1⟩

variable {R}

/-- Send a nonzero fractional ideal to the corresponding class in the class group. -/
noncomputable def ClassGroup.mk : (FractionalIdeal R⁰ K)ˣ →* ClassGroup R :=
  (QuotientGroup.mk' (toPrincipalIdeal R (FractionRing R)).range).comp
    (Units.map (FractionalIdeal.canonicalEquiv R⁰ K (FractionRing R)))
#align class_group.mk ClassGroup.mk

-- Can't be `@[simp]` because it can't figure out the quotient relation.
theorem ClassGroup.Quot_mk_eq_mk (I : (FractionalIdeal R⁰ (FractionRing R))ˣ) :
    Quot.mk _ I = ClassGroup.mk I := by
  rw [ClassGroup.mk, canonicalEquiv_self, RingEquiv.coe_monoidHom_refl, Units.map_id,
      MonoidHom.comp_apply, MonoidHom.id_apply, QuotientGroup.mk'_apply]
  rfl

theorem ClassGroup.mk_eq_mk {I J : (FractionalIdeal R⁰ <| FractionRing R)ˣ} :
    ClassGroup.mk I = ClassGroup.mk J ↔
      ∃ x : (FractionRing R)ˣ, I * toPrincipalIdeal R (FractionRing R) x = J := by
  erw [QuotientGroup.mk'_eq_mk', canonicalEquiv_self, Units.map_id, Set.exists_range_iff]
  rfl
#align class_group.mk_eq_mk ClassGroup.mk_eq_mk

theorem ClassGroup.mk_eq_mk_of_coe_ideal {I J : (FractionalIdeal R⁰ <| FractionRing R)ˣ}
    {I' J' : Ideal R} (hI : (I : FractionalIdeal R⁰ <| FractionRing R) = I')
    (hJ : (J : FractionalIdeal R⁰ <| FractionRing R) = J') :
    ClassGroup.mk I = ClassGroup.mk J ↔
      ∃ x y : R, x ≠ 0 ∧ y ≠ 0 ∧ Ideal.span {x} * I' = Ideal.span {y} * J' := by
  rw [ClassGroup.mk_eq_mk]
  constructor
  · rintro ⟨x, rfl⟩
    rw [Units.val_mul, hI, coe_toPrincipalIdeal, mul_comm,
      spanSingleton_mul_coeIdeal_eq_coeIdeal] at hJ
    exact ⟨_, _, sec_fst_ne_zero (R := R) le_rfl x.ne_zero,
      sec_snd_ne_zero (R := R) le_rfl (x : FractionRing R), hJ⟩
  · rintro ⟨x, y, hx, hy, h⟩
    constructor
    rw [mul_comm, ← Units.eq_iff, Units.val_mul, coe_toPrincipalIdeal]
    convert
      (mk'_mul_coeIdeal_eq_coeIdeal (FractionRing R) <| mem_nonZeroDivisors_of_ne_zero hy).2 h
    apply (Ne.isUnit _).unit_spec
    rwa [Ne, mk'_eq_zero_iff_eq_zero]
#align class_group.mk_eq_mk_of_coe_ideal ClassGroup.mk_eq_mk_of_coe_ideal

theorem ClassGroup.mk_eq_one_of_coe_ideal {I : (FractionalIdeal R⁰ <| FractionRing R)ˣ}
    {I' : Ideal R} (hI : (I : FractionalIdeal R⁰ <| FractionRing R) = I') :
    ClassGroup.mk I = 1 ↔ ∃ x : R, x ≠ 0 ∧ I' = Ideal.span {x} := by
  rw [← map_one (ClassGroup.mk (R := R) (K := FractionRing R)),
    ClassGroup.mk_eq_mk_of_coe_ideal hI (?_ : _ = ↑(⊤ : Ideal R))]
  any_goals rfl
  constructor
  · rintro ⟨x, y, hx, hy, h⟩
    rw [Ideal.mul_top] at h
    rcases Ideal.mem_span_singleton_mul.mp ((Ideal.span_singleton_le_iff_mem _).mp h.ge) with
      ⟨i, _hi, rfl⟩
    rw [← Ideal.span_singleton_mul_span_singleton, Ideal.span_singleton_mul_right_inj hx] at h
    exact ⟨i, right_ne_zero_of_mul hy, h⟩
  · rintro ⟨x, hx, rfl⟩
    exact ⟨1, x, one_ne_zero, hx, by rw [Ideal.span_singleton_one, Ideal.top_mul, Ideal.mul_top]⟩
#align class_group.mk_eq_one_of_coe_ideal ClassGroup.mk_eq_one_of_coe_ideal

variable (K)

/-- Induction principle for the class group: to show something holds for all `x : ClassGroup R`,
we can choose a fraction field `K` and show it holds for the equivalence class of each
`I : FractionalIdeal R⁰ K`. -/
@[elab_as_elim]
theorem ClassGroup.induction {P : ClassGroup R → Prop}
    (h : ∀ I : (FractionalIdeal R⁰ K)ˣ, P (ClassGroup.mk I)) (x : ClassGroup R) : P x :=
  QuotientGroup.induction_on x fun I => by
    have : I = (Units.mapEquiv (canonicalEquiv R⁰ K (FractionRing R)).toMulEquiv)
      (Units.mapEquiv (canonicalEquiv R⁰ (FractionRing R) K).toMulEquiv I) := by
      simp [← Units.eq_iff]
    rw [congr_arg (QuotientGroup.mk (s := (toPrincipalIdeal R (FractionRing R)).range)) this]
    exact h _
#align class_group.induction ClassGroup.induction

<<<<<<< HEAD
-- Porting note: This definition needs a lot of heartbeats to complete even with some help
-- set_option maxHeartbeats 600000 in
=======
>>>>>>> ffeae88c
/-- The definition of the class group does not depend on the choice of field of fractions. -/
noncomputable def ClassGroup.equiv :
    ClassGroup R ≃* (FractionalIdeal R⁰ K)ˣ ⧸ (toPrincipalIdeal R K).range := by
  haveI : Subgroup.map
    (Units.mapEquiv (canonicalEquiv R⁰ (FractionRing R) K).toMulEquiv).toMonoidHom
    (toPrincipalIdeal R (FractionRing R)).range = (toPrincipalIdeal R K).range := by
    ext I
    simp only [Subgroup.mem_map, mem_principal_ideals_iff]
    constructor
    · rintro ⟨I, ⟨x, hx⟩, rfl⟩
      refine ⟨FractionRing.algEquiv R K x, ?_⟩
      simp only [RingEquiv.toMulEquiv_eq_coe, MulEquiv.coe_toMonoidHom, coe_mapEquiv, ← hx,
        RingEquiv.coe_toMulEquiv, canonicalEquiv_spanSingleton]
      rfl
    · rintro ⟨x, hx⟩
      refine ⟨Units.mapEquiv (canonicalEquiv R⁰ K (FractionRing R)).toMulEquiv I,
        ⟨(FractionRing.algEquiv R K).symm x, ?_⟩, Units.ext ?_⟩
      · simp only [RingEquiv.toMulEquiv_eq_coe, coe_mapEquiv, ← hx, RingEquiv.coe_toMulEquiv,
          canonicalEquiv_spanSingleton]
        rfl
      · simp only [RingEquiv.toMulEquiv_eq_coe, MulEquiv.coe_toMonoidHom, coe_mapEquiv,
          RingEquiv.coe_toMulEquiv, canonicalEquiv_canonicalEquiv, canonicalEquiv_self,
          RingEquiv.refl_apply]
  exact @QuotientGroup.congr (FractionalIdeal R⁰ (FractionRing R))ˣ _ (FractionalIdeal R⁰ K)ˣ _
    (toPrincipalIdeal R (FractionRing R)).range (toPrincipalIdeal R K).range _ _
    (Units.mapEquiv (FractionalIdeal.canonicalEquiv R⁰ (FractionRing R) K).toMulEquiv) this
#align class_group.equiv ClassGroup.equiv

<<<<<<< HEAD
-- Porting note: This proof needs a lot of heartbeats to complete
-- set_option maxHeartbeats 600000 in
=======
>>>>>>> ffeae88c
@[simp]
theorem ClassGroup.equiv_mk (K' : Type*) [Field K'] [Algebra R K'] [IsFractionRing R K']
    (I : (FractionalIdeal R⁰ K)ˣ) :
    ClassGroup.equiv K' (ClassGroup.mk I) =
      QuotientGroup.mk' _ (Units.mapEquiv (↑(FractionalIdeal.canonicalEquiv R⁰ K K')) I) := by
  rw [ClassGroup.equiv, ClassGroup.mk, MonoidHom.comp_apply, QuotientGroup.congr_mk']
  congr
  rw [← Units.eq_iff, Units.coe_mapEquiv, Units.coe_mapEquiv, Units.coe_map]
  exact FractionalIdeal.canonicalEquiv_canonicalEquiv _ _ _ _ _
#align class_group.equiv_mk ClassGroup.equiv_mk

@[simp]
theorem ClassGroup.mk_canonicalEquiv (K' : Type*) [Field K'] [Algebra R K'] [IsFractionRing R K']
    (I : (FractionalIdeal R⁰ K)ˣ) :
    ClassGroup.mk (Units.map (↑(canonicalEquiv R⁰ K K')) I : (FractionalIdeal R⁰ K')ˣ) =
      ClassGroup.mk I := by
  rw [ClassGroup.mk, MonoidHom.comp_apply, ← MonoidHom.comp_apply (Units.map _), ← Units.map_comp, ←
      RingEquiv.coe_monoidHom_trans, FractionalIdeal.canonicalEquiv_trans_canonicalEquiv]
  rfl
#align class_group.mk_canonical_equiv ClassGroup.mk_canonicalEquiv

/-- Send a nonzero integral ideal to an invertible fractional ideal. -/
noncomputable def FractionalIdeal.mk0 [IsDedekindDomain R] : (Ideal R)⁰ →* (FractionalIdeal R⁰ K)ˣ
    where
  toFun I := Units.mk0 I (coeIdeal_ne_zero.mpr <| mem_nonZeroDivisors_iff_ne_zero.mp I.2)
  map_one' := by simp
  map_mul' x y := by simp
#align fractional_ideal.mk0 FractionalIdeal.mk0

@[simp]
theorem FractionalIdeal.coe_mk0 [IsDedekindDomain R] (I : (Ideal R)⁰) :
    (FractionalIdeal.mk0 K I : FractionalIdeal R⁰ K) = I := rfl
#align fractional_ideal.coe_mk0 FractionalIdeal.coe_mk0

theorem FractionalIdeal.canonicalEquiv_mk0 [IsDedekindDomain R] (K' : Type*) [Field K']
    [Algebra R K'] [IsFractionRing R K'] (I : (Ideal R)⁰) :
    FractionalIdeal.canonicalEquiv R⁰ K K' (FractionalIdeal.mk0 K I) = FractionalIdeal.mk0 K' I :=
  by simp only [FractionalIdeal.coe_mk0, FractionalIdeal.canonicalEquiv_coeIdeal]
#align fractional_ideal.canonical_equiv_mk0 FractionalIdeal.canonicalEquiv_mk0

@[simp]
theorem FractionalIdeal.map_canonicalEquiv_mk0 [IsDedekindDomain R] (K' : Type*) [Field K']
    [Algebra R K'] [IsFractionRing R K'] (I : (Ideal R)⁰) :
    Units.map (↑(FractionalIdeal.canonicalEquiv R⁰ K K')) (FractionalIdeal.mk0 K I) =
      FractionalIdeal.mk0 K' I :=
  Units.ext (FractionalIdeal.canonicalEquiv_mk0 K K' I)
#align fractional_ideal.map_canonical_equiv_mk0 FractionalIdeal.map_canonicalEquiv_mk0

/-- Send a nonzero ideal to the corresponding class in the class group. -/
noncomputable def ClassGroup.mk0 [IsDedekindDomain R] : (Ideal R)⁰ →* ClassGroup R :=
  ClassGroup.mk.comp (FractionalIdeal.mk0 (FractionRing R))
#align class_group.mk0 ClassGroup.mk0

@[simp]
theorem ClassGroup.mk_mk0 [IsDedekindDomain R] (I : (Ideal R)⁰) :
    ClassGroup.mk (FractionalIdeal.mk0 K I) = ClassGroup.mk0 I := by
  rw [ClassGroup.mk0, MonoidHom.comp_apply, ← ClassGroup.mk_canonicalEquiv K (FractionRing R),
    FractionalIdeal.map_canonicalEquiv_mk0]
#align class_group.mk_mk0 ClassGroup.mk_mk0

@[simp]
theorem ClassGroup.equiv_mk0 [IsDedekindDomain R] (I : (Ideal R)⁰) :
    ClassGroup.equiv K (ClassGroup.mk0 I) =
      QuotientGroup.mk' (toPrincipalIdeal R K).range (FractionalIdeal.mk0 K I) := by
  rw [ClassGroup.mk0, MonoidHom.comp_apply, ClassGroup.equiv_mk]
  congr 1
  simp [← Units.eq_iff]
#align class_group.equiv_mk0 ClassGroup.equiv_mk0

theorem ClassGroup.mk0_eq_mk0_iff_exists_fraction_ring [IsDedekindDomain R] {I J : (Ideal R)⁰} :
    ClassGroup.mk0 I =
      ClassGroup.mk0 J ↔ ∃ (x : _) (_ : x ≠ (0 : K)), spanSingleton R⁰ x * I = J := by
  refine (ClassGroup.equiv K).injective.eq_iff.symm.trans ?_
  simp only [ClassGroup.equiv_mk0, QuotientGroup.mk'_eq_mk', mem_principal_ideals_iff,
    Units.ext_iff, Units.val_mul, FractionalIdeal.coe_mk0, exists_prop]
  constructor
  · rintro ⟨X, ⟨x, hX⟩, hx⟩
    refine ⟨x, ?_, ?_⟩
    · rintro rfl; simp [X.ne_zero.symm] at hX
    simpa only [hX, mul_comm] using hx
  · rintro ⟨x, hx, eq_J⟩
    refine ⟨Units.mk0 _ (spanSingleton_ne_zero_iff.mpr hx), ⟨x, rfl⟩, ?_⟩
    simpa only [mul_comm] using eq_J
#align class_group.mk0_eq_mk0_iff_exists_fraction_ring ClassGroup.mk0_eq_mk0_iff_exists_fraction_ring

variable {K}

theorem ClassGroup.mk0_eq_mk0_iff [IsDedekindDomain R] {I J : (Ideal R)⁰} :
    ClassGroup.mk0 I = ClassGroup.mk0 J ↔
      ∃ (x y : R) (_hx : x ≠ 0) (_hy : y ≠ 0), Ideal.span {x} * (I : Ideal R) =
      Ideal.span {y} * J := by
  refine (ClassGroup.mk0_eq_mk0_iff_exists_fraction_ring (FractionRing R)).trans ⟨?_, ?_⟩
  · rintro ⟨z, hz, h⟩
    obtain ⟨x, ⟨y, hy⟩, rfl⟩ := IsLocalization.mk'_surjective R⁰ z
    refine ⟨x, y, ?_, mem_nonZeroDivisors_iff_ne_zero.mp hy, ?_⟩
    · rintro hx; apply hz
      rw [hx, IsFractionRing.mk'_eq_div, _root_.map_zero, zero_div]
    · exact (FractionalIdeal.mk'_mul_coeIdeal_eq_coeIdeal _ hy).mp h
  · rintro ⟨x, y, hx, hy, h⟩
    have hy' : y ∈ R⁰ := mem_nonZeroDivisors_iff_ne_zero.mpr hy
    refine ⟨IsLocalization.mk' _ x ⟨y, hy'⟩, ?_, ?_⟩
    · contrapose! hx
      rwa [mk'_eq_iff_eq_mul, MulZeroClass.zero_mul, ← (algebraMap R (FractionRing R)).map_zero,
        (IsFractionRing.injective R (FractionRing R)).eq_iff] at hx
    · exact (FractionalIdeal.mk'_mul_coeIdeal_eq_coeIdeal _ hy').mpr h
#align class_group.mk0_eq_mk0_iff ClassGroup.mk0_eq_mk0_iff

/-- Maps a nonzero fractional ideal to an integral representative in the class group. -/
noncomputable def ClassGroup.integralRep
    (I : FractionalIdeal R⁰ (FractionRing R)) :
    Ideal R :=
  let a := I.2.choose
  { carrier := {x | (algebraMap R _ a)⁻¹ * algebraMap R _ x ∈ I.1}
    add_mem' := by
      simp only [Set.mem_setOf_eq, RingHom.map_add, mul_add]
      exact fun ha hb => Submodule.add_mem _ ha hb
    zero_mem' := by
      simp only [Set.mem_setOf_eq, RingHom.map_zero, mul_zero]
      exact Submodule.zero_mem _
    smul_mem' := by
      intro c _ hb
      simp only [smul_eq_mul, Set.mem_setOf_eq, RingHom.map_mul,
        mul_left_comm ((algebraMap R (FractionRing R)) a)⁻¹]
      rw [← Algebra.smul_def c]
      exact Submodule.smul_mem _ c hb }

theorem ClassGroup.integralRep_mem_nonZeroDivisors
    {I} (hI : I ≠ 0) :
    ClassGroup.integralRep I ∈ (Ideal R)⁰ := by
  let a := I.2.choose
  have a_ne_zero' := I.2.choose_spec.1
  have a_ne_zero := mem_nonZeroDivisors_iff_ne_zero.mp a_ne_zero'
  have fa_ne_zero : (algebraMap R (FractionRing R)) a ≠ 0 :=
    IsFractionRing.to_map_ne_zero_of_mem_nonZeroDivisors a_ne_zero'
  rw [mem_nonZeroDivisors_iff_ne_zero, Submodule.zero_eq_bot, Submodule.ne_bot_iff]
  obtain ⟨x, x_ne, x_mem⟩ := exists_ne_zero_mem_isInteger hI
  refine ⟨a*x, ?_, mul_ne_zero a_ne_zero x_ne⟩
  change ((algebraMap R _) a)⁻¹ * (algebraMap R _) (a * x) ∈ I
  rwa [RingHom.map_mul, ← mul_assoc, inv_mul_cancel fa_ne_zero, one_mul]

theorem ClassGroup.mk0_integralRep [IsDedekindDomain R]
    (I : (FractionalIdeal R⁰ (FractionRing R))ˣ) :
    ClassGroup.mk0 ⟨ClassGroup.integralRep I, ClassGroup.integralRep_mem_nonZeroDivisors I.ne_zero⟩
      = ClassGroup.mk I := by
  let a := I.1.2.choose
  have a_ne_zero' := I.1.2.choose_spec.1
  have ha := I.1.2.choose_spec.2
  have fa_ne_zero : (algebraMap R (FractionRing R)) a ≠ 0 :=
    IsFractionRing.to_map_ne_zero_of_mem_nonZeroDivisors a_ne_zero'
  symm
  apply Quotient.sound
  change @Setoid.r _
    (QuotientGroup.leftRel (toPrincipalIdeal R (FractionRing R)).range) _ _
  rw [canonicalEquiv_self, RingEquiv.coe_monoidHom_refl, Units.map_id, MonoidHom.id_apply,
      MonoidHom.id_apply, QuotientGroup.leftRel_apply]
  refine ⟨Units.mk0 (algebraMap R _ a) fa_ne_zero, ?_⟩
  rw [_root_.eq_inv_mul_iff_mul_eq, eq_comm, mul_comm I]
  apply Units.ext
  simp only [FractionalIdeal.coe_mk0, FractionalIdeal.map_canonicalEquiv_mk0,
    Units.val_mk0, coe_toPrincipalIdeal, Units.val_mul,
    FractionalIdeal.eq_spanSingleton_mul]
  constructor
  · intro zJ' hzJ'
    obtain ⟨zJ, hzJ, rfl⟩ := (mem_coeIdeal R⁰).mp hzJ'
    refine ⟨_, hzJ, ?_⟩
    rw [← mul_assoc, mul_inv_cancel fa_ne_zero, one_mul]
  · intro zI' hzI'
    obtain ⟨y, hy⟩ := ha zI' hzI'
    rw [← Algebra.smul_def, mem_coeIdeal]
    refine' ⟨y, _, hy⟩
    show (algebraMap R _ a)⁻¹ * algebraMap R _ y ∈ (I : FractionalIdeal R⁰ (FractionRing R))
    rwa [hy, Algebra.smul_def, ← mul_assoc, inv_mul_cancel fa_ne_zero, one_mul]

theorem ClassGroup.mk0_surjective [IsDedekindDomain R] :
    Function.Surjective (ClassGroup.mk0 : (Ideal R)⁰ → ClassGroup R) := by
  rintro ⟨I⟩
  refine ⟨⟨ ClassGroup.integralRep I.1, ClassGroup.integralRep_mem_nonZeroDivisors I.ne_zero⟩, ?_⟩
  rw [ClassGroup.mk0_integralRep, ClassGroup.Quot_mk_eq_mk]
#align class_group.mk0_surjective ClassGroup.mk0_surjective

theorem ClassGroup.mk_eq_one_iff {I : (FractionalIdeal R⁰ K)ˣ} :
    ClassGroup.mk I = 1 ↔ (I : Submodule R K).IsPrincipal := by
  rw [← (ClassGroup.equiv K).injective.eq_iff]
  simp only [equiv_mk, canonicalEquiv_self, RingEquiv.coe_mulEquiv_refl, QuotientGroup.mk'_apply,
    _root_.map_one, QuotientGroup.eq_one_iff, MonoidHom.mem_range, ext_iff, coe_toPrincipalIdeal,
    coe_mapEquiv, MulEquiv.refl_apply]
  refine ⟨fun ⟨x, hx⟩ => ⟨⟨x, by rw [← hx, coe_spanSingleton]⟩⟩, ?_⟩
  intro hI
  obtain ⟨x, hx⟩ := @Submodule.IsPrincipal.principal _ _ _ _ _ _ hI
  have hx' : (I : FractionalIdeal R⁰ K) = spanSingleton R⁰ x := by
    apply Subtype.coe_injective
    simp only [val_eq_coe, hx, coe_spanSingleton]
  refine ⟨Units.mk0 x ?_, ?_⟩
  · intro x_eq; apply Units.ne_zero I; simp [hx', x_eq]
  · simp [hx']
#align class_group.mk_eq_one_iff ClassGroup.mk_eq_one_iff

theorem ClassGroup.mk0_eq_one_iff [IsDedekindDomain R] {I : Ideal R} (hI : I ∈ (Ideal R)⁰) :
    ClassGroup.mk0 ⟨I, hI⟩ = 1 ↔ I.IsPrincipal :=
  ClassGroup.mk_eq_one_iff.trans (coeSubmodule_isPrincipal R _)
#align class_group.mk0_eq_one_iff ClassGroup.mk0_eq_one_iff

/-- The class group of principal ideal domain is finite (in fact a singleton).

See `ClassGroup.fintypeOfAdmissibleOfFinite` for a finiteness proof that works for rings of integers
of global fields.
-/
noncomputable instance [IsPrincipalIdealRing R] : Fintype (ClassGroup R) where
  elems := {1}
  complete := by
    refine ClassGroup.induction (R := R) (FractionRing R) (fun I => ?_)
    rw [Finset.mem_singleton]
    exact ClassGroup.mk_eq_one_iff.mpr (I : FractionalIdeal R⁰ (FractionRing R)).isPrincipal

/-- The class number of a principal ideal domain is `1`. -/
theorem card_classGroup_eq_one [IsPrincipalIdealRing R] : Fintype.card (ClassGroup R) = 1 := by
  rw [Fintype.card_eq_one_iff]
  use 1
  refine ClassGroup.induction (R := R) (FractionRing R) (fun I => ?_)
  exact ClassGroup.mk_eq_one_iff.mpr (I : FractionalIdeal R⁰ (FractionRing R)).isPrincipal
#align card_class_group_eq_one card_classGroup_eq_one

/-- The class number is `1` iff the ring of integers is a principal ideal domain. -/
theorem card_classGroup_eq_one_iff [IsDedekindDomain R] [Fintype (ClassGroup R)] :
    Fintype.card (ClassGroup R) = 1 ↔ IsPrincipalIdealRing R := by
  constructor; swap; · intros; convert card_classGroup_eq_one (R := R)
  rw [Fintype.card_eq_one_iff]
  rintro ⟨I, hI⟩
  have eq_one : ∀ J : ClassGroup R, J = 1 := fun J => (hI J).trans (hI 1).symm
  refine ⟨fun I => ?_⟩
  by_cases hI : I = ⊥
  · rw [hI]; exact bot_isPrincipal
  · exact (ClassGroup.mk0_eq_one_iff (mem_nonZeroDivisors_iff_ne_zero.mpr hI)).mp (eq_one _)
#align card_class_group_eq_one_iff card_classGroup_eq_one_iff<|MERGE_RESOLUTION|>--- conflicted
+++ resolved
@@ -180,11 +180,6 @@
     exact h _
 #align class_group.induction ClassGroup.induction
 
-<<<<<<< HEAD
--- Porting note: This definition needs a lot of heartbeats to complete even with some help
--- set_option maxHeartbeats 600000 in
-=======
->>>>>>> ffeae88c
 /-- The definition of the class group does not depend on the choice of field of fractions. -/
 noncomputable def ClassGroup.equiv :
     ClassGroup R ≃* (FractionalIdeal R⁰ K)ˣ ⧸ (toPrincipalIdeal R K).range := by
@@ -213,11 +208,6 @@
     (Units.mapEquiv (FractionalIdeal.canonicalEquiv R⁰ (FractionRing R) K).toMulEquiv) this
 #align class_group.equiv ClassGroup.equiv
 
-<<<<<<< HEAD
--- Porting note: This proof needs a lot of heartbeats to complete
--- set_option maxHeartbeats 600000 in
-=======
->>>>>>> ffeae88c
 @[simp]
 theorem ClassGroup.equiv_mk (K' : Type*) [Field K'] [Algebra R K'] [IsFractionRing R K']
     (I : (FractionalIdeal R⁰ K)ˣ) :
