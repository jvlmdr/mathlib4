--- conflicted
+++ resolved
@@ -182,10 +182,6 @@
   let ⟨⟨g, g_fixing⟩, g_eq⟩ := MulAction.mem_orbit_iff.mp b_in_orbit
   rw [Submonoid.mk_smul] at g_eq
   rw [mem_fixingSubgroup_compl_iff_movedBy_subset] at g_fixing
-<<<<<<< HEAD
-  rwa [<-g_eq, smul_mem_of_movedBy_subset g_fixing]
-=======
   rwa [← g_eq, smul_mem_of_movedBy_subset g_fixing]
->>>>>>> 173d2c0a
 
 end Group