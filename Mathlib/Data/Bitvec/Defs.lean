--- conflicted
+++ resolved
@@ -194,10 +194,6 @@
   map₂ xor
 #align bitvec.xor Bitvec.xor
 
-<<<<<<< HEAD
-
-instance : Complement (Bitvec n) := ⟨Bitvec.not⟩
-=======
 instance : Complement (Bitvec n) :=
 ⟨Bitvec.not⟩
 
@@ -209,7 +205,6 @@
 
 instance : Xor (Bitvec n) :=
 ⟨Bitvec.xor⟩
->>>>>>> aa4f7c81
 
 end Bitwise
 
