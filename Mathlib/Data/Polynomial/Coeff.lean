/-
Copyright (c) 2018 Chris Hughes. All rights reserved.
Released under Apache 2.0 license as described in the file LICENSE.
Authors: Chris Hughes, Johannes Hölzl, Scott Morrison, Jens Wagemaker
-/
import Mathlib.Data.Polynomial.Basic
import Mathlib.Data.Finset.NatAntidiagonal
import Mathlib.Data.Nat.Choose.Sum
import Mathlib.Algebra.Regular.Pow

#align_import data.polynomial.coeff from "leanprover-community/mathlib"@"2651125b48fc5c170ab1111afd0817c903b1fc6c"

/-!
# Theory of univariate polynomials

The theorems include formulas for computing coefficients, such as
`coeff_add`, `coeff_sum`, `coeff_mul`

-/


set_option linter.uppercaseLean3 false

noncomputable section

open Finsupp Finset AddMonoidAlgebra

open BigOperators Polynomial

namespace Polynomial

universe u v

variable {R : Type u} {S : Type v} {a b : R} {n m : ℕ}

variable [Semiring R] {p q r : R[X]}

section Coeff

theorem coeff_one (n : ℕ) : coeff (1 : R[X]) n = if 0 = n then 1 else 0 :=
  coeff_monomial
#align polynomial.coeff_one Polynomial.coeff_one

@[simp]
theorem coeff_add (p q : R[X]) (n : ℕ) : coeff (p + q) n = coeff p n + coeff q n := by
  rcases p with ⟨⟩
  rcases q with ⟨⟩
  simp_rw [← ofFinsupp_add, coeff]
  exact Finsupp.add_apply _ _ _
#align polynomial.coeff_add Polynomial.coeff_add

set_option linter.deprecated false in
@[simp]
theorem coeff_bit0 (p : R[X]) (n : ℕ) : coeff (bit0 p) n = bit0 (coeff p n) := by simp [bit0]
#align polynomial.coeff_bit0 Polynomial.coeff_bit0

@[simp]
theorem coeff_smul [SMulZeroClass S R] (r : S) (p : R[X]) (n : ℕ) :
    coeff (r • p) n = r • coeff p n := by
  rcases p with ⟨⟩
  simp_rw [← ofFinsupp_smul, coeff]
  exact Finsupp.smul_apply _ _ _
#align polynomial.coeff_smul Polynomial.coeff_smul

theorem support_smul [Monoid S] [DistribMulAction S R] (r : S) (p : R[X]) :
    support (r • p) ⊆ support p := by
  intro i hi
  simp [mem_support_iff] at hi ⊢
  contrapose! hi
  simp [hi]
#align polynomial.support_smul Polynomial.support_smul

/-- `Polynomial.sum` as a linear map. -/
@[simps]
def lsum {R A M : Type*} [Semiring R] [Semiring A] [AddCommMonoid M] [Module R A] [Module R M]
    (f : ℕ → A →ₗ[R] M) : A[X] →ₗ[R] M
    where
  toFun p := p.sum fun n r => f n r
  map_add' p q := sum_add_index p q _ (fun n => (f n).map_zero) fun n _ _ => (f n).map_add _ _
  map_smul' c p := by
    -- Porting note: `dsimp only []` is required for beta reduction.
    dsimp only []
    rw [sum_eq_of_subset _ (fun n r => f n r) (fun n => (f n).map_zero) _ (support_smul c p)]
    simp only [sum_def, Finset.smul_sum, coeff_smul, LinearMap.map_smul, RingHom.id_apply]
#align polynomial.lsum Polynomial.lsum
#align polynomial.lsum_apply Polynomial.lsum_apply

variable (R)

/-- The nth coefficient, as a linear map. -/
def lcoeff (n : ℕ) : R[X] →ₗ[R] R where
  toFun p := coeff p n
  map_add' p q := coeff_add p q n
  map_smul' r p := coeff_smul r p n
#align polynomial.lcoeff Polynomial.lcoeff

variable {R}

@[simp]
theorem lcoeff_apply (n : ℕ) (f : R[X]) : lcoeff R n f = coeff f n :=
  rfl
#align polynomial.lcoeff_apply Polynomial.lcoeff_apply

@[simp]
theorem finset_sum_coeff {ι : Type*} (s : Finset ι) (f : ι → R[X]) (n : ℕ) :
    coeff (∑ b in s, f b) n = ∑ b in s, coeff (f b) n :=
  (lcoeff R n).map_sum
#align polynomial.finset_sum_coeff Polynomial.finset_sum_coeff

theorem coeff_sum [Semiring S] (n : ℕ) (f : ℕ → R → S[X]) :
    coeff (p.sum f) n = p.sum fun a b => coeff (f a b) n := by
  rcases p with ⟨⟩
  -- Porting note: Was `simp [Polynomial.sum, support, coeff]`.
  simp [Polynomial.sum, support_ofFinsupp, coeff_ofFinsupp]
#align polynomial.coeff_sum Polynomial.coeff_sum

/-- Decomposes the coefficient of the product `p * q` as a sum
over `Nat.antidiagonal`. A version which sums over `range (n + 1)` can be obtained
by using `Finset.Nat.sum_antidiagonal_eq_sum_range_succ`. -/
theorem coeff_mul (p q : R[X]) (n : ℕ) :
    coeff (p * q) n = ∑ x in Nat.antidiagonal n, coeff p x.1 * coeff q x.2 := by
  rcases p with ⟨p⟩; rcases q with ⟨q⟩
  simp_rw [← ofFinsupp_mul, coeff]
  exact AddMonoidAlgebra.mul_apply_antidiagonal p q n _ Nat.mem_antidiagonal
#align polynomial.coeff_mul Polynomial.coeff_mul

@[simp]
theorem mul_coeff_zero (p q : R[X]) : coeff (p * q) 0 = coeff p 0 * coeff q 0 := by simp [coeff_mul]
#align polynomial.mul_coeff_zero Polynomial.mul_coeff_zero

/-- `constantCoeff p` returns the constant term of the polynomial `p`,
  defined as `coeff p 0`. This is a ring homomorphism. -/
@[simps]
def constantCoeff : R[X] →+* R where
  toFun p := coeff p 0
  map_one' := coeff_one_zero
  map_mul' := mul_coeff_zero
  map_zero' := coeff_zero 0
  map_add' p q := coeff_add p q 0
#align polynomial.constant_coeff Polynomial.constantCoeff
#align polynomial.constant_coeff_apply Polynomial.constantCoeff_apply

theorem isUnit_C {x : R} : IsUnit (C x) ↔ IsUnit x :=
  ⟨fun h => (congr_arg IsUnit coeff_C_zero).mp (h.map <| @constantCoeff R _), fun h => h.map C⟩
#align polynomial.is_unit_C Polynomial.isUnit_C

theorem coeff_mul_X_zero (p : R[X]) : coeff (p * X) 0 = 0 := by simp
#align polynomial.coeff_mul_X_zero Polynomial.coeff_mul_X_zero

theorem coeff_X_mul_zero (p : R[X]) : coeff (X * p) 0 = 0 := by simp
#align polynomial.coeff_X_mul_zero Polynomial.coeff_X_mul_zero

theorem coeff_C_mul_X_pow (x : R) (k n : ℕ) :
    coeff (C x * X ^ k : R[X]) n = if n = k then x else 0 := by
  rw [C_mul_X_pow_eq_monomial, coeff_monomial]
  congr 1
  simp [eq_comm]
#align polynomial.coeff_C_mul_X_pow Polynomial.coeff_C_mul_X_pow

theorem coeff_C_mul_X (x : R) (n : ℕ) : coeff (C x * X : R[X]) n = if n = 1 then x else 0 := by
  rw [← pow_one X, coeff_C_mul_X_pow]
#align polynomial.coeff_C_mul_X Polynomial.coeff_C_mul_X

@[simp]
theorem coeff_C_mul (p : R[X]) : coeff (C a * p) n = a * coeff p n := by
  rcases p with ⟨p⟩
  simp_rw [← monomial_zero_left, ← ofFinsupp_single, ← ofFinsupp_mul, coeff]
  exact AddMonoidAlgebra.single_zero_mul_apply p a n
#align polynomial.coeff_C_mul Polynomial.coeff_C_mul

theorem C_mul' (a : R) (f : R[X]) : C a * f = a • f := by
  ext
  rw [coeff_C_mul, coeff_smul, smul_eq_mul]
#align polynomial.C_mul' Polynomial.C_mul'

@[simp]
theorem coeff_mul_C (p : R[X]) (n : ℕ) (a : R) : coeff (p * C a) n = coeff p n * a := by
  rcases p with ⟨p⟩
  simp_rw [← monomial_zero_left, ← ofFinsupp_single, ← ofFinsupp_mul, coeff]
  exact AddMonoidAlgebra.mul_single_zero_apply p a n
#align polynomial.coeff_mul_C Polynomial.coeff_mul_C

@[simp]
theorem coeff_X_pow (k n : ℕ) : coeff (X ^ k : R[X]) n = if n = k then 1 else 0 := by
  simp only [one_mul, RingHom.map_one, ← coeff_C_mul_X_pow]
#align polynomial.coeff_X_pow Polynomial.coeff_X_pow

theorem coeff_X_pow_self (n : ℕ) : coeff (X ^ n : R[X]) n = 1 := by simp
#align polynomial.coeff_X_pow_self Polynomial.coeff_X_pow_self

section Fewnomials

open Finset

theorem support_binomial {k m : ℕ} (hkm : k ≠ m) {x y : R} (hx : x ≠ 0) (hy : y ≠ 0) :
    support (C x * X ^ k + C y * X ^ m) = {k, m} := by
  apply subset_antisymm (support_binomial' k m x y)
  simp_rw [insert_subset_iff, singleton_subset_iff, mem_support_iff, coeff_add, coeff_C_mul,
    coeff_X_pow_self, mul_one, coeff_X_pow, if_neg hkm, if_neg hkm.symm, mul_zero, zero_add,
    add_zero, Ne.def, hx, hy]
#align polynomial.support_binomial Polynomial.support_binomial

theorem support_trinomial {k m n : ℕ} (hkm : k < m) (hmn : m < n) {x y z : R} (hx : x ≠ 0)
    (hy : y ≠ 0) (hz : z ≠ 0) :
    support (C x * X ^ k + C y * X ^ m + C z * X ^ n) = {k, m, n} := by
  apply subset_antisymm (support_trinomial' k m n x y z)
  simp_rw [insert_subset_iff, singleton_subset_iff, mem_support_iff, coeff_add, coeff_C_mul,
    coeff_X_pow_self, mul_one, coeff_X_pow, if_neg hkm.ne, if_neg hkm.ne', if_neg hmn.ne,
    if_neg hmn.ne', if_neg (hkm.trans hmn).ne, if_neg (hkm.trans hmn).ne', mul_zero, add_zero,
    zero_add, Ne.def, hx, hy, hz]
#align polynomial.support_trinomial Polynomial.support_trinomial

theorem card_support_binomial {k m : ℕ} (h : k ≠ m) {x y : R} (hx : x ≠ 0) (hy : y ≠ 0) :
    card (support (C x * X ^ k + C y * X ^ m)) = 2 := by
  rw [support_binomial h hx hy, card_insert_of_not_mem (mt mem_singleton.mp h), card_singleton]
#align polynomial.card_support_binomial Polynomial.card_support_binomial

theorem card_support_trinomial {k m n : ℕ} (hkm : k < m) (hmn : m < n) {x y z : R} (hx : x ≠ 0)
    (hy : y ≠ 0) (hz : z ≠ 0) : card (support (C x * X ^ k + C y * X ^ m + C z * X ^ n)) = 3 := by
  rw [support_trinomial hkm hmn hx hy hz,
    card_insert_of_not_mem
      (mt mem_insert.mp (not_or_of_not hkm.ne (mt mem_singleton.mp (hkm.trans hmn).ne))),
    card_insert_of_not_mem (mt mem_singleton.mp hmn.ne), card_singleton]
#align polynomial.card_support_trinomial Polynomial.card_support_trinomial

end Fewnomials

@[simp]
theorem coeff_mul_X_pow (p : R[X]) (n d : ℕ) :
    coeff (p * Polynomial.X ^ n) (d + n) = coeff p d := by
  rw [coeff_mul, sum_eq_single (d, n), coeff_X_pow, if_pos rfl, mul_one]
  · rintro ⟨i, j⟩ h1 h2
    rw [coeff_X_pow, if_neg, mul_zero]
    rintro rfl
    apply h2
    rw [Nat.mem_antidiagonal, add_right_cancel_iff] at h1
    subst h1
    rfl
  · exact fun h1 => (h1 (Nat.mem_antidiagonal.2 rfl)).elim
#align polynomial.coeff_mul_X_pow Polynomial.coeff_mul_X_pow

@[simp]
theorem coeff_X_pow_mul (p : R[X]) (n d : ℕ) : coeff (Polynomial.X ^ n * p) (d + n) = coeff p d :=
  by rw [(commute_X_pow p n).eq, coeff_mul_X_pow]
#align polynomial.coeff_X_pow_mul Polynomial.coeff_X_pow_mul

theorem coeff_mul_X_pow' (p : R[X]) (n d : ℕ) :
    (p * X ^ n).coeff d = ite (n ≤ d) (p.coeff (d - n)) 0 := by
  split_ifs with h
  · rw [← tsub_add_cancel_of_le h, coeff_mul_X_pow, add_tsub_cancel_right]
  · refine' (coeff_mul _ _ _).trans (Finset.sum_eq_zero fun x hx => _)
    rw [coeff_X_pow, if_neg, mul_zero]
    exact ((le_of_add_le_right (Finset.Nat.mem_antidiagonal.mp hx).le).trans_lt <| not_le.mp h).ne
#align polynomial.coeff_mul_X_pow' Polynomial.coeff_mul_X_pow'

theorem coeff_X_pow_mul' (p : R[X]) (n d : ℕ) :
    (X ^ n * p).coeff d = ite (n ≤ d) (p.coeff (d - n)) 0 := by
  rw [(commute_X_pow p n).eq, coeff_mul_X_pow']
#align polynomial.coeff_X_pow_mul' Polynomial.coeff_X_pow_mul'

@[simp]
theorem coeff_mul_X (p : R[X]) (n : ℕ) : coeff (p * X) (n + 1) = coeff p n := by
  simpa only [pow_one] using coeff_mul_X_pow p 1 n
#align polynomial.coeff_mul_X Polynomial.coeff_mul_X

@[simp]
theorem coeff_X_mul (p : R[X]) (n : ℕ) : coeff (X * p) (n + 1) = coeff p n := by
  rw [(commute_X p).eq, coeff_mul_X]
#align polynomial.coeff_X_mul Polynomial.coeff_X_mul

theorem coeff_mul_monomial (p : R[X]) (n d : ℕ) (r : R) :
    coeff (p * monomial n r) (d + n) = coeff p d * r := by
  rw [← C_mul_X_pow_eq_monomial, ← X_pow_mul, ← mul_assoc, coeff_mul_C, coeff_mul_X_pow]
#align polynomial.coeff_mul_monomial Polynomial.coeff_mul_monomial

theorem coeff_monomial_mul (p : R[X]) (n d : ℕ) (r : R) :
    coeff (monomial n r * p) (d + n) = r * coeff p d := by
  rw [← C_mul_X_pow_eq_monomial, mul_assoc, coeff_C_mul, X_pow_mul, coeff_mul_X_pow]
#align polynomial.coeff_monomial_mul Polynomial.coeff_monomial_mul

-- This can already be proved by `simp`.
theorem coeff_mul_monomial_zero (p : R[X]) (d : ℕ) (r : R) :
    coeff (p * monomial 0 r) d = coeff p d * r :=
  coeff_mul_monomial p 0 d r
#align polynomial.coeff_mul_monomial_zero Polynomial.coeff_mul_monomial_zero

-- This can already be proved by `simp`.
theorem coeff_monomial_zero_mul (p : R[X]) (d : ℕ) (r : R) :
    coeff (monomial 0 r * p) d = r * coeff p d :=
  coeff_monomial_mul p 0 d r
#align polynomial.coeff_monomial_zero_mul Polynomial.coeff_monomial_zero_mul

theorem mul_X_pow_eq_zero {p : R[X]} {n : ℕ} (H : p * X ^ n = 0) : p = 0 :=
  ext fun k => (coeff_mul_X_pow p n k).symm.trans <| ext_iff.1 H (k + n)
#align polynomial.mul_X_pow_eq_zero Polynomial.mul_X_pow_eq_zero

@[simp] theorem isRegular_X : IsRegular (X : R[X]) := by
  suffices : IsLeftRegular (X : R[X])
  · exact ⟨this, this.right_of_commute commute_X⟩
  intro P Q (hPQ : X * P = X * Q)
  ext i
  rw [← coeff_X_mul P i, hPQ, coeff_X_mul Q i]

-- TODO Unify this with `Polynomial.Monic.isRegular`
theorem isRegular_X_pow (n : ℕ) : IsRegular (X ^ n : R[X]) := isRegular_X.pow n

theorem coeff_X_add_C_pow (r : R) (n k : ℕ) :
    ((X + C r) ^ n).coeff k = r ^ (n - k) * (n.choose k : R) := by
  rw [(commute_X (C r : R[X])).add_pow, ← lcoeff_apply, LinearMap.map_sum]
  simp only [one_pow, mul_one, lcoeff_apply, ← C_eq_nat_cast, ← C_pow, coeff_mul_C, Nat.cast_id]
  rw [Finset.sum_eq_single k, coeff_X_pow_self, one_mul]
  · intro _ _ h
    simp [coeff_X_pow, h.symm]
  · simp only [coeff_X_pow_self, one_mul, not_lt, Finset.mem_range]
    intro h
    rw [Nat.choose_eq_zero_of_lt h, Nat.cast_zero, mul_zero]
#align polynomial.coeff_X_add_C_pow Polynomial.coeff_X_add_C_pow

theorem coeff_X_add_one_pow (R : Type*) [Semiring R] (n k : ℕ) :
    ((X + 1) ^ n).coeff k = (n.choose k : R) := by rw [← C_1, coeff_X_add_C_pow, one_pow, one_mul]
#align polynomial.coeff_X_add_one_pow Polynomial.coeff_X_add_one_pow

theorem coeff_one_add_X_pow (R : Type*) [Semiring R] (n k : ℕ) :
    ((1 + X) ^ n).coeff k = (n.choose k : R) := by rw [add_comm _ X, coeff_X_add_one_pow]
#align polynomial.coeff_one_add_X_pow Polynomial.coeff_one_add_X_pow

theorem C_dvd_iff_dvd_coeff (r : R) (φ : R[X]) : C r ∣ φ ↔ ∀ i, r ∣ φ.coeff i := by
  constructor
  · rintro ⟨φ, rfl⟩ c
    rw [coeff_C_mul]
    apply dvd_mul_right
  · intro h
    choose c hc using h
    classical
      let c' : ℕ → R := fun i => if i ∈ φ.support then c i else 0
      let ψ : R[X] := ∑ i in φ.support, monomial i (c' i)
      use ψ
      ext i
      simp only [coeff_C_mul, mem_support_iff, coeff_monomial, finset_sum_coeff,
        Finset.sum_ite_eq']
      split_ifs with hi
      · rw [hc]
      · rw [Classical.not_not] at hi
        rwa [mul_zero]
#align polynomial.C_dvd_iff_dvd_coeff Polynomial.C_dvd_iff_dvd_coeff

set_option linter.deprecated false in
theorem coeff_bit0_mul (P Q : R[X]) (n : ℕ) : coeff (bit0 P * Q) n = 2 * coeff (P * Q) n := by
  -- Porting note: `two_mul` is required.
  simp [bit0, add_mul, two_mul]
#align polynomial.coeff_bit0_mul Polynomial.coeff_bit0_mul

set_option linter.deprecated false in
theorem coeff_bit1_mul (P Q : R[X]) (n : ℕ) :
    coeff (bit1 P * Q) n = 2 * coeff (P * Q) n + coeff Q n := by
  simp [bit1, add_mul, coeff_bit0_mul]
#align polynomial.coeff_bit1_mul Polynomial.coeff_bit1_mul

theorem smul_eq_C_mul (a : R) : a • p = C a * p := by simp [ext_iff]
#align polynomial.smul_eq_C_mul Polynomial.smul_eq_C_mul

theorem update_eq_add_sub_coeff {R : Type*} [Ring R] (p : R[X]) (n : ℕ) (a : R) :
    p.update n a = p + Polynomial.C (a - p.coeff n) * Polynomial.X ^ n := by
  ext
  rw [coeff_update_apply, coeff_add, coeff_C_mul_X_pow]
  split_ifs with h <;> simp [h]
#align polynomial.update_eq_add_sub_coeff Polynomial.update_eq_add_sub_coeff

end Coeff

section cast

<<<<<<< HEAD
@[simp]
theorem nat_cast_coeff_zero {n : ℕ} {R : Type*} [Semiring R] : (n : R[X]).coeff 0 = n := by
  induction' n with n ih
  · simp
  · simp [ih]
=======
theorem nat_cast_coeff_zero {n : ℕ} {R : Type _} [Semiring R] : (n : R[X]).coeff 0 = n := by
  simp only [coeff_nat_cast_ite, ite_true]
>>>>>>> c4190b46
#align polynomial.nat_cast_coeff_zero Polynomial.nat_cast_coeff_zero

@[norm_cast] -- @[simp] -- Porting note: simp can prove this
theorem nat_cast_inj {m n : ℕ} {R : Type*} [Semiring R] [CharZero R] :
    (↑m : R[X]) = ↑n ↔ m = n := by
  constructor
  · intro h
    apply_fun fun p => p.coeff 0 at h
    simpa using h
  · rintro rfl
    rfl
#align polynomial.nat_cast_inj Polynomial.nat_cast_inj

@[simp]
theorem int_cast_coeff_zero {i : ℤ} {R : Type*} [Ring R] : (i : R[X]).coeff 0 = i := by
  cases i <;> simp
#align polynomial.int_cast_coeff_zero Polynomial.int_cast_coeff_zero

@[norm_cast] -- @[simp] -- Porting note: simp can prove this
theorem int_cast_inj {m n : ℤ} {R : Type*} [Ring R] [CharZero R] : (↑m : R[X]) = ↑n ↔ m = n := by
  constructor
  · intro h
    apply_fun fun p => p.coeff 0 at h
    simpa using h
  · rintro rfl
    rfl
#align polynomial.int_cast_inj Polynomial.int_cast_inj

end cast

instance charZero [CharZero R] : CharZero R[X] where cast_injective _x _y := nat_cast_inj.mp
#align polynomial.char_zero Polynomial.charZero

end Polynomial<|MERGE_RESOLUTION|>--- conflicted
+++ resolved
@@ -370,16 +370,8 @@
 
 section cast
 
-<<<<<<< HEAD
-@[simp]
 theorem nat_cast_coeff_zero {n : ℕ} {R : Type*} [Semiring R] : (n : R[X]).coeff 0 = n := by
-  induction' n with n ih
-  · simp
-  · simp [ih]
-=======
-theorem nat_cast_coeff_zero {n : ℕ} {R : Type _} [Semiring R] : (n : R[X]).coeff 0 = n := by
   simp only [coeff_nat_cast_ite, ite_true]
->>>>>>> c4190b46
 #align polynomial.nat_cast_coeff_zero Polynomial.nat_cast_coeff_zero
 
 @[norm_cast] -- @[simp] -- Porting note: simp can prove this
