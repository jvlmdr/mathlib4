/-
Copyright (c) 2019 Simon Hudon. All rights reserved.
Released under Apache 2.0 license as described in the file LICENSE.
Authors: Simon Hudon
-/
import Mathlib.Control.Monad.Basic
import Mathlib.Data.Fintype.Basic
import Mathlib.Data.List.ProdSigma
import Mathlib.Data.List.Pi

#align_import data.fin_enum from "leanprover-community/mathlib"@"9003f28797c0664a49e4179487267c494477d853"

/-!
Type class for finitely enumerable types. The property is stronger
than `Fintype` in that it assigns each element a rank in a finite
enumeration.
-/


universe u v

open Finset

/- ./././Mathport/Syntax/Translate/Command.lean:379:30:
  infer kinds are unsupported in Lean 4: #[`Equiv] [] -/
/-- `FinEnum α` means that `α` is finite and can be enumerated in some order,
  i.e. `α` has an explicit bijection with `Fin n` for some n. -/
class FinEnum (α : Sort*) where
  /-- `FinEnum.card` is the cardinality of the `FinEnum` -/
  card : ℕ
  /-- `FinEnum.Equiv` states that type `α` is in bijection with `Fin card`,
    the size of the `FinEnum` -/
  equiv : α ≃ Fin card
  [decEq : DecidableEq α]
#align fin_enum FinEnum

attribute [instance 100] FinEnum.decEq

namespace FinEnum

variable {α : Type u} {β : α → Type v}

/-- transport a `FinEnum` instance across an equivalence -/
def ofEquiv (α) {β} [FinEnum α] (h : β ≃ α) : FinEnum β
    where
  card := card α
  equiv := h.trans (equiv)
  decEq := (h.trans (equiv)).decidableEq
#align fin_enum.of_equiv FinEnum.ofEquiv

/-- create a `FinEnum` instance from an exhaustive list without duplicates -/
def ofNodupList [DecidableEq α] (xs : List α) (h : ∀ x : α, x ∈ xs) (h' : List.Nodup xs) : FinEnum α
    where
  card := xs.length
  equiv :=
    ⟨fun x => ⟨xs.indexOf x, by rw [List.indexOf_lt_length]; apply h⟩, fun ⟨i, h⟩ =>
      xs.nthLe _ h, fun x => by simp, fun ⟨i, h⟩ => by
      simp [*]⟩
#align fin_enum.of_nodup_list FinEnum.ofNodupList

/-- create a `FinEnum` instance from an exhaustive list; duplicates are removed -/
def ofList [DecidableEq α] (xs : List α) (h : ∀ x : α, x ∈ xs) : FinEnum α :=
  ofNodupList xs.dedup (by simp [*]) (List.nodup_dedup _)
#align fin_enum.of_list FinEnum.ofList

/-- create an exhaustive list of the values of a given type -/
def toList (α) [FinEnum α] : List α :=
  (List.finRange (card α)).map (equiv).symm
#align fin_enum.to_list FinEnum.toList

open Function

@[simp]
theorem mem_toList [FinEnum α] (x : α) : x ∈ toList α := by
  simp [toList]; exists equiv x; simp
#align fin_enum.mem_to_list FinEnum.mem_toList

@[simp]
theorem nodup_toList [FinEnum α] : List.Nodup (toList α) := by
  simp [toList]; apply List.Nodup.map <;> [apply Equiv.injective; apply List.nodup_finRange]
#align fin_enum.nodup_to_list FinEnum.nodup_toList

/-- create a `FinEnum` instance using a surjection -/
def ofSurjective {β} (f : β → α) [DecidableEq α] [FinEnum β] (h : Surjective f) : FinEnum α :=
  ofList ((toList β).map f) (by intro; simp; exact h _)
#align fin_enum.of_surjective FinEnum.ofSurjective

/-- create a `FinEnum` instance using an injection -/
noncomputable def ofInjective {α β} (f : α → β) [DecidableEq α] [FinEnum β] (h : Injective f) :
    FinEnum α :=
  ofList ((toList β).filterMap (partialInv f))
    (by
      intro x
      simp only [mem_toList, true_and_iff, List.mem_filterMap]
      use f x
      simp only [h, Function.partialInv_left])
#align fin_enum.of_injective FinEnum.ofInjective

instance pempty : FinEnum PEmpty :=
  ofList [] fun x => PEmpty.elim x
#align fin_enum.pempty FinEnum.pempty

instance empty : FinEnum Empty :=
  ofList [] fun x => Empty.elim x
#align fin_enum.empty FinEnum.empty

instance punit : FinEnum PUnit :=
  ofList [PUnit.unit] fun x => by cases x; simp
#align fin_enum.punit FinEnum.punit

/- ./././Mathport/Syntax/Translate/Expr.lean:177:8: unsupported: ambiguous notation -/
instance prod {β} [FinEnum α] [FinEnum β] : FinEnum (α × β) :=
  ofList (toList α ×ˢ toList β) fun x => by cases x; simp
#align fin_enum.prod FinEnum.prod

instance sum {β} [FinEnum α] [FinEnum β] : FinEnum (Sum α β) :=
  ofList ((toList α).map Sum.inl ++ (toList β).map Sum.inr) fun x => by cases x <;> simp
#align fin_enum.sum FinEnum.sum

instance fin {n} : FinEnum (Fin n) :=
  ofList (List.finRange _) (by simp)
#align fin_enum.fin FinEnum.fin

instance Quotient.enum [FinEnum α] (s : Setoid α) [DecidableRel ((· ≈ ·) : α → α → Prop)] :
    FinEnum (Quotient s) :=
  FinEnum.ofSurjective Quotient.mk'' fun x => Quotient.inductionOn x fun x => ⟨x, rfl⟩
#align fin_enum.quotient.enum FinEnum.Quotient.enum

/-- enumerate all finite sets of a given type -/
def Finset.enum [DecidableEq α] : List α → List (Finset α)
  | [] => [∅]
  | x :: xs => do
    let r ← Finset.enum xs
    [r, {x} ∪ r]
#align fin_enum.finset.enum FinEnum.Finset.enum

@[simp]
theorem Finset.mem_enum [DecidableEq α] (s : Finset α) (xs : List α) :
    s ∈ Finset.enum xs ↔ ∀ x ∈ s, x ∈ xs := by
  induction' xs with xs_hd generalizing s <;> simp [*, Finset.enum]
  · simp [Finset.eq_empty_iff_forall_not_mem]
  · constructor
    · rintro ⟨a, h, h'⟩ x hx
      cases' h' with _ h' a b
      · right
        apply h
        subst a
        exact hx
      · simp only [h', mem_union, mem_singleton] at hx ⊢
        cases' hx with hx hx'
        · exact Or.inl hx
        · exact Or.inr (h _ hx')
    · intro h
      exists s \ ({xs_hd} : Finset α)
      simp only [and_imp, mem_sdiff, mem_singleton]
      simp only [or_iff_not_imp_left] at h
      exists h
      by_cases h : xs_hd ∈ s
      · have : {xs_hd} ⊆ s := by
          simp only [HasSubset.Subset, *, forall_eq, mem_singleton]
        simp only [union_sdiff_of_subset this, or_true_iff, Finset.union_sdiff_of_subset,
          eq_self_iff_true]
      · left
        symm
        simp only [sdiff_eq_self]
        intro a
        simp only [and_imp, mem_inter, mem_singleton]
        rintro h₀ rfl
        exact (h h₀).elim
#align fin_enum.finset.mem_enum FinEnum.Finset.mem_enum

instance Finset.finEnum [FinEnum α] : FinEnum (Finset α) :=
  ofList (Finset.enum (toList α)) (by intro; simp)
#align fin_enum.finset.fin_enum FinEnum.Finset.finEnum

instance Subtype.finEnum [FinEnum α] (p : α → Prop) [DecidablePred p] : FinEnum { x // p x } :=
  ofList ((toList α).filterMap fun x => if h : p x then some ⟨_, h⟩ else none)
    (by rintro ⟨x, h⟩; simp; exists x; simp [*])
#align fin_enum.subtype.fin_enum FinEnum.Subtype.finEnum

instance (β : α → Type v) [FinEnum α] [∀ a, FinEnum (β a)] : FinEnum (Sigma β) :=
  ofList ((toList α).bind fun a => (toList (β a)).map <| Sigma.mk a)
    (by intro x; cases x; simp)

instance PSigma.finEnum [FinEnum α] [∀ a, FinEnum (β a)] : FinEnum (Σ'a, β a) :=
  FinEnum.ofEquiv _ (Equiv.psigmaEquivSigma _)
#align fin_enum.psigma.fin_enum FinEnum.PSigma.finEnum

instance PSigma.finEnumPropLeft {α : Prop} {β : α → Type v} [∀ a, FinEnum (β a)] [Decidable α] :
    FinEnum (Σ'a, β a) :=
  if h : α then ofList ((toList (β h)).map <| PSigma.mk h) fun ⟨a, Ba⟩ => by simp
  else ofList [] fun ⟨a, Ba⟩ => (h a).elim
#align fin_enum.psigma.fin_enum_prop_left FinEnum.PSigma.finEnumPropLeft

instance PSigma.finEnumPropRight {β : α → Prop} [FinEnum α] [∀ a, Decidable (β a)] :
    FinEnum (Σ'a, β a) :=
  FinEnum.ofEquiv { a // β a }
    ⟨fun ⟨x, y⟩ => ⟨x, y⟩, fun ⟨x, y⟩ => ⟨x, y⟩, fun ⟨_, _⟩ => rfl, fun ⟨_, _⟩ => rfl⟩
#align fin_enum.psigma.fin_enum_prop_right FinEnum.PSigma.finEnumPropRight

instance PSigma.finEnumPropProp {α : Prop} {β : α → Prop} [Decidable α] [∀ a, Decidable (β a)] :
    FinEnum (Σ'a, β a) :=
  if h : ∃ a, β a then ofList [⟨h.fst, h.snd⟩] (by rintro ⟨⟩; simp)
  else ofList [] fun a => (h ⟨a.fst, a.snd⟩).elim
#align fin_enum.psigma.fin_enum_prop_prop FinEnum.PSigma.finEnumPropProp

instance (priority := 100) [FinEnum α] : Fintype α where
  elems := univ.map (equiv).symm.toEmbedding
  complete := by intros; simp

<<<<<<< HEAD
end FinEnum

namespace List
variable {α : Type _} [FinEnum α] {β : α → Type _} [∀ a, FinEnum (β a)]
open FinEnum

theorem mem_pi_toList (xs : List α)
    (f : ∀ a, a ∈ xs → β a) : f ∈ pi xs fun x => toList (β x) :=
  (mem_pi _ _).mpr fun _ _ ↦ mem_toList _
#align fin_enum.mem_pi List.mem_pi_toList
=======
/-- For `Pi.cons x xs y f` create a function where every `i ∈ xs` is mapped to `f i` and
`x` is mapped to `y`  -/
def Pi.cons [DecidableEq α] (x : α) (xs : List α) (y : β x) (f : ∀ a, a ∈ xs → β a) :
    ∀ a, a ∈ (x :: xs : List α) → β a
  | b, h => if h' : b = x then cast (by rw [h']) y else f b (List.mem_of_ne_of_mem h' h)
#align fin_enum.pi.cons FinEnum.Pi.cons

/-- Given `f` a function whose domain is `x :: xs`, produce a function whose domain
is restricted to `xs`.  -/
def Pi.tail {x : α} {xs : List α} (f : ∀ a, a ∈ (x :: xs : List α) → β a) : ∀ a, a ∈ xs → β a
  | a, h => f a (List.mem_cons_of_mem _ h)
#align fin_enum.pi.tail FinEnum.Pi.tail

/-- `pi xs f` creates the list of functions `g` such that, for `x ∈ xs`, `g x ∈ f x` -/
def pi {β : α → Type max u v} [DecidableEq α] :
    ∀ xs : List α, (∀ a, List (β a)) → List (∀ a, a ∈ xs → β a)
  | [], _ => [fun x h => (List.not_mem_nil x h).elim]
  | x :: xs, fs => FinEnum.Pi.cons x xs <$> fs x <*> pi xs fs
#align fin_enum.pi FinEnum.pi

theorem mem_pi {β : α → Type _} [FinEnum α] [∀ a, FinEnum (β a)] (xs : List α)
    (f : ∀ a, a ∈ xs → β a) : f ∈ pi xs fun x => toList (β x) := by
  induction' xs with xs_hd xs_tl xs_ih <;> simp [pi, -List.map_eq_map, monad_norm, functor_norm]
  · ext a ⟨⟩
  · exists Pi.cons xs_hd xs_tl (f _ (List.mem_cons_self _ _))
    constructor
    exact ⟨_, rfl⟩
    exists Pi.tail f
    constructor
    · apply xs_ih
    · ext x h
      simp only [Pi.cons]
      split_ifs
      · subst x
        rfl
      · rfl
#align fin_enum.mem_pi FinEnum.mem_pi
>>>>>>> afc57034

/-- enumerate all functions whose domain and range are finitely enumerable -/
def Pi.enum (β : α → Type _) [∀ a, FinEnum (β a)] : List (∀ a, β a) :=
  (pi (toList α) fun x => toList (β x)).map (fun f x => f x (mem_toList _))
#align fin_enum.pi.enum List.Pi.enum

theorem Pi.mem_enum (f : ∀ a, β a) :
    f ∈ Pi.enum β := by simp [Pi.enum]; refine' ⟨fun a _ => f a, mem_pi_toList _ _, rfl⟩
#align fin_enum.pi.mem_enum List.Pi.mem_enum

instance Pi.finEnum : FinEnum (∀ a, β a) :=
  ofList (Pi.enum _) fun _ => Pi.mem_enum _
#align fin_enum.pi.fin_enum List.Pi.finEnum

instance pfunFinEnum (p : Prop) [Decidable p] (α : p → Type) [∀ hp, FinEnum (α hp)] :
    FinEnum (∀ hp : p, α hp) :=
  if hp : p then
    ofList ((toList (α hp)).map fun x _ => x) (by intro x; simp; exact ⟨x hp, rfl⟩)
  else ofList [fun hp' => (hp hp').elim] (by intro; simp; ext hp'; cases hp hp')
#align fin_enum.pfun_fin_enum List.pfunFinEnum

end List<|MERGE_RESOLUTION|>--- conflicted
+++ resolved
@@ -208,7 +208,6 @@
   elems := univ.map (equiv).symm.toEmbedding
   complete := by intros; simp
 
-<<<<<<< HEAD
 end FinEnum
 
 namespace List
@@ -219,45 +218,6 @@
     (f : ∀ a, a ∈ xs → β a) : f ∈ pi xs fun x => toList (β x) :=
   (mem_pi _ _).mpr fun _ _ ↦ mem_toList _
 #align fin_enum.mem_pi List.mem_pi_toList
-=======
-/-- For `Pi.cons x xs y f` create a function where every `i ∈ xs` is mapped to `f i` and
-`x` is mapped to `y`  -/
-def Pi.cons [DecidableEq α] (x : α) (xs : List α) (y : β x) (f : ∀ a, a ∈ xs → β a) :
-    ∀ a, a ∈ (x :: xs : List α) → β a
-  | b, h => if h' : b = x then cast (by rw [h']) y else f b (List.mem_of_ne_of_mem h' h)
-#align fin_enum.pi.cons FinEnum.Pi.cons
-
-/-- Given `f` a function whose domain is `x :: xs`, produce a function whose domain
-is restricted to `xs`.  -/
-def Pi.tail {x : α} {xs : List α} (f : ∀ a, a ∈ (x :: xs : List α) → β a) : ∀ a, a ∈ xs → β a
-  | a, h => f a (List.mem_cons_of_mem _ h)
-#align fin_enum.pi.tail FinEnum.Pi.tail
-
-/-- `pi xs f` creates the list of functions `g` such that, for `x ∈ xs`, `g x ∈ f x` -/
-def pi {β : α → Type max u v} [DecidableEq α] :
-    ∀ xs : List α, (∀ a, List (β a)) → List (∀ a, a ∈ xs → β a)
-  | [], _ => [fun x h => (List.not_mem_nil x h).elim]
-  | x :: xs, fs => FinEnum.Pi.cons x xs <$> fs x <*> pi xs fs
-#align fin_enum.pi FinEnum.pi
-
-theorem mem_pi {β : α → Type _} [FinEnum α] [∀ a, FinEnum (β a)] (xs : List α)
-    (f : ∀ a, a ∈ xs → β a) : f ∈ pi xs fun x => toList (β x) := by
-  induction' xs with xs_hd xs_tl xs_ih <;> simp [pi, -List.map_eq_map, monad_norm, functor_norm]
-  · ext a ⟨⟩
-  · exists Pi.cons xs_hd xs_tl (f _ (List.mem_cons_self _ _))
-    constructor
-    exact ⟨_, rfl⟩
-    exists Pi.tail f
-    constructor
-    · apply xs_ih
-    · ext x h
-      simp only [Pi.cons]
-      split_ifs
-      · subst x
-        rfl
-      · rfl
-#align fin_enum.mem_pi FinEnum.mem_pi
->>>>>>> afc57034
 
 /-- enumerate all functions whose domain and range are finitely enumerable -/
 def Pi.enum (β : α → Type _) [∀ a, FinEnum (β a)] : List (∀ a, β a) :=
