/-
Copyright (c) 2019 Simon Hudon. All rights reserved.
Released under Apache 2.0 license as described in the file LICENSE.
Authors: Simon Hudon

! This file was ported from Lean 3 source module data.fin_enum
! leanprover-community/mathlib commit 9003f28797c0664a49e4179487267c494477d853
! Please do not edit these lines, except to modify the commit id
! if you have ported upstream changes.
-/
import Mathlib.Control.Monad.Basic
import Mathlib.Data.Fintype.Basic
import Mathlib.Data.List.ProdSigma

/-!
Type class for finitely enumerable types. The property is stronger
than `Fintype` in that it assigns each element a rank in a finite
enumeration.
-/


universe u v

open Finset

/- ./././Mathport/Syntax/Translate/Command.lean:379:30:
  infer kinds are unsupported in Lean 4: #[`Equiv] [] -/
/-- `FinEnum α` means that `α` is finite and can be enumerated in some order,
  i.e. `α` has an explicit bijection with `Fin n` for some n. -/
class FinEnum (α : Sort _) where
  /-- `FinEnum.card` is the cardinality of the `FinEnum` -/
  card : ℕ
  /-- `FinEnum.Equiv` states that type `α` is in bijection with `Fin card`,
    the size of the `FinEnum` -/
  equiv : α ≃ Fin card
  [decEq : DecidableEq α]
#align fin_enum FinEnum

attribute [instance 100] FinEnum.decEq

namespace FinEnum

variable {α : Type u} {β : α → Type v}

/-- transport a `FinEnum` instance across an equivalence -/
def ofEquiv (α) {β} [FinEnum α] (h : β ≃ α) : FinEnum β
    where
  card := card α
  equiv := h.trans (equiv)
  decEq := (h.trans (equiv)).decidableEq
#align fin_enum.of_equiv FinEnum.ofEquiv

/-- create a `FinEnum` instance from an exhaustive list without duplicates -/
def ofNodupList [DecidableEq α] (xs : List α) (h : ∀ x : α, x ∈ xs) (h' : List.Nodup xs) : FinEnum α
    where
  card := xs.length
<<<<<<< HEAD
  equiv :=
    ⟨fun x => ⟨xs.indexOf x, by rw [List.indexOf_lt_length] ; apply h⟩, fun ⟨i, h⟩ =>
=======
  Equiv :=
    ⟨fun x => ⟨xs.indexOf x, by rw [List.indexOf_lt_length]; apply h⟩, fun ⟨i, h⟩ =>
>>>>>>> 2d62a695
      xs.nthLe _ h, fun x => by simp, fun ⟨i, h⟩ => by
      simp [*]⟩
#align fin_enum.of_nodup_list FinEnum.ofNodupList

/-- create a `FinEnum` instance from an exhaustive list; duplicates are removed -/
def ofList [DecidableEq α] (xs : List α) (h : ∀ x : α, x ∈ xs) : FinEnum α :=
  ofNodupList xs.dedup (by simp [*]) (List.nodup_dedup _)
#align fin_enum.of_list FinEnum.ofList

/-- create an exhaustive list of the values of a given type -/
def toList (α) [FinEnum α] : List α :=
  (List.finRange (card α)).map (equiv).symm
#align fin_enum.to_list FinEnum.toList

open Function

@[simp]
theorem mem_toList [FinEnum α] (x : α) : x ∈ toList α := by
<<<<<<< HEAD
  simp [toList] ; exists equiv x ; simp
=======
  simp [toList]; exists Equiv x; simp
>>>>>>> 2d62a695
#align fin_enum.mem_to_list FinEnum.mem_toList

@[simp]
theorem nodup_toList [FinEnum α] : List.Nodup (toList α) := by
  simp [toList]; apply List.Nodup.map <;> [apply Equiv.injective; apply List.nodup_finRange]
#align fin_enum.nodup_to_list FinEnum.nodup_toList

/-- create a `FinEnum` instance using a surjection -/
def ofSurjective {β} (f : β → α) [DecidableEq α] [FinEnum β] (h : Surjective f) : FinEnum α :=
  ofList ((toList β).map f) (by intro; simp; exact h _)
#align fin_enum.of_surjective FinEnum.ofSurjective

/-- create a `FinEnum` instance using an injection -/
noncomputable def ofInjective {α β} (f : α → β) [DecidableEq α] [FinEnum β] (h : Injective f) :
    FinEnum α :=
  ofList ((toList β).filterMap (partialInv f))
    (by
      intro x
      simp only [mem_toList, true_and_iff, List.mem_filterMap]
      use f x
      simp only [h, Function.partialInv_left])
#align fin_enum.of_injective FinEnum.ofInjective

instance pempty : FinEnum PEmpty :=
  ofList [] fun x => PEmpty.elim x
#align fin_enum.pempty FinEnum.pempty

instance empty : FinEnum Empty :=
  ofList [] fun x => Empty.elim x
#align fin_enum.empty FinEnum.empty

instance punit : FinEnum PUnit :=
  ofList [PUnit.unit] fun x => by cases x; simp
#align fin_enum.punit FinEnum.punit

/- ./././Mathport/Syntax/Translate/Expr.lean:177:8: unsupported: ambiguous notation -/
instance prod {β} [FinEnum α] [FinEnum β] : FinEnum (α × β) :=
  ofList (toList α ×ˢ toList β) fun x => by cases x; simp
#align fin_enum.prod FinEnum.prod

instance sum {β} [FinEnum α] [FinEnum β] : FinEnum (Sum α β) :=
  ofList ((toList α).map Sum.inl ++ (toList β).map Sum.inr) fun x => by cases x <;> simp
#align fin_enum.sum FinEnum.sum

instance fin {n} : FinEnum (Fin n) :=
  ofList (List.finRange _) (by simp)
#align fin_enum.fin FinEnum.fin

instance Quotient.enum [FinEnum α] (s : Setoid α) [DecidableRel ((· ≈ ·) : α → α → Prop)] :
    FinEnum (Quotient s) :=
  FinEnum.ofSurjective Quotient.mk'' fun x => Quotient.inductionOn x fun x => ⟨x, rfl⟩
#align fin_enum.quotient.enum FinEnum.Quotient.enum

/-- enumerate all finite sets of a given type -/
def Finset.enum [DecidableEq α] : List α → List (Finset α)
  | [] => [∅]
  | x :: xs => do
    let r ← Finset.enum xs
    [r, {x} ∪ r]
#align fin_enum.finset.enum FinEnum.Finset.enum

@[simp]
theorem Finset.mem_enum [DecidableEq α] (s : Finset α) (xs : List α) :
    s ∈ Finset.enum xs ↔ ∀ x ∈ s, x ∈ xs := by
  induction' xs with xs_hd generalizing s <;> simp [*, Finset.enum]
  · simp [Finset.eq_empty_iff_forall_not_mem]
  · constructor
    · rintro ⟨a, h, h'⟩ x hx
      cases' h' with _ h' a b
      · right
        apply h
        subst a
        exact hx
      · simp only [h', mem_union, mem_singleton] at hx ⊢
        cases' hx with hx hx'
        · exact Or.inl hx
        · exact Or.inr (h _ hx')
    · intro h
      exists s \ ({xs_hd} : Finset α)
      simp only [and_imp, mem_sdiff, mem_singleton]
      simp only [or_iff_not_imp_left] at h
      exists h
      by_cases h : xs_hd ∈ s
      · have : {xs_hd} ⊆ s
        simp only [HasSubset.Subset, *, forall_eq, mem_singleton]
        simp only [union_sdiff_of_subset this, or_true_iff, Finset.union_sdiff_of_subset,
          eq_self_iff_true]
      · left
        symm
        simp only [sdiff_eq_self]
        intro a
        simp only [and_imp, mem_inter, mem_singleton]
        rintro h₀ rfl
        exact (h h₀).elim
#align fin_enum.finset.mem_enum FinEnum.Finset.mem_enum

instance Finset.finEnum [FinEnum α] : FinEnum (Finset α) :=
  ofList (Finset.enum (toList α)) (by intro; simp)
#align fin_enum.finset.fin_enum FinEnum.Finset.finEnum

instance Subtype.finEnum [FinEnum α] (p : α → Prop) [DecidablePred p] : FinEnum { x // p x } :=
  ofList ((toList α).filterMap fun x => if h : p x then some ⟨_, h⟩ else none)
    (by rintro ⟨x, h⟩; simp; exists x; simp [*])
#align fin_enum.subtype.fin_enum FinEnum.Subtype.finEnum

instance (β : α → Type v) [FinEnum α] [∀ a, FinEnum (β a)] : FinEnum (Sigma β) :=
  ofList ((toList α).bind fun a => (toList (β a)).map <| Sigma.mk a)
    (by intro x; cases x; simp)

instance PSigma.finEnum [FinEnum α] [∀ a, FinEnum (β a)] : FinEnum (Σ'a, β a) :=
  FinEnum.ofEquiv _ (Equiv.psigmaEquivSigma _)
#align fin_enum.psigma.fin_enum FinEnum.PSigma.finEnum

instance PSigma.finEnumPropLeft {α : Prop} {β : α → Type v} [∀ a, FinEnum (β a)] [Decidable α] :
    FinEnum (Σ'a, β a) :=
  if h : α then ofList ((toList (β h)).map <| PSigma.mk h) fun ⟨a, Ba⟩ => by simp
  else ofList [] fun ⟨a, Ba⟩ => (h a).elim
#align fin_enum.psigma.fin_enum_prop_left FinEnum.PSigma.finEnumPropLeft

instance PSigma.finEnumPropRight {β : α → Prop} [FinEnum α] [∀ a, Decidable (β a)] :
    FinEnum (Σ'a, β a) :=
  FinEnum.ofEquiv { a // β a }
    ⟨fun ⟨x, y⟩ => ⟨x, y⟩, fun ⟨x, y⟩ => ⟨x, y⟩, fun ⟨_, _⟩ => rfl, fun ⟨_, _⟩ => rfl⟩
#align fin_enum.psigma.fin_enum_prop_right FinEnum.PSigma.finEnumPropRight

instance PSigma.finEnumPropProp {α : Prop} {β : α → Prop} [Decidable α] [∀ a, Decidable (β a)] :
    FinEnum (Σ'a, β a) :=
  if h : ∃ a, β a then ofList [⟨h.fst, h.snd⟩] (by rintro ⟨⟩; simp)
  else ofList [] fun a => (h ⟨a.fst, a.snd⟩).elim
#align fin_enum.psigma.fin_enum_prop_prop FinEnum.PSigma.finEnumPropProp

instance (priority := 100) [FinEnum α] : Fintype α where
<<<<<<< HEAD
  elems := univ.map (equiv).symm.toEmbedding
  complete := by intros ; simp
=======
  elems := univ.map (Equiv).symm.toEmbedding
  complete := by intros; simp
>>>>>>> 2d62a695

/-- For `Pi.cons x xs y f` create a function where every `i ∈ xs` is mapped to `f i` and
`x` is mapped to `y`  -/
def Pi.cons [DecidableEq α] (x : α) (xs : List α) (y : β x) (f : ∀ a, a ∈ xs → β a) :
    ∀ a, a ∈ (x :: xs : List α) → β a
  | b, h => if h' : b = x then cast (by rw [h']) y else f b (List.mem_of_ne_of_mem h' h)
#align fin_enum.pi.cons FinEnum.Pi.cons

/-- Given `f` a function whose domain is `x :: xs`, produce a function whose domain
is restricted to `xs`.  -/
def Pi.tail {x : α} {xs : List α} (f : ∀ a, a ∈ (x :: xs : List α) → β a) : ∀ a, a ∈ xs → β a
  | a, h => f a (List.mem_cons_of_mem _ h)
#align fin_enum.pi.tail FinEnum.Pi.tail

/-- `pi xs f` creates the list of functions `g` such that, for `x ∈ xs`, `g x ∈ f x` -/
def pi {β : α → Type max u v} [DecidableEq α] :
    ∀ xs : List α, (∀ a, List (β a)) → List (∀ a, a ∈ xs → β a)
  | [], _ => [fun x h => (List.not_mem_nil x h).elim]
  | x :: xs, fs => FinEnum.Pi.cons x xs <$> fs x <*> pi xs fs
#align fin_enum.pi FinEnum.pi

theorem mem_pi {β : α → Type _} [FinEnum α] [∀ a, FinEnum (β a)] (xs : List α)
    (f : ∀ a, a ∈ xs → β a) : f ∈ pi xs fun x => toList (β x) := by
  induction' xs with xs_hd xs_tl xs_ih <;> simp [pi, -List.map_eq_map, monad_norm, functor_norm]
  · ext a ⟨⟩
  · exists Pi.cons xs_hd xs_tl (f _ (List.mem_cons_self _ _))
    constructor
    exact ⟨_, rfl⟩
    exists Pi.tail f
    constructor
    · apply xs_ih
    · ext x h
      simp [Pi.cons]
      split_ifs
      · subst x
        rfl
      · rfl
#align fin_enum.mem_pi FinEnum.mem_pi

/-- enumerate all functions whose domain and range are finitely enumerable -/
def pi.enum (β : α → Type (max u v)) [FinEnum α] [∀ a, FinEnum (β a)] : List (∀ a, β a) :=
  (pi.{u, v} (toList α) fun x => toList (β x)).map (fun f x => f x (mem_toList _))
#align fin_enum.pi.enum FinEnum.pi.enum

theorem pi.mem_enum {β : α → Type (max u v)} [FinEnum α] [∀ a, FinEnum (β a)] (f : ∀ a, β a) :
    f ∈ pi.enum.{u, v} β := by simp [pi.enum]; refine' ⟨fun a _ => f a, mem_pi _ _, rfl⟩
#align fin_enum.pi.mem_enum FinEnum.pi.mem_enum

instance pi.finEnum {β : α → Type (max u v)} [FinEnum α] [∀ a, FinEnum (β a)] :
    FinEnum (∀ a, β a) :=
  ofList (pi.enum.{u, v} _) fun _ => pi.mem_enum _
#align fin_enum.pi.fin_enum FinEnum.pi.finEnum

instance pfunFinEnum (p : Prop) [Decidable p] (α : p → Type) [∀ hp, FinEnum (α hp)] :
    FinEnum (∀ hp : p, α hp) :=
  if hp : p then
    ofList ((toList (α hp)).map fun x _ => x) (by intro x; simp; exact ⟨x hp, rfl⟩)
  else ofList [fun hp' => (hp hp').elim] (by intro; simp; ext hp'; cases hp hp')
#align fin_enum.pfun_fin_enum FinEnum.pfunFinEnum

end FinEnum<|MERGE_RESOLUTION|>--- conflicted
+++ resolved
@@ -54,13 +54,8 @@
 def ofNodupList [DecidableEq α] (xs : List α) (h : ∀ x : α, x ∈ xs) (h' : List.Nodup xs) : FinEnum α
     where
   card := xs.length
-<<<<<<< HEAD
   equiv :=
-    ⟨fun x => ⟨xs.indexOf x, by rw [List.indexOf_lt_length] ; apply h⟩, fun ⟨i, h⟩ =>
-=======
-  Equiv :=
     ⟨fun x => ⟨xs.indexOf x, by rw [List.indexOf_lt_length]; apply h⟩, fun ⟨i, h⟩ =>
->>>>>>> 2d62a695
       xs.nthLe _ h, fun x => by simp, fun ⟨i, h⟩ => by
       simp [*]⟩
 #align fin_enum.of_nodup_list FinEnum.ofNodupList
@@ -79,11 +74,7 @@
 
 @[simp]
 theorem mem_toList [FinEnum α] (x : α) : x ∈ toList α := by
-<<<<<<< HEAD
-  simp [toList] ; exists equiv x ; simp
-=======
-  simp [toList]; exists Equiv x; simp
->>>>>>> 2d62a695
+  simp [toList]; exists equiv x; simp
 #align fin_enum.mem_to_list FinEnum.mem_toList
 
 @[simp]
@@ -216,13 +207,8 @@
 #align fin_enum.psigma.fin_enum_prop_prop FinEnum.PSigma.finEnumPropProp
 
 instance (priority := 100) [FinEnum α] : Fintype α where
-<<<<<<< HEAD
   elems := univ.map (equiv).symm.toEmbedding
-  complete := by intros ; simp
-=======
-  elems := univ.map (Equiv).symm.toEmbedding
   complete := by intros; simp
->>>>>>> 2d62a695
 
 /-- For `Pi.cons x xs y f` create a function where every `i ∈ xs` is mapped to `f i` and
 `x` is mapped to `y`  -/
