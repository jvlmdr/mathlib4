--- conflicted
+++ resolved
@@ -119,14 +119,10 @@
 
 #align list.mem_map_of_mem List.mem_map_of_memₓ -- implicits order
 
-<<<<<<< HEAD
-@[simp]
-=======
 -- The simpNF linter says that the LHS can be simplified via `List.mem_map`.
 -- However that is a lower priority simp lemma, so this doesn't matter.
 -- https://github.com/leanprover/std4/issues/207
 @[simp, nolint simpNF]
->>>>>>> 6bce5ae4
 theorem mem_map_of_injective {f : α → β} (H : Injective f) {a : α} {l : List α} :
     f a ∈ map f l ↔ a ∈ l :=
   ⟨fun m => let ⟨_, m', e⟩ := exists_of_mem_map m; H e ▸ m', mem_map_of_mem _⟩
