/-
Copyright (c) 2014 Jeremy Avigad. All rights reserved.
Released under Apache 2.0 license as described in the file LICENSE.
Authors: Jeremy Avigad, Andrew Zipperer, Haitao Zhang, Minchao Wu, Yury Kudryashov
-/
import Mathlib.Data.Set.Prod
import Mathlib.Logic.Function.Conjugate

#align_import data.set.function from "leanprover-community/mathlib"@"996b0ff959da753a555053a480f36e5f264d4207"

/-!
# Functions over sets

## Main definitions

### Predicate

* `Set.EqOn f₁ f₂ s` : functions `f₁` and `f₂` are equal at every point of `s`;
* `Set.MapsTo f s t` : `f` sends every point of `s` to a point of `t`;
* `Set.InjOn f s` : restriction of `f` to `s` is injective;
* `Set.SurjOn f s t` : every point in `s` has a preimage in `s`;
* `Set.BijOn f s t` : `f` is a bijection between `s` and `t`;
* `Set.LeftInvOn f' f s` : for every `x ∈ s` we have `f' (f x) = x`;
* `Set.RightInvOn f' f t` : for every `y ∈ t` we have `f (f' y) = y`;
* `Set.InvOn f' f s t` : `f'` is a two-side inverse of `f` on `s` and `t`, i.e.
  we have `Set.LeftInvOn f' f s` and `Set.RightInvOn f' f t`.

### Functions

* `Set.restrict f s` : restrict the domain of `f` to the set `s`;
* `Set.codRestrict f s h` : given `h : ∀ x, f x ∈ s`, restrict the codomain of `f` to the set `s`;
* `Set.MapsTo.restrict f s t h`: given `h : MapsTo f s t`, restrict the domain of `f` to `s`
  and the codomain to `t`.
-/

variable {α β γ : Type*} {ι : Sort*} {π : α → Type*}

open Equiv Equiv.Perm Function

namespace Set

/-! ### Restrict -/


/-- Restrict domain of a function `f` to a set `s`. Same as `Subtype.restrict` but this version
takes an argument `↥s` instead of `Subtype s`. -/
def restrict (s : Set α) (f : ∀ a : α, π a) : ∀ a : s, π a := fun x => f x
#align set.restrict Set.restrict

theorem restrict_eq (f : α → β) (s : Set α) : s.restrict f = f ∘ Subtype.val :=
  rfl
#align set.restrict_eq Set.restrict_eq

@[simp]
theorem restrict_apply (f : α → β) (s : Set α) (x : s) : s.restrict f x = f x :=
  rfl
#align set.restrict_apply Set.restrict_apply

theorem restrict_eq_iff {f : ∀ a, π a} {s : Set α} {g : ∀ a : s, π a} :
    restrict s f = g ↔ ∀ (a) (ha : a ∈ s), f a = g ⟨a, ha⟩ :=
  funext_iff.trans Subtype.forall
#align set.restrict_eq_iff Set.restrict_eq_iff

theorem eq_restrict_iff {s : Set α} {f : ∀ a : s, π a} {g : ∀ a, π a} :
    f = restrict s g ↔ ∀ (a) (ha : a ∈ s), f ⟨a, ha⟩ = g a :=
  funext_iff.trans Subtype.forall
#align set.eq_restrict_iff Set.eq_restrict_iff

@[simp]
theorem range_restrict (f : α → β) (s : Set α) : Set.range (s.restrict f) = f '' s :=
  (range_comp _ _).trans <| congr_arg (f '' ·) Subtype.range_coe
#align set.range_restrict Set.range_restrict

theorem image_restrict (f : α → β) (s t : Set α) :
    s.restrict f '' (Subtype.val ⁻¹' t) = f '' (t ∩ s) := by
  rw [restrict_eq, image_comp, image_preimage_eq_inter_range, Subtype.range_coe]
#align set.image_restrict Set.image_restrict

@[simp]
theorem restrict_dite {s : Set α} [∀ x, Decidable (x ∈ s)] (f : ∀ a ∈ s, β)
    (g : ∀ a ∉ s, β) :
    (s.restrict fun a => if h : a ∈ s then f a h else g a h) = (fun a : s => f a a.2) :=
  funext fun a => dif_pos a.2
#align set.restrict_dite Set.restrict_dite

@[simp]
theorem restrict_dite_compl {s : Set α} [∀ x, Decidable (x ∈ s)] (f : ∀ a ∈ s, β)
    (g : ∀ a ∉ s, β) :
    (sᶜ.restrict fun a => if h : a ∈ s then f a h else g a h) = (fun a : (sᶜ : Set α) => g a a.2) :=
  funext fun a => dif_neg a.2
#align set.restrict_dite_compl Set.restrict_dite_compl

@[simp]
theorem restrict_ite (f g : α → β) (s : Set α) [∀ x, Decidable (x ∈ s)] :
    (s.restrict fun a => if a ∈ s then f a else g a) = s.restrict f :=
  restrict_dite _ _
#align set.restrict_ite Set.restrict_ite

@[simp]
theorem restrict_ite_compl (f g : α → β) (s : Set α) [∀ x, Decidable (x ∈ s)] :
    (sᶜ.restrict fun a => if a ∈ s then f a else g a) = sᶜ.restrict g :=
  restrict_dite_compl _ _
#align set.restrict_ite_compl Set.restrict_ite_compl

@[simp]
theorem restrict_piecewise (f g : α → β) (s : Set α) [∀ x, Decidable (x ∈ s)] :
    s.restrict (piecewise s f g) = s.restrict f :=
  restrict_ite _ _ _
#align set.restrict_piecewise Set.restrict_piecewise

@[simp]
theorem restrict_piecewise_compl (f g : α → β) (s : Set α) [∀ x, Decidable (x ∈ s)] :
    sᶜ.restrict (piecewise s f g) = sᶜ.restrict g :=
  restrict_ite_compl _ _ _
#align set.restrict_piecewise_compl Set.restrict_piecewise_compl

theorem restrict_extend_range (f : α → β) (g : α → γ) (g' : β → γ) :
    (range f).restrict (extend f g g') = fun x => g x.coe_prop.choose := by
  classical
  exact restrict_dite _ _
#align set.restrict_extend_range Set.restrict_extend_range

@[simp]
theorem restrict_extend_compl_range (f : α → β) (g : α → γ) (g' : β → γ) :
    (range f)ᶜ.restrict (extend f g g') = g' ∘ Subtype.val := by
  classical
  exact restrict_dite_compl _ _
#align set.restrict_extend_compl_range Set.restrict_extend_compl_range

theorem range_extend_subset (f : α → β) (g : α → γ) (g' : β → γ) :
    range (extend f g g') ⊆ range g ∪ g' '' (range f)ᶜ := by
  classical
  rintro _ ⟨y, rfl⟩
  rw [extend_def]
  split_ifs with h
  exacts [Or.inl (mem_range_self _), Or.inr (mem_image_of_mem _ h)]
#align set.range_extend_subset Set.range_extend_subset

theorem range_extend {f : α → β} (hf : Injective f) (g : α → γ) (g' : β → γ) :
    range (extend f g g') = range g ∪ g' '' (range f)ᶜ := by
  refine' (range_extend_subset _ _ _).antisymm _
  rintro z (⟨x, rfl⟩ | ⟨y, hy, rfl⟩)
  exacts [⟨f x, hf.extend_apply _ _ _⟩, ⟨y, extend_apply' _ _ _ hy⟩]
#align set.range_extend Set.range_extend

/-- Restrict codomain of a function `f` to a set `s`. Same as `Subtype.coind` but this version
has codomain `↥s` instead of `Subtype s`. -/
def codRestrict (f : ι → α) (s : Set α) (h : ∀ x, f x ∈ s) : ι → s := fun x => ⟨f x, h x⟩
#align set.cod_restrict Set.codRestrict

@[simp]
theorem val_codRestrict_apply (f : ι → α) (s : Set α) (h : ∀ x, f x ∈ s) (x : ι) :
    (codRestrict f s h x : α) = f x :=
  rfl
#align set.coe_cod_restrict_apply Set.val_codRestrict_apply

@[simp]
theorem restrict_comp_codRestrict {f : ι → α} {g : α → β} {b : Set α} (h : ∀ x, f x ∈ b) :
    b.restrict g ∘ b.codRestrict f h = g ∘ f :=
  rfl
#align set.restrict_comp_cod_restrict Set.restrict_comp_codRestrict

@[simp]
theorem injective_codRestrict {f : ι → α} {s : Set α} (h : ∀ x, f x ∈ s) :
    Injective (codRestrict f s h) ↔ Injective f := by
  simp only [Injective, Subtype.ext_iff, val_codRestrict_apply]
#align set.injective_cod_restrict Set.injective_codRestrict

alias ⟨_, _root_.Function.Injective.codRestrict⟩ := injective_codRestrict
#align function.injective.cod_restrict Function.Injective.codRestrict

variable {s s₁ s₂ : Set α} {t t₁ t₂ : Set β} {p : Set γ} {f f₁ f₂ f₃ : α → β} {g g₁ g₂ : β → γ}
  {f' f₁' f₂' : β → α} {g' : γ → β} {a : α} {b : β}

/-! ### Equality on a set -/


/-- Two functions `f₁ f₂ : α → β` are equal on `s`
  if `f₁ x = f₂ x` for all `x ∈ s`. -/
def EqOn (f₁ f₂ : α → β) (s : Set α) : Prop :=
  ∀ ⦃x⦄, x ∈ s → f₁ x = f₂ x
#align set.eq_on Set.EqOn

@[simp]
theorem eqOn_empty (f₁ f₂ : α → β) : EqOn f₁ f₂ ∅ := fun _ => False.elim
#align set.eq_on_empty Set.eqOn_empty

@[simp]
theorem eqOn_singleton : Set.EqOn f₁ f₂ {a} ↔ f₁ a = f₂ a := by
  simp [Set.EqOn]
#align set.eq_on_singleton Set.eqOn_singleton

@[simp]
theorem eqOn_univ (f₁ f₂ : α → β) : EqOn f₁ f₂ univ ↔ f₁ = f₂ := by
  simp [EqOn, funext_iff]

@[simp]
theorem restrict_eq_restrict_iff : restrict s f₁ = restrict s f₂ ↔ EqOn f₁ f₂ s :=
  restrict_eq_iff
#align set.restrict_eq_restrict_iff Set.restrict_eq_restrict_iff

@[symm]
theorem EqOn.symm (h : EqOn f₁ f₂ s) : EqOn f₂ f₁ s := fun _ hx => (h hx).symm
#align set.eq_on.symm Set.EqOn.symm

theorem eqOn_comm : EqOn f₁ f₂ s ↔ EqOn f₂ f₁ s :=
  ⟨EqOn.symm, EqOn.symm⟩
#align set.eq_on_comm Set.eqOn_comm

-- This can not be tagged as `@[refl]` with the current argument order.
-- See note below at `EqOn.trans`.
theorem eqOn_refl (f : α → β) (s : Set α) : EqOn f f s := fun _ _ => rfl
#align set.eq_on_refl Set.eqOn_refl

-- Note: this was formerly tagged with `@[trans]`, and although the `trans` attribute accepted it
-- the `trans` tactic could not use it.
-- An update to the trans tactic coming in mathlib4#7014 will reject this attribute.
-- It can be restored by changing the argument order from `EqOn f₁ f₂ s` to `EqOn s f₁ f₂`.
-- This change will be made separately: [zulip](https://leanprover.zulipchat.com/#narrow/stream/287929-mathlib4/topic/Reordering.20arguments.20of.20.60Set.2EEqOn.60/near/390467581).
theorem EqOn.trans (h₁ : EqOn f₁ f₂ s) (h₂ : EqOn f₂ f₃ s) : EqOn f₁ f₃ s := fun _ hx =>
  (h₁ hx).trans (h₂ hx)
#align set.eq_on.trans Set.EqOn.trans

theorem EqOn.image_eq (heq : EqOn f₁ f₂ s) : f₁ '' s = f₂ '' s :=
  image_congr heq
#align set.eq_on.image_eq Set.EqOn.image_eq

/-- Variant of `EqOn.image_eq`, for one function being the identity. -/
theorem EqOn.image_eq_self {f : α → α} (h : Set.EqOn f id s) : f '' s = s := by
  rw [h.image_eq, image_id]

theorem EqOn.inter_preimage_eq (heq : EqOn f₁ f₂ s) (t : Set β) : s ∩ f₁ ⁻¹' t = s ∩ f₂ ⁻¹' t :=
  ext fun x => and_congr_right_iff.2 fun hx => by rw [mem_preimage, mem_preimage, heq hx]
#align set.eq_on.inter_preimage_eq Set.EqOn.inter_preimage_eq

theorem EqOn.mono (hs : s₁ ⊆ s₂) (hf : EqOn f₁ f₂ s₂) : EqOn f₁ f₂ s₁ := fun _ hx => hf (hs hx)
#align set.eq_on.mono Set.EqOn.mono

@[simp]
theorem eqOn_union : EqOn f₁ f₂ (s₁ ∪ s₂) ↔ EqOn f₁ f₂ s₁ ∧ EqOn f₁ f₂ s₂ :=
  ball_or_left
#align set.eq_on_union Set.eqOn_union

theorem EqOn.union (h₁ : EqOn f₁ f₂ s₁) (h₂ : EqOn f₁ f₂ s₂) : EqOn f₁ f₂ (s₁ ∪ s₂) :=
  eqOn_union.2 ⟨h₁, h₂⟩
#align set.eq_on.union Set.EqOn.union

theorem EqOn.comp_left (h : s.EqOn f₁ f₂) : s.EqOn (g ∘ f₁) (g ∘ f₂) := fun _ ha =>
  congr_arg _ <| h ha
#align set.eq_on.comp_left Set.EqOn.comp_left

@[simp]
theorem eqOn_range {ι : Sort*} {f : ι → α} {g₁ g₂ : α → β} :
    EqOn g₁ g₂ (range f) ↔ g₁ ∘ f = g₂ ∘ f :=
  forall_range_iff.trans <| funext_iff.symm
#align set.eq_on_range Set.eqOn_range

alias ⟨EqOn.comp_eq, _⟩ := eqOn_range
#align set.eq_on.comp_eq Set.EqOn.comp_eq

/-! ### Congruence lemmas -/


section Order

variable [Preorder α] [Preorder β]

theorem _root_.MonotoneOn.congr (h₁ : MonotoneOn f₁ s) (h : s.EqOn f₁ f₂) : MonotoneOn f₂ s := by
  intro a ha b hb hab
  rw [← h ha, ← h hb]
  exact h₁ ha hb hab
#align monotone_on.congr MonotoneOn.congr

theorem _root_.AntitoneOn.congr (h₁ : AntitoneOn f₁ s) (h : s.EqOn f₁ f₂) : AntitoneOn f₂ s :=
  h₁.dual_right.congr h
#align antitone_on.congr AntitoneOn.congr

theorem _root_.StrictMonoOn.congr (h₁ : StrictMonoOn f₁ s) (h : s.EqOn f₁ f₂) :
    StrictMonoOn f₂ s := by
  intro a ha b hb hab
  rw [← h ha, ← h hb]
  exact h₁ ha hb hab
#align strict_mono_on.congr StrictMonoOn.congr

theorem _root_.StrictAntiOn.congr (h₁ : StrictAntiOn f₁ s) (h : s.EqOn f₁ f₂) : StrictAntiOn f₂ s :=
  h₁.dual_right.congr h
#align strict_anti_on.congr StrictAntiOn.congr

theorem EqOn.congr_monotoneOn (h : s.EqOn f₁ f₂) : MonotoneOn f₁ s ↔ MonotoneOn f₂ s :=
  ⟨fun h₁ => h₁.congr h, fun h₂ => h₂.congr h.symm⟩
#align set.eq_on.congr_monotone_on Set.EqOn.congr_monotoneOn

theorem EqOn.congr_antitoneOn (h : s.EqOn f₁ f₂) : AntitoneOn f₁ s ↔ AntitoneOn f₂ s :=
  ⟨fun h₁ => h₁.congr h, fun h₂ => h₂.congr h.symm⟩
#align set.eq_on.congr_antitone_on Set.EqOn.congr_antitoneOn

theorem EqOn.congr_strictMonoOn (h : s.EqOn f₁ f₂) : StrictMonoOn f₁ s ↔ StrictMonoOn f₂ s :=
  ⟨fun h₁ => h₁.congr h, fun h₂ => h₂.congr h.symm⟩
#align set.eq_on.congr_strict_mono_on Set.EqOn.congr_strictMonoOn

theorem EqOn.congr_strictAntiOn (h : s.EqOn f₁ f₂) : StrictAntiOn f₁ s ↔ StrictAntiOn f₂ s :=
  ⟨fun h₁ => h₁.congr h, fun h₂ => h₂.congr h.symm⟩
#align set.eq_on.congr_strict_anti_on Set.EqOn.congr_strictAntiOn

end Order

/-! ### Mono lemmas-/


section Mono

variable [Preorder α] [Preorder β]

theorem _root_.MonotoneOn.mono (h : MonotoneOn f s) (h' : s₂ ⊆ s) : MonotoneOn f s₂ :=
  fun _ hx _ hy => h (h' hx) (h' hy)
#align monotone_on.mono MonotoneOn.mono

theorem _root_.AntitoneOn.mono (h : AntitoneOn f s) (h' : s₂ ⊆ s) : AntitoneOn f s₂ :=
  fun _ hx _ hy => h (h' hx) (h' hy)
#align antitone_on.mono AntitoneOn.mono

theorem _root_.StrictMonoOn.mono (h : StrictMonoOn f s) (h' : s₂ ⊆ s) : StrictMonoOn f s₂ :=
  fun _ hx _ hy => h (h' hx) (h' hy)
#align strict_mono_on.mono StrictMonoOn.mono

theorem _root_.StrictAntiOn.mono (h : StrictAntiOn f s) (h' : s₂ ⊆ s) : StrictAntiOn f s₂ :=
  fun _ hx _ hy => h (h' hx) (h' hy)
#align strict_anti_on.mono StrictAntiOn.mono

protected theorem _root_.MonotoneOn.monotone (h : MonotoneOn f s) :
    Monotone (f ∘ Subtype.val : s → β) :=
  fun x y hle => h x.coe_prop y.coe_prop hle
#align monotone_on.monotone MonotoneOn.monotone

protected theorem _root_.AntitoneOn.monotone (h : AntitoneOn f s) :
    Antitone (f ∘ Subtype.val : s → β) :=
  fun x y hle => h x.coe_prop y.coe_prop hle
#align antitone_on.monotone AntitoneOn.monotone

protected theorem _root_.StrictMonoOn.strictMono (h : StrictMonoOn f s) :
    StrictMono (f ∘ Subtype.val : s → β) :=
  fun x y hlt => h x.coe_prop y.coe_prop hlt
#align strict_mono_on.strict_mono StrictMonoOn.strictMono

protected theorem _root_.StrictAntiOn.strictAnti (h : StrictAntiOn f s) :
    StrictAnti (f ∘ Subtype.val : s → β) :=
  fun x y hlt => h x.coe_prop y.coe_prop hlt
#align strict_anti_on.strict_anti StrictAntiOn.strictAnti

end Mono

/-! ### maps to -/


/-- `MapsTo f a b` means that the image of `a` is contained in `b`. -/
def MapsTo (f : α → β) (s : Set α) (t : Set β) : Prop :=
  ∀ ⦃x⦄, x ∈ s → f x ∈ t
#align set.maps_to Set.MapsTo

/-- Given a map `f` sending `s : Set α` into `t : Set β`, restrict domain of `f` to `s`
and the codomain to `t`. Same as `Subtype.map`. -/
def MapsTo.restrict (f : α → β) (s : Set α) (t : Set β) (h : MapsTo f s t) : s → t :=
  Subtype.map f h
#align set.maps_to.restrict Set.MapsTo.restrict

theorem MapsTo.restrict_commutes (f : α → β) (s : Set α) (t : Set β) (h : MapsTo f s t) :
    Subtype.val ∘ h.restrict f s t = f ∘ Subtype.val :=
  rfl

@[simp]
theorem MapsTo.val_restrict_apply (h : MapsTo f s t) (x : s) : (h.restrict f s t x : β) = f x :=
  rfl
#align set.maps_to.coe_restrict_apply Set.MapsTo.val_restrict_apply

theorem MapsTo.coe_iterate_restrict {f : α → α} (h : MapsTo f s s) (x : s) (k : ℕ) :
    h.restrict^[k] x = f^[k] x := by
  induction' k with k ih; · simp
  simp only [iterate_succ', comp_apply, val_restrict_apply, ih]

/-- Restricting the domain and then the codomain is the same as `MapsTo.restrict`. -/
@[simp]
theorem codRestrict_restrict (h : ∀ x : s, f x ∈ t) :
    codRestrict (s.restrict f) t h = MapsTo.restrict f s t fun x hx => h ⟨x, hx⟩ :=
  rfl
#align set.cod_restrict_restrict Set.codRestrict_restrict

/-- Reverse of `Set.codRestrict_restrict`. -/
theorem MapsTo.restrict_eq_codRestrict (h : MapsTo f s t) :
    h.restrict f s t = codRestrict (s.restrict f) t fun x => h x.2 :=
  rfl
#align set.maps_to.restrict_eq_cod_restrict Set.MapsTo.restrict_eq_codRestrict

theorem MapsTo.coe_restrict (h : Set.MapsTo f s t) :
    Subtype.val ∘ h.restrict f s t = s.restrict f :=
  rfl
#align set.maps_to.coe_restrict Set.MapsTo.coe_restrict

theorem MapsTo.range_restrict (f : α → β) (s : Set α) (t : Set β) (h : MapsTo f s t) :
    range (h.restrict f s t) = Subtype.val ⁻¹' (f '' s) :=
  Set.range_subtype_map f h
#align set.maps_to.range_restrict Set.MapsTo.range_restrict

theorem mapsTo_iff_exists_map_subtype : MapsTo f s t ↔ ∃ g : s → t, ∀ x : s, f x = g x :=
  ⟨fun h => ⟨h.restrict f s t, fun _ => rfl⟩, fun ⟨g, hg⟩ x hx => by
    erw [hg ⟨x, hx⟩]
    apply Subtype.coe_prop⟩
#align set.maps_to_iff_exists_map_subtype Set.mapsTo_iff_exists_map_subtype

theorem mapsTo' : MapsTo f s t ↔ f '' s ⊆ t :=
  image_subset_iff.symm
#align set.maps_to' Set.mapsTo'

theorem mapsTo_prod_map_diagonal : MapsTo (Prod.map f f) (diagonal α) (diagonal β) :=
  diagonal_subset_iff.2 <| fun _ => rfl
#align set.maps_to_prod_map_diagonal Set.mapsTo_prod_map_diagonal

theorem MapsTo.subset_preimage {f : α → β} {s : Set α} {t : Set β} (hf : MapsTo f s t) :
    s ⊆ f ⁻¹' t :=
  hf
#align set.maps_to.subset_preimage Set.MapsTo.subset_preimage

@[simp]
theorem mapsTo_singleton {x : α} : MapsTo f {x} t ↔ f x ∈ t :=
  singleton_subset_iff
#align set.maps_to_singleton Set.mapsTo_singleton

theorem mapsTo_empty (f : α → β) (t : Set β) : MapsTo f ∅ t :=
  empty_subset _
#align set.maps_to_empty Set.mapsTo_empty

/-- If `f` maps `s` to `t` and `s` is non-empty, `t` is non-empty. -/
<<<<<<< HEAD
theorem MapsTo.map_nonempty (h : MapsTo f s t) (hs : s.Nonempty) : t.Nonempty :=
=======
theorem MapsTo.nonempty (h : MapsTo f s t) (hs : s.Nonempty) : t.Nonempty :=
>>>>>>> 21e45c8b
  (hs.image f).mono (mapsTo'.mp h)

theorem MapsTo.image_subset (h : MapsTo f s t) : f '' s ⊆ t :=
  mapsTo'.1 h
#align set.maps_to.image_subset Set.MapsTo.image_subset

theorem MapsTo.congr (h₁ : MapsTo f₁ s t) (h : EqOn f₁ f₂ s) : MapsTo f₂ s t := fun _ hx =>
  h hx ▸ h₁ hx
#align set.maps_to.congr Set.MapsTo.congr

theorem EqOn.comp_right (hg : t.EqOn g₁ g₂) (hf : s.MapsTo f t) : s.EqOn (g₁ ∘ f) (g₂ ∘ f) :=
  fun _ ha => hg <| hf ha
#align set.eq_on.comp_right Set.EqOn.comp_right

theorem EqOn.mapsTo_iff (H : EqOn f₁ f₂ s) : MapsTo f₁ s t ↔ MapsTo f₂ s t :=
  ⟨fun h => h.congr H, fun h => h.congr H.symm⟩
#align set.eq_on.maps_to_iff Set.EqOn.mapsTo_iff

theorem MapsTo.comp (h₁ : MapsTo g t p) (h₂ : MapsTo f s t) : MapsTo (g ∘ f) s p := fun _ h =>
  h₁ (h₂ h)
#align set.maps_to.comp Set.MapsTo.comp

theorem mapsTo_id (s : Set α) : MapsTo id s s := fun _ => id
#align set.maps_to_id Set.mapsTo_id

theorem MapsTo.iterate {f : α → α} {s : Set α} (h : MapsTo f s s) : ∀ n, MapsTo f^[n] s s
  | 0 => fun _ => id
  | n + 1 => (MapsTo.iterate h n).comp h
#align set.maps_to.iterate Set.MapsTo.iterate

theorem MapsTo.iterate_restrict {f : α → α} {s : Set α} (h : MapsTo f s s) (n : ℕ) :
    (h.restrict f s s)^[n] = (h.iterate n).restrict _ _ _ := by
  funext x
  rw [Subtype.ext_iff, MapsTo.val_restrict_apply]
  induction' n with n ihn generalizing x
  · rfl
  · simp [Nat.iterate, ihn]
#align set.maps_to.iterate_restrict Set.MapsTo.iterate_restrict

lemma mapsTo_of_subsingleton' [Subsingleton β] (f : α → β) (h : s.Nonempty → t.Nonempty) :
    MapsTo f s t :=
  fun a ha ↦ Subsingleton.mem_iff_nonempty.2 $ h ⟨a, ha⟩
#align set.maps_to_of_subsingleton' Set.mapsTo_of_subsingleton'

lemma mapsTo_of_subsingleton [Subsingleton α] (f : α → α) (s : Set α) : MapsTo f s s :=
  mapsTo_of_subsingleton' _ id
#align set.maps_to_of_subsingleton Set.mapsTo_of_subsingleton

theorem MapsTo.mono (hf : MapsTo f s₁ t₁) (hs : s₂ ⊆ s₁) (ht : t₁ ⊆ t₂) : MapsTo f s₂ t₂ :=
  fun _ hx => ht (hf <| hs hx)
#align set.maps_to.mono Set.MapsTo.mono

theorem MapsTo.mono_left (hf : MapsTo f s₁ t) (hs : s₂ ⊆ s₁) : MapsTo f s₂ t := fun _ hx =>
  hf (hs hx)
#align set.maps_to.mono_left Set.MapsTo.mono_left

theorem MapsTo.mono_right (hf : MapsTo f s t₁) (ht : t₁ ⊆ t₂) : MapsTo f s t₂ := fun _ hx =>
  ht (hf hx)
#align set.maps_to.mono_right Set.MapsTo.mono_right

theorem MapsTo.union_union (h₁ : MapsTo f s₁ t₁) (h₂ : MapsTo f s₂ t₂) :
    MapsTo f (s₁ ∪ s₂) (t₁ ∪ t₂) := fun _ hx =>
  hx.elim (fun hx => Or.inl <| h₁ hx) fun hx => Or.inr <| h₂ hx
#align set.maps_to.union_union Set.MapsTo.union_union

theorem MapsTo.union (h₁ : MapsTo f s₁ t) (h₂ : MapsTo f s₂ t) : MapsTo f (s₁ ∪ s₂) t :=
  union_self t ▸ h₁.union_union h₂
#align set.maps_to.union Set.MapsTo.union

@[simp]
theorem mapsTo_union : MapsTo f (s₁ ∪ s₂) t ↔ MapsTo f s₁ t ∧ MapsTo f s₂ t :=
  ⟨fun h =>
    ⟨h.mono (subset_union_left s₁ s₂) (Subset.refl t),
      h.mono (subset_union_right s₁ s₂) (Subset.refl t)⟩,
    fun h => h.1.union h.2⟩
#align set.maps_to_union Set.mapsTo_union

theorem MapsTo.inter (h₁ : MapsTo f s t₁) (h₂ : MapsTo f s t₂) : MapsTo f s (t₁ ∩ t₂) := fun _ hx =>
  ⟨h₁ hx, h₂ hx⟩
#align set.maps_to.inter Set.MapsTo.inter

theorem MapsTo.inter_inter (h₁ : MapsTo f s₁ t₁) (h₂ : MapsTo f s₂ t₂) :
    MapsTo f (s₁ ∩ s₂) (t₁ ∩ t₂) := fun _ hx => ⟨h₁ hx.1, h₂ hx.2⟩
#align set.maps_to.inter_inter Set.MapsTo.inter_inter

@[simp]
theorem mapsTo_inter : MapsTo f s (t₁ ∩ t₂) ↔ MapsTo f s t₁ ∧ MapsTo f s t₂ :=
  ⟨fun h =>
    ⟨h.mono (Subset.refl s) (inter_subset_left t₁ t₂),
      h.mono (Subset.refl s) (inter_subset_right t₁ t₂)⟩,
    fun h => h.1.inter h.2⟩
#align set.maps_to_inter Set.mapsTo_inter

theorem mapsTo_univ (f : α → β) (s : Set α) : MapsTo f s univ := fun _ _ => trivial
#align set.maps_to_univ Set.mapsTo_univ

theorem mapsTo_image (f : α → β) (s : Set α) : MapsTo f s (f '' s) := by rw [mapsTo']
#align set.maps_to_image Set.mapsTo_image

theorem mapsTo_preimage (f : α → β) (t : Set β) : MapsTo f (f ⁻¹' t) t :=
  Subset.refl _
#align set.maps_to_preimage Set.mapsTo_preimage

theorem mapsTo_range (f : α → β) (s : Set α) : MapsTo f s (range f) :=
  (mapsTo_image f s).mono (Subset.refl s) (image_subset_range _ _)
#align set.maps_to_range Set.mapsTo_range

@[simp]
theorem maps_image_to (f : α → β) (g : γ → α) (s : Set γ) (t : Set β) :
    MapsTo f (g '' s) t ↔ MapsTo (f ∘ g) s t :=
  ⟨fun h c hc => h ⟨c, hc, rfl⟩, fun h _ ⟨_, hc⟩ => hc.2 ▸ h hc.1⟩
#align set.maps_image_to Set.maps_image_to

lemma MapsTo.comp_left (g : β → γ) (hf : MapsTo f s t) : MapsTo (g ∘ f) s (g '' t) :=
  fun x hx ↦ ⟨f x, hf hx, rfl⟩
#align set.maps_to.comp_left Set.MapsTo.comp_left

lemma MapsTo.comp_right {s : Set β} {t : Set γ} (hg : MapsTo g s t) (f : α → β) :
    MapsTo (g ∘ f) (f ⁻¹' s) t := fun _ hx ↦ hg hx
#align set.maps_to.comp_right Set.MapsTo.comp_right

@[simp]
theorem maps_univ_to (f : α → β) (s : Set β) : MapsTo f univ s ↔ ∀ a, f a ∈ s :=
  ⟨fun h _ => h (mem_univ _), fun h x _ => h x⟩
#align set.maps_univ_to Set.maps_univ_to

@[simp]
theorem maps_range_to (f : α → β) (g : γ → α) (s : Set β) :
    MapsTo f (range g) s ↔ MapsTo (f ∘ g) univ s := by rw [← image_univ, maps_image_to]
#align set.maps_range_to Set.maps_range_to

theorem surjective_mapsTo_image_restrict (f : α → β) (s : Set α) :
    Surjective ((mapsTo_image f s).restrict f s (f '' s)) := fun ⟨_, x, hs, hxy⟩ =>
  ⟨⟨x, hs⟩, Subtype.ext hxy⟩
#align set.surjective_maps_to_image_restrict Set.surjective_mapsTo_image_restrict

theorem MapsTo.mem_iff (h : MapsTo f s t) (hc : MapsTo f sᶜ tᶜ) {x} : f x ∈ t ↔ x ∈ s :=
  ⟨fun ht => by_contra fun hs => hc hs ht, fun hx => h hx⟩
#align set.maps_to.mem_iff Set.MapsTo.mem_iff

/-! ### Restriction onto preimage -/


section

variable (t f)

/-- The restriction of a function onto the preimage of a set. -/
@[simps!]
def restrictPreimage : f ⁻¹' t → t :=
  (Set.mapsTo_preimage f t).restrict _ _ _
#align set.restrict_preimage Set.restrictPreimage
#align set.restrict_preimage_coe Set.restrictPreimage_coe

theorem range_restrictPreimage : range (t.restrictPreimage f) = Subtype.val ⁻¹' range f := by
  delta Set.restrictPreimage
  rw [MapsTo.range_restrict, Set.image_preimage_eq_inter_range, Set.preimage_inter,
    Subtype.coe_preimage_self, Set.univ_inter]
#align set.range_restrict_preimage Set.range_restrictPreimage

variable {f} {U : ι → Set β}

lemma restrictPreimage_injective (hf : Injective f) : Injective (t.restrictPreimage f) :=
  fun _ _ e => Subtype.coe_injective <| hf <| Subtype.mk.inj e
#align set.restrict_preimage_injective Set.restrictPreimage_injective

lemma restrictPreimage_surjective (hf : Surjective f) : Surjective (t.restrictPreimage f) :=
  fun x => ⟨⟨_, ((hf x).choose_spec.symm ▸ x.2 : _ ∈ t)⟩, Subtype.ext (hf x).choose_spec⟩
#align set.restrict_preimage_surjective Set.restrictPreimage_surjective

lemma restrictPreimage_bijective (hf : Bijective f) : Bijective (t.restrictPreimage f) :=
  ⟨t.restrictPreimage_injective hf.1, t.restrictPreimage_surjective hf.2⟩
#align set.restrict_preimage_bijective Set.restrictPreimage_bijective

alias _root_.Function.Injective.restrictPreimage := Set.restrictPreimage_injective
alias _root_.Function.Surjective.restrictPreimage := Set.restrictPreimage_surjective
alias _root_.Function.Bijective.restrictPreimage := Set.restrictPreimage_bijective
#align function.bijective.restrict_preimage Function.Bijective.restrictPreimage
#align function.surjective.restrict_preimage Function.Surjective.restrictPreimage
#align function.injective.restrict_preimage Function.Injective.restrictPreimage

end

/-! ### Injectivity on a set -/


/-- `f` is injective on `a` if the restriction of `f` to `a` is injective. -/
def InjOn (f : α → β) (s : Set α) : Prop :=
  ∀ ⦃x₁ : α⦄, x₁ ∈ s → ∀ ⦃x₂ : α⦄, x₂ ∈ s → f x₁ = f x₂ → x₁ = x₂
#align set.inj_on Set.InjOn

theorem Subsingleton.injOn (hs : s.Subsingleton) (f : α → β) : InjOn f s := fun _ hx _ hy _ =>
  hs hx hy
#align set.subsingleton.inj_on Set.Subsingleton.injOn

@[simp]
theorem injOn_empty (f : α → β) : InjOn f ∅ :=
  subsingleton_empty.injOn f
#align set.inj_on_empty Set.injOn_empty
@[simp]
theorem injOn_singleton (f : α → β) (a : α) : InjOn f {a} :=
  subsingleton_singleton.injOn f
#align set.inj_on_singleton Set.injOn_singleton

theorem InjOn.eq_iff {x y} (h : InjOn f s) (hx : x ∈ s) (hy : y ∈ s) : f x = f y ↔ x = y :=
  ⟨h hx hy, fun h => h ▸ rfl⟩
#align set.inj_on.eq_iff Set.InjOn.eq_iff

theorem InjOn.ne_iff {x y} (h : InjOn f s) (hx : x ∈ s) (hy : y ∈ s) : f x ≠ f y ↔ x ≠ y :=
  (h.eq_iff hx hy).not
#align set.inj_on.ne_iff Set.InjOn.ne_iff

alias ⟨_, InjOn.ne⟩ := InjOn.ne_iff
#align set.inj_on.ne Set.InjOn.ne

theorem InjOn.congr (h₁ : InjOn f₁ s) (h : EqOn f₁ f₂ s) : InjOn f₂ s := fun _ hx _ hy =>
  h hx ▸ h hy ▸ h₁ hx hy
#align set.inj_on.congr Set.InjOn.congr

theorem EqOn.injOn_iff (H : EqOn f₁ f₂ s) : InjOn f₁ s ↔ InjOn f₂ s :=
  ⟨fun h => h.congr H, fun h => h.congr H.symm⟩
#align set.eq_on.inj_on_iff Set.EqOn.injOn_iff

theorem InjOn.mono (h : s₁ ⊆ s₂) (ht : InjOn f s₂) : InjOn f s₁ := fun _ hx _ hy H =>
  ht (h hx) (h hy) H
#align set.inj_on.mono Set.InjOn.mono

theorem injOn_union (h : Disjoint s₁ s₂) :
    InjOn f (s₁ ∪ s₂) ↔ InjOn f s₁ ∧ InjOn f s₂ ∧ ∀ x ∈ s₁, ∀ y ∈ s₂, f x ≠ f y := by
  refine' ⟨fun H => ⟨H.mono <| subset_union_left _ _, H.mono <| subset_union_right _ _, _⟩, _⟩
  · intro x hx y hy hxy
    obtain rfl : x = y := H (Or.inl hx) (Or.inr hy) hxy
    exact h.le_bot ⟨hx, hy⟩
  · rintro ⟨h₁, h₂, h₁₂⟩
    rintro x (hx | hx) y (hy | hy) hxy
    exacts [h₁ hx hy hxy, (h₁₂ _ hx _ hy hxy).elim, (h₁₂ _ hy _ hx hxy.symm).elim, h₂ hx hy hxy]
#align set.inj_on_union Set.injOn_union

theorem injOn_insert {f : α → β} {s : Set α} {a : α} (has : a ∉ s) :
    Set.InjOn f (insert a s) ↔ Set.InjOn f s ∧ f a ∉ f '' s := by
  have : Disjoint s {a} := disjoint_iff_inf_le.mpr fun x ⟨hxs, (hxa : x = a)⟩ => has (hxa ▸ hxs)
  rw [← union_singleton, injOn_union this]
  simp
#align set.inj_on_insert Set.injOn_insert

theorem injective_iff_injOn_univ : Injective f ↔ InjOn f univ :=
  ⟨fun h _ _ _ _ hxy => h hxy, fun h _ _ heq => h trivial trivial heq⟩
#align set.injective_iff_inj_on_univ Set.injective_iff_injOn_univ

theorem injOn_of_injective (h : Injective f) (s : Set α) : InjOn f s := fun _ _ _ _ hxy => h hxy
#align set.inj_on_of_injective Set.injOn_of_injective

alias _root_.Function.Injective.injOn := injOn_of_injective
#align function.injective.inj_on Function.Injective.injOn

-- A specialization of `injOn_of_injective` for `Subtype.val`.
theorem injOn_subtype_val {s : Set { x // p x }} : Set.InjOn Subtype.val s :=
  Subtype.coe_injective.injOn s

lemma injOn_id (s : Set α) : InjOn id s := injective_id.injOn _
#align set.inj_on_id Set.injOn_id

theorem InjOn.comp (hg : InjOn g t) (hf : InjOn f s) (h : MapsTo f s t) : InjOn (g ∘ f) s :=
  fun _ hx _ hy heq => hf hx hy <| hg (h hx) (h hy) heq
#align set.inj_on.comp Set.InjOn.comp

lemma InjOn.iterate {f : α → α} {s : Set α} (h : InjOn f s) (hf : MapsTo f s s) :
    ∀ n, InjOn f^[n] s
  | 0 => injOn_id _
  | (n + 1) => (h.iterate hf n).comp h hf
#align set.inj_on.iterate Set.InjOn.iterate

lemma injOn_of_subsingleton [Subsingleton α] (f : α → β) (s : Set α) : InjOn f s :=
  (injective_of_subsingleton _).injOn _
#align set.inj_on_of_subsingleton Set.injOn_of_subsingleton

theorem _root_.Function.Injective.injOn_range (h : Injective (g ∘ f)) : InjOn g (range f) := by
  rintro _ ⟨x, rfl⟩ _ ⟨y, rfl⟩ H
  exact congr_arg f (h H)
#align function.injective.inj_on_range Function.Injective.injOn_range

theorem injOn_iff_injective : InjOn f s ↔ Injective (s.restrict f) :=
  ⟨fun H a b h => Subtype.eq <| H a.2 b.2 h, fun H a as b bs h =>
    congr_arg Subtype.val <| @H ⟨a, as⟩ ⟨b, bs⟩ h⟩
#align set.inj_on_iff_injective Set.injOn_iff_injective

alias ⟨InjOn.injective, _⟩ := Set.injOn_iff_injective
#align set.inj_on.injective Set.InjOn.injective

theorem MapsTo.restrict_inj (h : MapsTo f s t) : Injective (h.restrict f s t) ↔ InjOn f s := by
  rw [h.restrict_eq_codRestrict, injective_codRestrict, injOn_iff_injective]
#align set.maps_to.restrict_inj Set.MapsTo.restrict_inj

theorem exists_injOn_iff_injective [Nonempty β] :
    (∃ f : α → β, InjOn f s) ↔ ∃ f : s → β, Injective f :=
  ⟨fun ⟨f, hf⟩ => ⟨_, hf.injective⟩,
   fun ⟨f, hf⟩ => by
    lift f to α → β using trivial
    exact ⟨f, injOn_iff_injective.2 hf⟩⟩
#align set.exists_inj_on_iff_injective Set.exists_injOn_iff_injective

theorem injOn_preimage {B : Set (Set β)} (hB : B ⊆ 𝒫 range f) : InjOn (preimage f) B :=
  fun s hs t ht hst => (preimage_eq_preimage' (@hB s hs) (@hB t ht)).1 hst
-- porting note: is there a semi-implicit variable problem with `⊆`?
#align set.inj_on_preimage Set.injOn_preimage

theorem InjOn.mem_of_mem_image {x} (hf : InjOn f s) (hs : s₁ ⊆ s) (h : x ∈ s) (h₁ : f x ∈ f '' s₁) :
    x ∈ s₁ :=
  let ⟨_, h', Eq⟩ := h₁
  hf (hs h') h Eq ▸ h'
#align set.inj_on.mem_of_mem_image Set.InjOn.mem_of_mem_image

theorem InjOn.mem_image_iff {x} (hf : InjOn f s) (hs : s₁ ⊆ s) (hx : x ∈ s) :
    f x ∈ f '' s₁ ↔ x ∈ s₁ :=
  ⟨hf.mem_of_mem_image hs hx, mem_image_of_mem f⟩
#align set.inj_on.mem_image_iff Set.InjOn.mem_image_iff

theorem InjOn.preimage_image_inter (hf : InjOn f s) (hs : s₁ ⊆ s) : f ⁻¹' (f '' s₁) ∩ s = s₁ :=
  ext fun _ => ⟨fun ⟨h₁, h₂⟩ => hf.mem_of_mem_image hs h₂ h₁, fun h => ⟨mem_image_of_mem _ h, hs h⟩⟩
#align set.inj_on.preimage_image_inter Set.InjOn.preimage_image_inter

theorem EqOn.cancel_left (h : s.EqOn (g ∘ f₁) (g ∘ f₂)) (hg : t.InjOn g) (hf₁ : s.MapsTo f₁ t)
    (hf₂ : s.MapsTo f₂ t) : s.EqOn f₁ f₂ := fun _ ha => hg (hf₁ ha) (hf₂ ha) (h ha)
#align set.eq_on.cancel_left Set.EqOn.cancel_left

theorem InjOn.cancel_left (hg : t.InjOn g) (hf₁ : s.MapsTo f₁ t) (hf₂ : s.MapsTo f₂ t) :
    s.EqOn (g ∘ f₁) (g ∘ f₂) ↔ s.EqOn f₁ f₂ :=
  ⟨fun h => h.cancel_left hg hf₁ hf₂, EqOn.comp_left⟩
#align set.inj_on.cancel_left Set.InjOn.cancel_left

lemma InjOn.image_inter {s t u : Set α} (hf : u.InjOn f) (hs : s ⊆ u) (ht : t ⊆ u) :
    f '' (s ∩ t) = f '' s ∩ f '' t := by
  apply Subset.antisymm (image_inter_subset _ _ _)
  intro x ⟨⟨y, ys, hy⟩, ⟨z, zt, hz⟩⟩
  have : y = z := by
    apply hf (hs ys) (ht zt)
    rwa [← hz] at hy
  rw [← this] at zt
  exact ⟨y, ⟨ys, zt⟩, hy⟩
#align set.inj_on.image_inter Set.InjOn.image_inter

theorem _root_.Disjoint.image {s t u : Set α} {f : α → β} (h : Disjoint s t) (hf : u.InjOn f)
    (hs : s ⊆ u) (ht : t ⊆ u) : Disjoint (f '' s) (f '' t) := by
  rw [disjoint_iff_inter_eq_empty] at h ⊢
  rw [← hf.image_inter hs ht, h, image_empty]
#align disjoint.image Disjoint.image

/-! ### Surjectivity on a set -/


/-- `f` is surjective from `a` to `b` if `b` is contained in the image of `a`. -/
def SurjOn (f : α → β) (s : Set α) (t : Set β) : Prop :=
  t ⊆ f '' s
#align set.surj_on Set.SurjOn

theorem SurjOn.subset_range (h : SurjOn f s t) : t ⊆ range f :=
  Subset.trans h <| image_subset_range f s
#align set.surj_on.subset_range Set.SurjOn.subset_range

theorem surjOn_iff_exists_map_subtype :
    SurjOn f s t ↔ ∃ (t' : Set β) (g : s → t'), t ⊆ t' ∧ Surjective g ∧ ∀ x : s, f x = g x :=
  ⟨fun h =>
    ⟨_, (mapsTo_image f s).restrict f s _, h, surjective_mapsTo_image_restrict _ _, fun _ => rfl⟩,
    fun ⟨t', g, htt', hg, hfg⟩ y hy =>
    let ⟨x, hx⟩ := hg ⟨y, htt' hy⟩
    ⟨x, x.2, by rw [hfg, hx, Subtype.coe_mk]⟩⟩
#align set.surj_on_iff_exists_map_subtype Set.surjOn_iff_exists_map_subtype

theorem surjOn_empty (f : α → β) (s : Set α) : SurjOn f s ∅ :=
  empty_subset _
#align set.surj_on_empty Set.surjOn_empty

@[simp] lemma surjOn_singleton : SurjOn f s {b} ↔ b ∈ f '' s := singleton_subset_iff
#align set.surj_on_singleton Set.surjOn_singleton

theorem surjOn_image (f : α → β) (s : Set α) : SurjOn f s (f '' s) :=
  Subset.rfl
#align set.surj_on_image Set.surjOn_image

theorem SurjOn.comap_nonempty (h : SurjOn f s t) (ht : t.Nonempty) : s.Nonempty :=
  (ht.mono h).of_image
#align set.surj_on.comap_nonempty Set.SurjOn.comap_nonempty

theorem SurjOn.congr (h : SurjOn f₁ s t) (H : EqOn f₁ f₂ s) : SurjOn f₂ s t := by
  rwa [SurjOn, ← H.image_eq]
#align set.surj_on.congr Set.SurjOn.congr

theorem EqOn.surjOn_iff (h : EqOn f₁ f₂ s) : SurjOn f₁ s t ↔ SurjOn f₂ s t :=
  ⟨fun H => H.congr h, fun H => H.congr h.symm⟩
#align set.eq_on.surj_on_iff Set.EqOn.surjOn_iff

theorem SurjOn.mono (hs : s₁ ⊆ s₂) (ht : t₁ ⊆ t₂) (hf : SurjOn f s₁ t₂) : SurjOn f s₂ t₁ :=
  Subset.trans ht <| Subset.trans hf <| image_subset _ hs
#align set.surj_on.mono Set.SurjOn.mono

theorem SurjOn.union (h₁ : SurjOn f s t₁) (h₂ : SurjOn f s t₂) : SurjOn f s (t₁ ∪ t₂) := fun _ hx =>
  hx.elim (fun hx => h₁ hx) fun hx => h₂ hx
#align set.surj_on.union Set.SurjOn.union

theorem SurjOn.union_union (h₁ : SurjOn f s₁ t₁) (h₂ : SurjOn f s₂ t₂) :
    SurjOn f (s₁ ∪ s₂) (t₁ ∪ t₂) :=
  (h₁.mono (subset_union_left _ _) (Subset.refl _)).union
    (h₂.mono (subset_union_right _ _) (Subset.refl _))
#align set.surj_on.union_union Set.SurjOn.union_union

theorem SurjOn.inter_inter (h₁ : SurjOn f s₁ t₁) (h₂ : SurjOn f s₂ t₂) (h : InjOn f (s₁ ∪ s₂)) :
    SurjOn f (s₁ ∩ s₂) (t₁ ∩ t₂) := by
  intro y hy
  rcases h₁ hy.1 with ⟨x₁, hx₁, rfl⟩
  rcases h₂ hy.2 with ⟨x₂, hx₂, heq⟩
  obtain rfl : x₁ = x₂ := h (Or.inl hx₁) (Or.inr hx₂) heq.symm
  exact mem_image_of_mem f ⟨hx₁, hx₂⟩
#align set.surj_on.inter_inter Set.SurjOn.inter_inter

theorem SurjOn.inter (h₁ : SurjOn f s₁ t) (h₂ : SurjOn f s₂ t) (h : InjOn f (s₁ ∪ s₂)) :
    SurjOn f (s₁ ∩ s₂) t :=
  inter_self t ▸ h₁.inter_inter h₂ h
#align set.surj_on.inter Set.SurjOn.inter

--porting note: Why does `simp` not call `refl` by itself?
lemma surjOn_id (s : Set α) : SurjOn id s s := by simp [SurjOn, subset_rfl]
#align set.surj_on_id Set.surjOn_id

theorem SurjOn.comp (hg : SurjOn g t p) (hf : SurjOn f s t) : SurjOn (g ∘ f) s p :=
  Subset.trans hg <| Subset.trans (image_subset g hf) <| image_comp g f s ▸ Subset.refl _
#align set.surj_on.comp Set.SurjOn.comp

lemma SurjOn.iterate {f : α → α} {s : Set α} (h : SurjOn f s s) : ∀ n, SurjOn f^[n] s s
  | 0 => surjOn_id _
  | (n + 1) => (h.iterate n).comp h
#align set.surj_on.iterate Set.SurjOn.iterate

lemma SurjOn.comp_left (hf : SurjOn f s t) (g : β → γ) : SurjOn (g ∘ f) s (g '' t) := by
  rw [SurjOn, image_comp g f]; exact image_subset _ hf
#align set.surj_on.comp_left Set.SurjOn.comp_left

lemma SurjOn.comp_right {s : Set β} {t : Set γ} (hf : Surjective f) (hg : SurjOn g s t) :
    SurjOn (g ∘ f) (f ⁻¹' s) t := by
  rwa [SurjOn, image_comp g f, image_preimage_eq _ hf]
#align set.surj_on.comp_right Set.SurjOn.comp_right

lemma surjOn_of_subsingleton' [Subsingleton β] (f : α → β) (h : t.Nonempty → s.Nonempty) :
    SurjOn f s t :=
  fun _ ha ↦ Subsingleton.mem_iff_nonempty.2 $ (h ⟨_, ha⟩).image _
#align set.surj_on_of_subsingleton' Set.surjOn_of_subsingleton'

lemma surjOn_of_subsingleton [Subsingleton α] (f : α → α) (s : Set α) : SurjOn f s s :=
  surjOn_of_subsingleton' _ id
#align set.surj_on_of_subsingleton Set.surjOn_of_subsingleton

theorem surjective_iff_surjOn_univ : Surjective f ↔ SurjOn f univ univ := by
  simp [Surjective, SurjOn, subset_def]
#align set.surjective_iff_surj_on_univ Set.surjective_iff_surjOn_univ

theorem surjOn_iff_surjective : SurjOn f s univ ↔ Surjective (s.restrict f) :=
  ⟨fun H b =>
    let ⟨a, as, e⟩ := @H b trivial
    ⟨⟨a, as⟩, e⟩,
    fun H b _ =>
    let ⟨⟨a, as⟩, e⟩ := H b
    ⟨a, as, e⟩⟩
#align set.surj_on_iff_surjective Set.surjOn_iff_surjective

@[simp]
theorem MapsTo.restrict_surjective_iff (h : MapsTo f s t) :
    Surjective (MapsTo.restrict _ _ _ h) ↔ SurjOn f s t := by
  refine ⟨fun h' b hb ↦ ?_, fun h' ⟨b, hb⟩ ↦ ?_⟩
  · obtain ⟨⟨a, ha⟩, ha'⟩ := h' ⟨b, hb⟩
    replace ha' : f a = b := by simpa [Subtype.ext_iff] using ha'
    rw [← ha']
    exact mem_image_of_mem f ha
  · obtain ⟨a, ha, rfl⟩ := h' hb
    exact ⟨⟨a, ha⟩, rfl⟩

theorem SurjOn.image_eq_of_mapsTo (h₁ : SurjOn f s t) (h₂ : MapsTo f s t) : f '' s = t :=
  eq_of_subset_of_subset h₂.image_subset h₁
#align set.surj_on.image_eq_of_maps_to Set.SurjOn.image_eq_of_mapsTo

theorem image_eq_iff_surjOn_mapsTo : f '' s = t ↔ s.SurjOn f t ∧ s.MapsTo f t := by
  refine' ⟨_, fun h => h.1.image_eq_of_mapsTo h.2⟩
  rintro rfl
  exact ⟨s.surjOn_image f, s.mapsTo_image f⟩
#align set.image_eq_iff_surj_on_maps_to Set.image_eq_iff_surjOn_mapsTo

theorem SurjOn.mapsTo_compl (h : SurjOn f s t) (h' : Injective f) : MapsTo f sᶜ tᶜ :=
  fun _ hs ht =>
  let ⟨_, hx', HEq⟩ := h ht
  hs <| h' HEq ▸ hx'
#align set.surj_on.maps_to_compl Set.SurjOn.mapsTo_compl

theorem MapsTo.surjOn_compl (h : MapsTo f s t) (h' : Surjective f) : SurjOn f sᶜ tᶜ :=
  h'.forall.2 fun _ ht => (mem_image_of_mem _) fun hs => ht (h hs)
#align set.maps_to.surj_on_compl Set.MapsTo.surjOn_compl

theorem EqOn.cancel_right (hf : s.EqOn (g₁ ∘ f) (g₂ ∘ f)) (hf' : s.SurjOn f t) : t.EqOn g₁ g₂ := by
  intro b hb
  obtain ⟨a, ha, rfl⟩ := hf' hb
  exact hf ha
#align set.eq_on.cancel_right Set.EqOn.cancel_right

theorem SurjOn.cancel_right (hf : s.SurjOn f t) (hf' : s.MapsTo f t) :
    s.EqOn (g₁ ∘ f) (g₂ ∘ f) ↔ t.EqOn g₁ g₂ :=
  ⟨fun h => h.cancel_right hf, fun h => h.comp_right hf'⟩
#align set.surj_on.cancel_right Set.SurjOn.cancel_right

theorem eqOn_comp_right_iff : s.EqOn (g₁ ∘ f) (g₂ ∘ f) ↔ (f '' s).EqOn g₁ g₂ :=
  (s.surjOn_image f).cancel_right <| s.mapsTo_image f
#align set.eq_on_comp_right_iff Set.eqOn_comp_right_iff

/-! ### Bijectivity -/


/-- `f` is bijective from `s` to `t` if `f` is injective on `s` and `f '' s = t`. -/
def BijOn (f : α → β) (s : Set α) (t : Set β) : Prop :=
  MapsTo f s t ∧ InjOn f s ∧ SurjOn f s t
#align set.bij_on Set.BijOn

theorem BijOn.mapsTo (h : BijOn f s t) : MapsTo f s t :=
  h.left
#align set.bij_on.maps_to Set.BijOn.mapsTo

theorem BijOn.injOn (h : BijOn f s t) : InjOn f s :=
  h.right.left
#align set.bij_on.inj_on Set.BijOn.injOn

theorem BijOn.surjOn (h : BijOn f s t) : SurjOn f s t :=
  h.right.right
#align set.bij_on.surj_on Set.BijOn.surjOn

theorem BijOn.mk (h₁ : MapsTo f s t) (h₂ : InjOn f s) (h₃ : SurjOn f s t) : BijOn f s t :=
  ⟨h₁, h₂, h₃⟩
#align set.bij_on.mk Set.BijOn.mk

theorem bijOn_empty (f : α → β) : BijOn f ∅ ∅ :=
  ⟨mapsTo_empty f ∅, injOn_empty f, surjOn_empty f ∅⟩
#align set.bij_on_empty Set.bijOn_empty

@[simp] lemma bijOn_singleton : BijOn f {a} {b} ↔ f a = b := by simp [BijOn, eq_comm]
#align set.bij_on_singleton Set.bijOn_singleton

theorem BijOn.inter_mapsTo (h₁ : BijOn f s₁ t₁) (h₂ : MapsTo f s₂ t₂) (h₃ : s₁ ∩ f ⁻¹' t₂ ⊆ s₂) :
    BijOn f (s₁ ∩ s₂) (t₁ ∩ t₂) :=
  ⟨h₁.mapsTo.inter_inter h₂, h₁.injOn.mono <| inter_subset_left _ _, fun _ hy =>
    let ⟨x, hx, hxy⟩ := h₁.surjOn hy.1
    ⟨x, ⟨hx, h₃ ⟨hx, hxy.symm.subst hy.2⟩⟩, hxy⟩⟩
#align set.bij_on.inter_maps_to Set.BijOn.inter_mapsTo

theorem MapsTo.inter_bijOn (h₁ : MapsTo f s₁ t₁) (h₂ : BijOn f s₂ t₂) (h₃ : s₂ ∩ f ⁻¹' t₁ ⊆ s₁) :
    BijOn f (s₁ ∩ s₂) (t₁ ∩ t₂) :=
  inter_comm s₂ s₁ ▸ inter_comm t₂ t₁ ▸ h₂.inter_mapsTo h₁ h₃
#align set.maps_to.inter_bij_on Set.MapsTo.inter_bijOn

theorem BijOn.inter (h₁ : BijOn f s₁ t₁) (h₂ : BijOn f s₂ t₂) (h : InjOn f (s₁ ∪ s₂)) :
    BijOn f (s₁ ∩ s₂) (t₁ ∩ t₂) :=
  ⟨h₁.mapsTo.inter_inter h₂.mapsTo, h₁.injOn.mono <| inter_subset_left _ _,
    h₁.surjOn.inter_inter h₂.surjOn h⟩
#align set.bij_on.inter Set.BijOn.inter

theorem BijOn.union (h₁ : BijOn f s₁ t₁) (h₂ : BijOn f s₂ t₂) (h : InjOn f (s₁ ∪ s₂)) :
    BijOn f (s₁ ∪ s₂) (t₁ ∪ t₂) :=
  ⟨h₁.mapsTo.union_union h₂.mapsTo, h, h₁.surjOn.union_union h₂.surjOn⟩
#align set.bij_on.union Set.BijOn.union

theorem BijOn.subset_range (h : BijOn f s t) : t ⊆ range f :=
  h.surjOn.subset_range
#align set.bij_on.subset_range Set.BijOn.subset_range

theorem InjOn.bijOn_image (h : InjOn f s) : BijOn f s (f '' s) :=
  BijOn.mk (mapsTo_image f s) h (Subset.refl _)
#align set.inj_on.bij_on_image Set.InjOn.bijOn_image

theorem BijOn.congr (h₁ : BijOn f₁ s t) (h : EqOn f₁ f₂ s) : BijOn f₂ s t :=
  BijOn.mk (h₁.mapsTo.congr h) (h₁.injOn.congr h) (h₁.surjOn.congr h)
#align set.bij_on.congr Set.BijOn.congr

theorem EqOn.bijOn_iff (H : EqOn f₁ f₂ s) : BijOn f₁ s t ↔ BijOn f₂ s t :=
  ⟨fun h => h.congr H, fun h => h.congr H.symm⟩
#align set.eq_on.bij_on_iff Set.EqOn.bijOn_iff

theorem BijOn.image_eq (h : BijOn f s t) : f '' s = t :=
  h.surjOn.image_eq_of_mapsTo h.mapsTo
#align set.bij_on.image_eq Set.BijOn.image_eq

lemma _root_.Equiv.image_eq_iff_bijOn (e : α ≃ β) : e '' s = t ↔ BijOn e s t :=
  ⟨fun h ↦ ⟨(mapsTo_image e s).mono_right h.subset, e.injective.injOn _, h ▸ surjOn_image e s⟩,
  BijOn.image_eq⟩

lemma bijOn_id (s : Set α) : BijOn id s s := ⟨s.mapsTo_id, s.injOn_id, s.surjOn_id⟩
#align set.bij_on_id Set.bijOn_id

theorem BijOn.comp (hg : BijOn g t p) (hf : BijOn f s t) : BijOn (g ∘ f) s p :=
  BijOn.mk (hg.mapsTo.comp hf.mapsTo) (hg.injOn.comp hf.injOn hf.mapsTo) (hg.surjOn.comp hf.surjOn)
#align set.bij_on.comp Set.BijOn.comp

lemma BijOn.iterate {f : α → α} {s : Set α} (h : BijOn f s s) : ∀ n, BijOn f^[n] s s
  | 0 => s.bijOn_id
  | (n + 1) => (h.iterate n).comp h
#align set.bij_on.iterate Set.BijOn.iterate

lemma bijOn_of_subsingleton' [Subsingleton α] [Subsingleton β] (f : α → β)
    (h : s.Nonempty ↔ t.Nonempty) : BijOn f s t :=
  ⟨mapsTo_of_subsingleton' _ h.1, injOn_of_subsingleton _ _, surjOn_of_subsingleton' _ h.2⟩
#align set.bij_on_of_subsingleton' Set.bijOn_of_subsingleton'

lemma bijOn_of_subsingleton [Subsingleton α] (f : α → α) (s : Set α) : BijOn f s s :=
  bijOn_of_subsingleton' _ Iff.rfl
#align set.bij_on_of_subsingleton Set.bijOn_of_subsingleton

theorem BijOn.bijective (h : BijOn f s t) : Bijective (h.mapsTo.restrict f s t) :=
  ⟨fun x y h' => Subtype.ext <| h.injOn x.2 y.2 <| Subtype.ext_iff.1 h', fun ⟨_, hy⟩ =>
    let ⟨x, hx, hxy⟩ := h.surjOn hy
    ⟨⟨x, hx⟩, Subtype.eq hxy⟩⟩
#align set.bij_on.bijective Set.BijOn.bijective

theorem bijective_iff_bijOn_univ : Bijective f ↔ BijOn f univ univ :=
  Iff.intro
    (fun h =>
      let ⟨inj, surj⟩ := h
      ⟨mapsTo_univ f _, inj.injOn _, Iff.mp surjective_iff_surjOn_univ surj⟩)
    fun h =>
    let ⟨_map, inj, surj⟩ := h
    ⟨Iff.mpr injective_iff_injOn_univ inj, Iff.mpr surjective_iff_surjOn_univ surj⟩
#align set.bijective_iff_bij_on_univ Set.bijective_iff_bijOn_univ

alias ⟨_root_.Function.Bijective.bijOn_univ, _⟩ := bijective_iff_bijOn_univ
#align function.bijective.bij_on_univ Function.Bijective.bijOn_univ

theorem BijOn.compl (hst : BijOn f s t) (hf : Bijective f) : BijOn f sᶜ tᶜ :=
  ⟨hst.surjOn.mapsTo_compl hf.1, hf.1.injOn _, hst.mapsTo.surjOn_compl hf.2⟩
#align set.bij_on.compl Set.BijOn.compl

/-! ### left inverse -/


/-- `g` is a left inverse to `f` on `a` means that `g (f x) = x` for all `x ∈ a`. -/
def LeftInvOn (f' : β → α) (f : α → β) (s : Set α) : Prop :=
  ∀ ⦃x⦄, x ∈ s → f' (f x) = x
#align set.left_inv_on Set.LeftInvOn

theorem LeftInvOn.eqOn (h : LeftInvOn f' f s) : EqOn (f' ∘ f) id s :=
  h
#align set.left_inv_on.eq_on Set.LeftInvOn.eqOn

theorem LeftInvOn.eq (h : LeftInvOn f' f s) {x} (hx : x ∈ s) : f' (f x) = x :=
  h hx
#align set.left_inv_on.eq Set.LeftInvOn.eq

theorem LeftInvOn.congr_left (h₁ : LeftInvOn f₁' f s) {t : Set β} (h₁' : MapsTo f s t)
    (heq : EqOn f₁' f₂' t) : LeftInvOn f₂' f s := fun _ hx => heq (h₁' hx) ▸ h₁ hx
#align set.left_inv_on.congr_left Set.LeftInvOn.congr_left

theorem LeftInvOn.congr_right (h₁ : LeftInvOn f₁' f₁ s) (heq : EqOn f₁ f₂ s) : LeftInvOn f₁' f₂ s :=
  fun _ hx => heq hx ▸ h₁ hx
#align set.left_inv_on.congr_right Set.LeftInvOn.congr_right

theorem LeftInvOn.injOn (h : LeftInvOn f₁' f s) : InjOn f s := fun x₁ h₁ x₂ h₂ heq =>
  calc
    x₁ = f₁' (f x₁) := Eq.symm <| h h₁
    _ = f₁' (f x₂) := congr_arg f₁' heq
    _ = x₂ := h h₂
#align set.left_inv_on.inj_on Set.LeftInvOn.injOn

theorem LeftInvOn.surjOn (h : LeftInvOn f' f s) (hf : MapsTo f s t) : SurjOn f' t s := fun x hx =>
  ⟨f x, hf hx, h hx⟩
#align set.left_inv_on.surj_on Set.LeftInvOn.surjOn

theorem LeftInvOn.mapsTo (h : LeftInvOn f' f s) (hf : SurjOn f s t) :
    MapsTo f' t s := fun y hy => by
  let ⟨x, hs, hx⟩ := hf hy
  rwa [← hx, h hs]
#align set.left_inv_on.maps_to Set.LeftInvOn.mapsTo

lemma leftInvOn_id (s : Set α) : LeftInvOn id id s := fun _ _ ↦ rfl
#align set.left_inv_on_id Set.leftInvOn_id

theorem LeftInvOn.comp (hf' : LeftInvOn f' f s) (hg' : LeftInvOn g' g t) (hf : MapsTo f s t) :
    LeftInvOn (f' ∘ g') (g ∘ f) s := fun x h =>
  calc
    (f' ∘ g') ((g ∘ f) x) = f' (f x) := congr_arg f' (hg' (hf h))
    _ = x := hf' h
#align set.left_inv_on.comp Set.LeftInvOn.comp

theorem LeftInvOn.mono (hf : LeftInvOn f' f s) (ht : s₁ ⊆ s) : LeftInvOn f' f s₁ := fun _ hx =>
  hf (ht hx)
#align set.left_inv_on.mono Set.LeftInvOn.mono

theorem LeftInvOn.image_inter' (hf : LeftInvOn f' f s) : f '' (s₁ ∩ s) = f' ⁻¹' s₁ ∩ f '' s := by
  apply Subset.antisymm
  · rintro _ ⟨x, ⟨h₁, h⟩, rfl⟩
    exact ⟨by rwa [mem_preimage, hf h], mem_image_of_mem _ h⟩
  · rintro _ ⟨h₁, ⟨x, h, rfl⟩⟩
    exact mem_image_of_mem _ ⟨by rwa [← hf h], h⟩
#align set.left_inv_on.image_inter' Set.LeftInvOn.image_inter'

theorem LeftInvOn.image_inter (hf : LeftInvOn f' f s) :
    f '' (s₁ ∩ s) = f' ⁻¹' (s₁ ∩ s) ∩ f '' s := by
  rw [hf.image_inter']
  refine' Subset.antisymm _ (inter_subset_inter_left _ (preimage_mono <| inter_subset_left _ _))
  rintro _ ⟨h₁, x, hx, rfl⟩; exact ⟨⟨h₁, by rwa [hf hx]⟩, mem_image_of_mem _ hx⟩
#align set.left_inv_on.image_inter Set.LeftInvOn.image_inter

theorem LeftInvOn.image_image (hf : LeftInvOn f' f s) : f' '' (f '' s) = s := by
  rw [Set.image_image, image_congr hf, image_id']
#align set.left_inv_on.image_image Set.LeftInvOn.image_image

theorem LeftInvOn.image_image' (hf : LeftInvOn f' f s) (hs : s₁ ⊆ s) : f' '' (f '' s₁) = s₁ :=
  (hf.mono hs).image_image
#align set.left_inv_on.image_image' Set.LeftInvOn.image_image'

/-! ### Right inverse -/


/-- `g` is a right inverse to `f` on `b` if `f (g x) = x` for all `x ∈ b`. -/
@[reducible]
def RightInvOn (f' : β → α) (f : α → β) (t : Set β) : Prop :=
  LeftInvOn f f' t
#align set.right_inv_on Set.RightInvOn

theorem RightInvOn.eqOn (h : RightInvOn f' f t) : EqOn (f ∘ f') id t :=
  h
#align set.right_inv_on.eq_on Set.RightInvOn.eqOn

theorem RightInvOn.eq (h : RightInvOn f' f t) {y} (hy : y ∈ t) : f (f' y) = y :=
  h hy
#align set.right_inv_on.eq Set.RightInvOn.eq

theorem LeftInvOn.rightInvOn_image (h : LeftInvOn f' f s) : RightInvOn f' f (f '' s) :=
  fun _y ⟨_x, hx, heq⟩ => heq ▸ (congr_arg f <| h.eq hx)
#align set.left_inv_on.right_inv_on_image Set.LeftInvOn.rightInvOn_image

theorem RightInvOn.congr_left (h₁ : RightInvOn f₁' f t) (heq : EqOn f₁' f₂' t) :
    RightInvOn f₂' f t :=
  h₁.congr_right heq
#align set.right_inv_on.congr_left Set.RightInvOn.congr_left

theorem RightInvOn.congr_right (h₁ : RightInvOn f' f₁ t) (hg : MapsTo f' t s) (heq : EqOn f₁ f₂ s) :
    RightInvOn f' f₂ t :=
  LeftInvOn.congr_left h₁ hg heq
#align set.right_inv_on.congr_right Set.RightInvOn.congr_right

theorem RightInvOn.surjOn (hf : RightInvOn f' f t) (hf' : MapsTo f' t s) : SurjOn f s t :=
  LeftInvOn.surjOn hf hf'
#align set.right_inv_on.surj_on Set.RightInvOn.surjOn

theorem RightInvOn.mapsTo (h : RightInvOn f' f t) (hf : SurjOn f' t s) : MapsTo f s t :=
  LeftInvOn.mapsTo h hf
#align set.right_inv_on.maps_to Set.RightInvOn.mapsTo

lemma rightInvOn_id (s : Set α) : RightInvOn id id s := fun _ _ ↦ rfl
#align set.right_inv_on_id Set.rightInvOn_id

theorem RightInvOn.comp (hf : RightInvOn f' f t) (hg : RightInvOn g' g p) (g'pt : MapsTo g' p t) :
    RightInvOn (f' ∘ g') (g ∘ f) p :=
  LeftInvOn.comp hg hf g'pt
#align set.right_inv_on.comp Set.RightInvOn.comp

theorem RightInvOn.mono (hf : RightInvOn f' f t) (ht : t₁ ⊆ t) : RightInvOn f' f t₁ :=
  LeftInvOn.mono hf ht
#align set.right_inv_on.mono Set.RightInvOn.mono

theorem InjOn.rightInvOn_of_leftInvOn (hf : InjOn f s) (hf' : LeftInvOn f f' t)
    (h₁ : MapsTo f s t) (h₂ : MapsTo f' t s) : RightInvOn f f' s := fun _ h =>
  hf (h₂ <| h₁ h) h (hf' (h₁ h))
#align set.inj_on.right_inv_on_of_left_inv_on Set.InjOn.rightInvOn_of_leftInvOn

theorem eqOn_of_leftInvOn_of_rightInvOn (h₁ : LeftInvOn f₁' f s) (h₂ : RightInvOn f₂' f t)
    (h : MapsTo f₂' t s) : EqOn f₁' f₂' t := fun y hy =>
  calc
    f₁' y = (f₁' ∘ f ∘ f₂') y := congr_arg f₁' (h₂ hy).symm
    _ = f₂' y := h₁ (h hy)
#align set.eq_on_of_left_inv_on_of_right_inv_on Set.eqOn_of_leftInvOn_of_rightInvOn

theorem SurjOn.leftInvOn_of_rightInvOn (hf : SurjOn f s t) (hf' : RightInvOn f f' s) :
    LeftInvOn f f' t := fun y hy => by
  let ⟨x, hx, heq⟩ := hf hy
  rw [← heq, hf' hx]
#align set.surj_on.left_inv_on_of_right_inv_on Set.SurjOn.leftInvOn_of_rightInvOn

/-! ### Two-side inverses -/


/-- `g` is an inverse to `f` viewed as a map from `a` to `b` -/
def InvOn (g : β → α) (f : α → β) (s : Set α) (t : Set β) : Prop :=
  LeftInvOn g f s ∧ RightInvOn g f t
#align set.inv_on Set.InvOn

lemma invOn_id (s : Set α) : InvOn id id s s := ⟨s.leftInvOn_id, s.rightInvOn_id⟩
#align set.inv_on_id Set.invOn_id

lemma InvOn.comp (hf : InvOn f' f s t) (hg : InvOn g' g t p) (fst : MapsTo f s t)
    (g'pt : MapsTo g' p t) :
    InvOn (f' ∘ g') (g ∘ f) s p :=
  ⟨hf.1.comp hg.1 fst, hf.2.comp hg.2 g'pt⟩
#align set.inv_on.comp Set.InvOn.comp

@[symm]
theorem InvOn.symm (h : InvOn f' f s t) : InvOn f f' t s :=
  ⟨h.right, h.left⟩
#align set.inv_on.symm Set.InvOn.symm

theorem InvOn.mono (h : InvOn f' f s t) (hs : s₁ ⊆ s) (ht : t₁ ⊆ t) : InvOn f' f s₁ t₁ :=
  ⟨h.1.mono hs, h.2.mono ht⟩
#align set.inv_on.mono Set.InvOn.mono

/-- If functions `f'` and `f` are inverse on `s` and `t`, `f` maps `s` into `t`, and `f'` maps `t`
into `s`, then `f` is a bijection between `s` and `t`. The `mapsTo` arguments can be deduced from
`surjOn` statements using `LeftInvOn.mapsTo` and `RightInvOn.mapsTo`. -/
theorem InvOn.bijOn (h : InvOn f' f s t) (hf : MapsTo f s t) (hf' : MapsTo f' t s) : BijOn f s t :=
  ⟨hf, h.left.injOn, h.right.surjOn hf'⟩
#align set.inv_on.bij_on Set.InvOn.bijOn

end Set

/-! ### `invFunOn` is a left/right inverse -/


namespace Function

variable [Nonempty α] {s : Set α} {f : α → β} {a : α} {b : β}

attribute [local instance] Classical.propDecidable

/-- Construct the inverse for a function `f` on domain `s`. This function is a right inverse of `f`
on `f '' s`. For a computable version, see `Function.Injective.inv_of_mem_range`. -/
noncomputable def invFunOn (f : α → β) (s : Set α) (b : β) : α :=
  if h : ∃ a, a ∈ s ∧ f a = b then Classical.choose h else Classical.choice ‹Nonempty α›
#align function.inv_fun_on Function.invFunOn

theorem invFunOn_pos (h : ∃ a ∈ s, f a = b) : invFunOn f s b ∈ s ∧ f (invFunOn f s b) = b := by
  rw [invFunOn, dif_pos h]
  exact Classical.choose_spec h
#align function.inv_fun_on_pos Function.invFunOn_pos

theorem invFunOn_mem (h : ∃ a ∈ s, f a = b) : invFunOn f s b ∈ s :=
  (invFunOn_pos h).left
#align function.inv_fun_on_mem Function.invFunOn_mem

theorem invFunOn_eq (h : ∃ a ∈ s, f a = b) : f (invFunOn f s b) = b :=
  (invFunOn_pos h).right
#align function.inv_fun_on_eq Function.invFunOn_eq

theorem invFunOn_neg (h : ¬∃ a ∈ s, f a = b) : invFunOn f s b = Classical.choice ‹Nonempty α› :=
  by rw [invFunOn, dif_neg h]
#align function.inv_fun_on_neg Function.invFunOn_neg

@[simp]
theorem invFunOn_apply_mem (h : a ∈ s) : invFunOn f s (f a) ∈ s :=
  invFunOn_mem ⟨a, h, rfl⟩
#align function.inv_fun_on_apply_mem Function.invFunOn_apply_mem

theorem invFunOn_apply_eq (h : a ∈ s) : f (invFunOn f s (f a)) = f a :=
  invFunOn_eq ⟨a, h, rfl⟩
#align function.inv_fun_on_apply_eq Function.invFunOn_apply_eq

end Function

open Function

namespace Set

variable {s s₁ s₂ : Set α} {t : Set β} {f : α → β}

theorem InjOn.leftInvOn_invFunOn [Nonempty α] (h : InjOn f s) : LeftInvOn (invFunOn f s) f s :=
  fun _a ha => h (invFunOn_apply_mem ha) ha (invFunOn_apply_eq ha)
#align set.inj_on.left_inv_on_inv_fun_on Set.InjOn.leftInvOn_invFunOn

theorem InjOn.invFunOn_image [Nonempty α] (h : InjOn f s₂) (ht : s₁ ⊆ s₂) :
    invFunOn f s₂ '' (f '' s₁) = s₁ :=
  h.leftInvOn_invFunOn.image_image' ht
#align set.inj_on.inv_fun_on_image Set.InjOn.invFunOn_image

theorem _root_.Function.leftInvOn_invFunOn_of_subset_image_image [Nonempty α]
    (h : s ⊆ (invFunOn f s) '' (f '' s)) : LeftInvOn (invFunOn f s) f s :=
  fun x hx ↦ by
    obtain ⟨-, ⟨x, hx', rfl⟩, rfl⟩ := h hx
    rw [invFunOn_apply_eq (f := f) hx']

theorem injOn_iff_invFunOn_image_image_eq_self [Nonempty α] :
    InjOn f s ↔ (invFunOn f s) '' (f '' s) = s :=
  ⟨fun h ↦ h.invFunOn_image Subset.rfl, fun h ↦
    (Function.leftInvOn_invFunOn_of_subset_image_image h.symm.subset).injOn⟩

theorem _root_.Function.invFunOn_injOn_image [Nonempty α] (f : α → β) (s : Set α) :
    Set.InjOn (invFunOn f s) (f '' s) := by
  rintro _ ⟨x, hx, rfl⟩ _ ⟨x', hx', rfl⟩ he
  rw [← invFunOn_apply_eq (f := f) hx, he, invFunOn_apply_eq (f := f) hx']

theorem _root_.Function.invFunOn_image_image_subset [Nonempty α] (f : α → β) (s : Set α) :
    (invFunOn f s) '' (f '' s) ⊆ s := by
  rintro _ ⟨_, ⟨x,hx,rfl⟩, rfl⟩; exact invFunOn_apply_mem hx

theorem SurjOn.rightInvOn_invFunOn [Nonempty α] (h : SurjOn f s t) :
    RightInvOn (invFunOn f s) f t := fun _y hy => invFunOn_eq <| h hy
#align set.surj_on.right_inv_on_inv_fun_on Set.SurjOn.rightInvOn_invFunOn

theorem BijOn.invOn_invFunOn [Nonempty α] (h : BijOn f s t) : InvOn (invFunOn f s) f s t :=
  ⟨h.injOn.leftInvOn_invFunOn, h.surjOn.rightInvOn_invFunOn⟩
#align set.bij_on.inv_on_inv_fun_on Set.BijOn.invOn_invFunOn

theorem SurjOn.invOn_invFunOn [Nonempty α] (h : SurjOn f s t) :
    InvOn (invFunOn f s) f (invFunOn f s '' t) t := by
  refine' ⟨_, h.rightInvOn_invFunOn⟩
  rintro _ ⟨y, hy, rfl⟩
  rw [h.rightInvOn_invFunOn hy]
#align set.surj_on.inv_on_inv_fun_on Set.SurjOn.invOn_invFunOn

theorem SurjOn.mapsTo_invFunOn [Nonempty α] (h : SurjOn f s t) : MapsTo (invFunOn f s) t s :=
  fun _y hy => mem_preimage.2 <| invFunOn_mem <| h hy
#align set.surj_on.maps_to_inv_fun_on Set.SurjOn.mapsTo_invFunOn

theorem SurjOn.bijOn_subset [Nonempty α] (h : SurjOn f s t) : BijOn f (invFunOn f s '' t) t := by
  refine' h.invOn_invFunOn.bijOn _ (mapsTo_image _ _)
  rintro _ ⟨y, hy, rfl⟩
  rwa [h.rightInvOn_invFunOn hy]
#align set.surj_on.bij_on_subset Set.SurjOn.bijOn_subset

theorem surjOn_iff_exists_bijOn_subset : SurjOn f s t ↔ ∃ s' ⊆ s, BijOn f s' t := by
  constructor
  · rcases eq_empty_or_nonempty t with (rfl | ht)
    · exact fun _ => ⟨∅, empty_subset _, bijOn_empty f⟩
    · intro h
      haveI : Nonempty α := ⟨Classical.choose (h.comap_nonempty ht)⟩
      exact ⟨_, h.mapsTo_invFunOn.image_subset, h.bijOn_subset⟩
  · rintro ⟨s', hs', hfs'⟩
    exact hfs'.surjOn.mono hs' (Subset.refl _)
#align set.surj_on_iff_exists_bij_on_subset Set.surjOn_iff_exists_bijOn_subset

alias ⟨SurjOn.exists_bijOn_subset, _⟩ := Set.surjOn_iff_exists_bijOn_subset

variable (f s)

lemma exists_subset_bijOn : ∃ s' ⊆ s, BijOn f s' (f '' s) :=
  surjOn_iff_exists_bijOn_subset.mp (surjOn_image f s)

lemma exists_image_eq_and_injOn : ∃ u, f '' u =  f '' s ∧ InjOn f u :=
  let ⟨u, _, hfu⟩ := exists_subset_bijOn s f
  ⟨u, hfu.image_eq, hfu.injOn⟩

variable {f s}

lemma exists_image_eq_injOn_of_subset_range (ht : t ⊆ range f) :
    ∃ s, f '' s = t ∧ InjOn f s :=
  image_preimage_eq_of_subset ht ▸ exists_image_eq_and_injOn _ _

theorem preimage_invFun_of_mem [n : Nonempty α] {f : α → β} (hf : Injective f) {s : Set α}
    (h : Classical.choice n ∈ s) : invFun f ⁻¹' s = f '' s ∪ (range f)ᶜ := by
  ext x
  rcases em (x ∈ range f) with (⟨a, rfl⟩ | hx)
  · simp only [mem_preimage, mem_union, mem_compl_iff, mem_range_self, not_true, or_false,
      leftInverse_invFun hf _, hf.mem_set_image]
  · simp only [mem_preimage, invFun_neg hx, h, hx, mem_union, mem_compl_iff, not_false_iff, or_true]
#align set.preimage_inv_fun_of_mem Set.preimage_invFun_of_mem

theorem preimage_invFun_of_not_mem [n : Nonempty α] {f : α → β} (hf : Injective f) {s : Set α}
    (h : Classical.choice n ∉ s) : invFun f ⁻¹' s = f '' s := by
  ext x
  rcases em (x ∈ range f) with (⟨a, rfl⟩ | hx)
  · rw [mem_preimage, leftInverse_invFun hf, hf.mem_set_image]
  · have : x ∉ f '' s := fun h' => hx (image_subset_range _ _ h')
    simp only [mem_preimage, invFun_neg hx, h, this]
#align set.preimage_inv_fun_of_not_mem Set.preimage_invFun_of_not_mem

lemma BijOn.symm {g : β → α} (h : InvOn f g t s) (hf : BijOn f s t) : BijOn g t s :=
  ⟨h.2.mapsTo hf.surjOn, h.1.injOn, h.2.surjOn hf.mapsTo⟩
#align set.bij_on.symm Set.BijOn.symm

lemma bijOn_comm {g : β → α} (h : InvOn f g t s) : BijOn f s t ↔ BijOn g t s :=
  ⟨BijOn.symm h, BijOn.symm h.symm⟩
#align set.bij_on_comm Set.bijOn_comm

end Set

/-! ### Monotone -/


namespace Monotone

variable [Preorder α] [Preorder β] {f : α → β}

protected theorem restrict (h : Monotone f) (s : Set α) : Monotone (s.restrict f) := fun _ _ hxy =>
  h hxy
#align monotone.restrict Monotone.restrict

protected theorem codRestrict (h : Monotone f) {s : Set β} (hs : ∀ x, f x ∈ s) :
    Monotone (s.codRestrict f hs) :=
  h
#align monotone.cod_restrict Monotone.codRestrict

protected theorem rangeFactorization (h : Monotone f) : Monotone (Set.rangeFactorization f) :=
  h
#align monotone.range_factorization Monotone.rangeFactorization

end Monotone

/-! ### Piecewise defined function -/


namespace Set

variable {δ : α → Sort*} (s : Set α) (f g : ∀ i, δ i)

@[simp]
theorem piecewise_empty [∀ i : α, Decidable (i ∈ (∅ : Set α))] : piecewise ∅ f g = g := by
  ext i
  simp [piecewise]
#align set.piecewise_empty Set.piecewise_empty

@[simp]
theorem piecewise_univ [∀ i : α, Decidable (i ∈ (Set.univ : Set α))] :
    piecewise Set.univ f g = f := by
  ext i
  simp [piecewise]
#align set.piecewise_univ Set.piecewise_univ

--@[simp] -- Porting note: simpNF linter complains
theorem piecewise_insert_self {j : α} [∀ i, Decidable (i ∈ insert j s)] :
    (insert j s).piecewise f g j = f j := by simp [piecewise]
#align set.piecewise_insert_self Set.piecewise_insert_self

variable [∀ j, Decidable (j ∈ s)]

instance Compl.decidableMem (j : α) : Decidable (j ∈ sᶜ) :=
  instDecidableNot
#align set.compl.decidable_mem Set.Compl.decidableMem

theorem piecewise_insert [DecidableEq α] (j : α) [∀ i, Decidable (i ∈ insert j s)] :
    (insert j s).piecewise f g = Function.update (s.piecewise f g) j (f j) := by
  simp (config := { unfoldPartialApp := true }) only [piecewise, mem_insert_iff]
  ext i
  by_cases h : i = j
  · rw [h]
    simp
  · by_cases h' : i ∈ s <;> simp [h, h']
#align set.piecewise_insert Set.piecewise_insert

@[simp]
theorem piecewise_eq_of_mem {i : α} (hi : i ∈ s) : s.piecewise f g i = f i :=
  if_pos hi
#align set.piecewise_eq_of_mem Set.piecewise_eq_of_mem

@[simp]
theorem piecewise_eq_of_not_mem {i : α} (hi : i ∉ s) : s.piecewise f g i = g i :=
  if_neg hi
#align set.piecewise_eq_of_not_mem Set.piecewise_eq_of_not_mem

theorem piecewise_singleton (x : α) [∀ y, Decidable (y ∈ ({x} : Set α))] [DecidableEq α]
    (f g : α → β) : piecewise {x} f g = Function.update g x (f x) := by
  ext y
  by_cases hy : y = x
  · subst y
    simp
  · simp [hy]
#align set.piecewise_singleton Set.piecewise_singleton

theorem piecewise_eqOn (f g : α → β) : EqOn (s.piecewise f g) f s := fun _ =>
  piecewise_eq_of_mem _ _ _
#align set.piecewise_eq_on Set.piecewise_eqOn

theorem piecewise_eqOn_compl (f g : α → β) : EqOn (s.piecewise f g) g sᶜ := fun _ =>
  piecewise_eq_of_not_mem _ _ _
#align set.piecewise_eq_on_compl Set.piecewise_eqOn_compl

theorem piecewise_le {δ : α → Type*} [∀ i, Preorder (δ i)] {s : Set α} [∀ j, Decidable (j ∈ s)]
    {f₁ f₂ g : ∀ i, δ i} (h₁ : ∀ i ∈ s, f₁ i ≤ g i) (h₂ : ∀ i ∉ s, f₂ i ≤ g i) :
    s.piecewise f₁ f₂ ≤ g := fun i => if h : i ∈ s then by simp [*] else by simp [*]
#align set.piecewise_le Set.piecewise_le

theorem le_piecewise {δ : α → Type*} [∀ i, Preorder (δ i)] {s : Set α} [∀ j, Decidable (j ∈ s)]
    {f₁ f₂ g : ∀ i, δ i} (h₁ : ∀ i ∈ s, g i ≤ f₁ i) (h₂ : ∀ i ∉ s, g i ≤ f₂ i) :
    g ≤ s.piecewise f₁ f₂ :=
  @piecewise_le α (fun i => (δ i)ᵒᵈ) _ s _ _ _ _ h₁ h₂
#align set.le_piecewise Set.le_piecewise

theorem piecewise_le_piecewise {δ : α → Type*} [∀ i, Preorder (δ i)] {s : Set α}
    [∀ j, Decidable (j ∈ s)] {f₁ f₂ g₁ g₂ : ∀ i, δ i} (h₁ : ∀ i ∈ s, f₁ i ≤ g₁ i)
    (h₂ : ∀ i ∉ s, f₂ i ≤ g₂ i) : s.piecewise f₁ f₂ ≤ s.piecewise g₁ g₂ := by
  apply piecewise_le <;> intros <;> simp [*]
#align set.piecewise_le_piecewise Set.piecewise_le_piecewise

@[simp]
theorem piecewise_insert_of_ne {i j : α} (h : i ≠ j) [∀ i, Decidable (i ∈ insert j s)] :
    (insert j s).piecewise f g i = s.piecewise f g i := by simp [piecewise, h]
#align set.piecewise_insert_of_ne Set.piecewise_insert_of_ne

@[simp]
theorem piecewise_compl [∀ i, Decidable (i ∈ sᶜ)] : sᶜ.piecewise f g = s.piecewise g f :=
  funext fun x => if hx : x ∈ s then by simp [hx] else by simp [hx]
#align set.piecewise_compl Set.piecewise_compl

@[simp]
theorem piecewise_range_comp {ι : Sort*} (f : ι → α) [∀ j, Decidable (j ∈ range f)]
    (g₁ g₂ : α → β) : (range f).piecewise g₁ g₂ ∘ f = g₁ ∘ f :=
  (piecewise_eqOn ..).comp_eq
#align set.piecewise_range_comp Set.piecewise_range_comp

theorem MapsTo.piecewise_ite {s s₁ s₂ : Set α} {t t₁ t₂ : Set β} {f₁ f₂ : α → β}
    [∀ i, Decidable (i ∈ s)] (h₁ : MapsTo f₁ (s₁ ∩ s) (t₁ ∩ t))
    (h₂ : MapsTo f₂ (s₂ ∩ sᶜ) (t₂ ∩ tᶜ)) :
    MapsTo (s.piecewise f₁ f₂) (s.ite s₁ s₂) (t.ite t₁ t₂) := by
  refine' (h₁.congr _).union_union (h₂.congr _)
  exacts [(piecewise_eqOn s f₁ f₂).symm.mono (inter_subset_right _ _),
    (piecewise_eqOn_compl s f₁ f₂).symm.mono (inter_subset_right _ _)]
#align set.maps_to.piecewise_ite Set.MapsTo.piecewise_ite

theorem eqOn_piecewise {f f' g : α → β} {t} :
    EqOn (s.piecewise f f') g t ↔ EqOn f g (t ∩ s) ∧ EqOn f' g (t ∩ sᶜ) := by
  simp only [EqOn, ← forall_and]
  refine' forall_congr' fun a => _; by_cases a ∈ s <;> simp [*]
#align set.eq_on_piecewise Set.eqOn_piecewise

theorem EqOn.piecewise_ite' {f f' g : α → β} {t t'} (h : EqOn f g (t ∩ s))
    (h' : EqOn f' g (t' ∩ sᶜ)) : EqOn (s.piecewise f f') g (s.ite t t') := by
  simp [eqOn_piecewise, *]
#align set.eq_on.piecewise_ite' Set.EqOn.piecewise_ite'

theorem EqOn.piecewise_ite {f f' g : α → β} {t t'} (h : EqOn f g t) (h' : EqOn f' g t') :
    EqOn (s.piecewise f f') g (s.ite t t') :=
  (h.mono (inter_subset_left _ _)).piecewise_ite' s (h'.mono (inter_subset_left _ _))
#align set.eq_on.piecewise_ite Set.EqOn.piecewise_ite

theorem piecewise_preimage (f g : α → β) (t) : s.piecewise f g ⁻¹' t = s.ite (f ⁻¹' t) (g ⁻¹' t) :=
  ext fun x => by by_cases x ∈ s <;> simp [*, Set.ite]
#align set.piecewise_preimage Set.piecewise_preimage

theorem apply_piecewise {δ' : α → Sort*} (h : ∀ i, δ i → δ' i) {x : α} :
    h x (s.piecewise f g x) = s.piecewise (fun x => h x (f x)) (fun x => h x (g x)) x := by
  by_cases hx : x ∈ s <;> simp [hx]
#align set.apply_piecewise Set.apply_piecewise

theorem apply_piecewise₂ {δ' δ'' : α → Sort*} (f' g' : ∀ i, δ' i) (h : ∀ i, δ i → δ' i → δ'' i)
    {x : α} :
    h x (s.piecewise f g x) (s.piecewise f' g' x) =
      s.piecewise (fun x => h x (f x) (f' x)) (fun x => h x (g x) (g' x)) x :=
  by by_cases hx : x ∈ s <;> simp [hx]
#align set.apply_piecewise₂ Set.apply_piecewise₂

theorem piecewise_op {δ' : α → Sort*} (h : ∀ i, δ i → δ' i) :
    (s.piecewise (fun x => h x (f x)) fun x => h x (g x)) = fun x => h x (s.piecewise f g x) :=
  funext fun _ => (apply_piecewise _ _ _ _).symm
#align set.piecewise_op Set.piecewise_op

theorem piecewise_op₂ {δ' δ'' : α → Sort*} (f' g' : ∀ i, δ' i) (h : ∀ i, δ i → δ' i → δ'' i) :
    (s.piecewise (fun x => h x (f x) (f' x)) fun x => h x (g x) (g' x)) = fun x =>
      h x (s.piecewise f g x) (s.piecewise f' g' x) :=
  funext fun _ => (apply_piecewise₂ _ _ _ _ _ _).symm
#align set.piecewise_op₂ Set.piecewise_op₂

@[simp]
theorem piecewise_same : s.piecewise f f = f := by
  ext x
  by_cases hx : x ∈ s <;> simp [hx]
#align set.piecewise_same Set.piecewise_same

theorem range_piecewise (f g : α → β) : range (s.piecewise f g) = f '' s ∪ g '' sᶜ := by
  ext y; constructor
  · rintro ⟨x, rfl⟩
    by_cases h : x ∈ s <;> [left; right] <;> use x <;> simp [h]
  · rintro (⟨x, hx, rfl⟩ | ⟨x, hx, rfl⟩) <;> use x <;> simp_all
#align set.range_piecewise Set.range_piecewise


theorem injective_piecewise_iff {f g : α → β} :
    Injective (s.piecewise f g) ↔
      InjOn f s ∧ InjOn g sᶜ ∧ ∀ x ∈ s, ∀ y ∉ s, f x ≠ g y := by
  rw [injective_iff_injOn_univ, ← union_compl_self s, injOn_union (@disjoint_compl_right _ _ s),
    (piecewise_eqOn s f g).injOn_iff, (piecewise_eqOn_compl s f g).injOn_iff]
  refine' and_congr Iff.rfl (and_congr Iff.rfl <| forall₄_congr fun x hx y hy => _)
  rw [piecewise_eq_of_mem s f g hx, piecewise_eq_of_not_mem s f g hy]
#align set.injective_piecewise_iff Set.injective_piecewise_iff

theorem piecewise_mem_pi {δ : α → Type*} {t : Set α} {t' : ∀ i, Set (δ i)} {f g} (hf : f ∈ pi t t')
    (hg : g ∈ pi t t') : s.piecewise f g ∈ pi t t' := by
  intro i ht
  by_cases hs : i ∈ s <;> simp [hf i ht, hg i ht, hs]
#align set.piecewise_mem_pi Set.piecewise_mem_pi

@[simp]
theorem pi_piecewise {ι : Type*} {α : ι → Type*} (s s' : Set ι) (t t' : ∀ i, Set (α i))
    [∀ x, Decidable (x ∈ s')] : pi s (s'.piecewise t t') = pi (s ∩ s') t ∩ pi (s \ s') t' :=
  pi_if _ _ _
#align set.pi_piecewise Set.pi_piecewise

-- porting note: new lemma
theorem univ_pi_piecewise {ι : Type*} {α : ι → Type*} (s : Set ι) (t t' : ∀ i, Set (α i))
    [∀ x, Decidable (x ∈ s)] : pi univ (s.piecewise t t') = pi s t ∩ pi sᶜ t' := by
  simp [compl_eq_univ_diff]

theorem univ_pi_piecewise_univ {ι : Type*} {α : ι → Type*} (s : Set ι) (t : ∀ i, Set (α i))
    [∀ x, Decidable (x ∈ s)] : pi univ (s.piecewise t fun _ => univ) = pi s t := by simp
#align set.univ_pi_piecewise Set.univ_pi_piecewise_univ

end Set

open Set

theorem StrictMonoOn.injOn [LinearOrder α] [Preorder β] {f : α → β} {s : Set α}
    (H : StrictMonoOn f s) : s.InjOn f := fun x hx y hy hxy =>
  show Ordering.eq.Compares x y from (H.compares hx hy).1 hxy
#align strict_mono_on.inj_on StrictMonoOn.injOn

theorem StrictAntiOn.injOn [LinearOrder α] [Preorder β] {f : α → β} {s : Set α}
    (H : StrictAntiOn f s) : s.InjOn f :=
  @StrictMonoOn.injOn α βᵒᵈ _ _ f s H
#align strict_anti_on.inj_on StrictAntiOn.injOn

theorem StrictMonoOn.comp [Preorder α] [Preorder β] [Preorder γ] {g : β → γ} {f : α → β} {s : Set α}
    {t : Set β} (hg : StrictMonoOn g t) (hf : StrictMonoOn f s) (hs : Set.MapsTo f s t) :
    StrictMonoOn (g ∘ f) s := fun _x hx _y hy hxy => hg (hs hx) (hs hy) <| hf hx hy hxy
#align strict_mono_on.comp StrictMonoOn.comp

theorem StrictMonoOn.comp_strictAntiOn [Preorder α] [Preorder β] [Preorder γ] {g : β → γ}
    {f : α → β} {s : Set α} {t : Set β} (hg : StrictMonoOn g t) (hf : StrictAntiOn f s)
    (hs : Set.MapsTo f s t) : StrictAntiOn (g ∘ f) s := fun _x hx _y hy hxy =>
  hg (hs hy) (hs hx) <| hf hx hy hxy
#align strict_mono_on.comp_strict_anti_on StrictMonoOn.comp_strictAntiOn

theorem StrictAntiOn.comp [Preorder α] [Preorder β] [Preorder γ] {g : β → γ} {f : α → β} {s : Set α}
    {t : Set β} (hg : StrictAntiOn g t) (hf : StrictAntiOn f s) (hs : Set.MapsTo f s t) :
    StrictMonoOn (g ∘ f) s := fun _x hx _y hy hxy => hg (hs hy) (hs hx) <| hf hx hy hxy
#align strict_anti_on.comp StrictAntiOn.comp

theorem StrictAntiOn.comp_strictMonoOn [Preorder α] [Preorder β] [Preorder γ] {g : β → γ}
    {f : α → β} {s : Set α} {t : Set β} (hg : StrictAntiOn g t) (hf : StrictMonoOn f s)
    (hs : Set.MapsTo f s t) : StrictAntiOn (g ∘ f) s := fun _x hx _y hy hxy =>
  hg (hs hx) (hs hy) <| hf hx hy hxy
#align strict_anti_on.comp_strict_mono_on StrictAntiOn.comp_strictMonoOn

@[simp]
theorem strictMono_restrict [Preorder α] [Preorder β] {f : α → β} {s : Set α} :
    StrictMono (s.restrict f) ↔ StrictMonoOn f s := by simp [Set.restrict, StrictMono, StrictMonoOn]
#align strict_mono_restrict strictMono_restrict

alias ⟨_root_.StrictMono.of_restrict, _root_.StrictMonoOn.restrict⟩ := strictMono_restrict
#align strict_mono.of_restrict StrictMono.of_restrict
#align strict_mono_on.restrict StrictMonoOn.restrict

theorem StrictMono.codRestrict [Preorder α] [Preorder β] {f : α → β} (hf : StrictMono f)
    {s : Set β} (hs : ∀ x, f x ∈ s) : StrictMono (Set.codRestrict f s hs) :=
  hf
#align strict_mono.cod_restrict StrictMono.codRestrict

namespace Function

open Set

variable {fa : α → α} {fb : β → β} {f : α → β} {g : β → γ} {s t : Set α}

theorem Injective.comp_injOn (hg : Injective g) (hf : s.InjOn f) : s.InjOn (g ∘ f) :=
  (hg.injOn univ).comp hf (mapsTo_univ _ _)
#align function.injective.comp_inj_on Function.Injective.comp_injOn

theorem Surjective.surjOn (hf : Surjective f) (s : Set β) : SurjOn f univ s :=
  (surjective_iff_surjOn_univ.1 hf).mono (Subset.refl _) (subset_univ _)
#align function.surjective.surj_on Function.Surjective.surjOn

theorem LeftInverse.leftInvOn {g : β → α} (h : LeftInverse f g) (s : Set β) : LeftInvOn f g s :=
  fun x _ => h x
#align function.left_inverse.left_inv_on Function.LeftInverse.leftInvOn

theorem RightInverse.rightInvOn {g : β → α} (h : RightInverse f g) (s : Set α) :
    RightInvOn f g s := fun x _ => h x
#align function.right_inverse.right_inv_on Function.RightInverse.rightInvOn

theorem LeftInverse.rightInvOn_range {g : β → α} (h : LeftInverse f g) :
    RightInvOn f g (range g) :=
  forall_range_iff.2 fun i => congr_arg g (h i)
#align function.left_inverse.right_inv_on_range Function.LeftInverse.rightInvOn_range

namespace Semiconj

theorem mapsTo_image (h : Semiconj f fa fb) (ha : MapsTo fa s t) : MapsTo fb (f '' s) (f '' t) :=
  fun _y ⟨x, hx, hy⟩ => hy ▸ ⟨fa x, ha hx, h x⟩
#align function.semiconj.maps_to_image Function.Semiconj.mapsTo_image

theorem mapsTo_range (h : Semiconj f fa fb) : MapsTo fb (range f) (range f) := fun _y ⟨x, hy⟩ =>
  hy ▸ ⟨fa x, h x⟩
#align function.semiconj.maps_to_range Function.Semiconj.mapsTo_range

theorem surjOn_image (h : Semiconj f fa fb) (ha : SurjOn fa s t) : SurjOn fb (f '' s) (f '' t) := by
  rintro y ⟨x, hxt, rfl⟩
  rcases ha hxt with ⟨x, hxs, rfl⟩
  rw [h x]
  exact mem_image_of_mem _ (mem_image_of_mem _ hxs)
#align function.semiconj.surj_on_image Function.Semiconj.surjOn_image

theorem surjOn_range (h : Semiconj f fa fb) (ha : Surjective fa) :
    SurjOn fb (range f) (range f) := by
  rw [← image_univ]
  exact h.surjOn_image (ha.surjOn univ)
#align function.semiconj.surj_on_range Function.Semiconj.surjOn_range

theorem injOn_image (h : Semiconj f fa fb) (ha : InjOn fa s) (hf : InjOn f (fa '' s)) :
    InjOn fb (f '' s) := by
  rintro _ ⟨x, hx, rfl⟩ _ ⟨y, hy, rfl⟩ H
  simp only [← h.eq] at H
  exact congr_arg f (ha hx hy <| hf (mem_image_of_mem fa hx) (mem_image_of_mem fa hy) H)
#align function.semiconj.inj_on_image Function.Semiconj.injOn_image

theorem injOn_range (h : Semiconj f fa fb) (ha : Injective fa) (hf : InjOn f (range fa)) :
    InjOn fb (range f) := by
  rw [← image_univ] at *
  exact h.injOn_image (ha.injOn univ) hf
#align function.semiconj.inj_on_range Function.Semiconj.injOn_range

theorem bijOn_image (h : Semiconj f fa fb) (ha : BijOn fa s t) (hf : InjOn f t) :
    BijOn fb (f '' s) (f '' t) :=
  ⟨h.mapsTo_image ha.mapsTo, h.injOn_image ha.injOn (ha.image_eq.symm ▸ hf),
    h.surjOn_image ha.surjOn⟩
#align function.semiconj.bij_on_image Function.Semiconj.bijOn_image

theorem bijOn_range (h : Semiconj f fa fb) (ha : Bijective fa) (hf : Injective f) :
    BijOn fb (range f) (range f) := by
  rw [← image_univ]
  exact h.bijOn_image (bijective_iff_bijOn_univ.1 ha) (hf.injOn univ)
#align function.semiconj.bij_on_range Function.Semiconj.bijOn_range

theorem mapsTo_preimage (h : Semiconj f fa fb) {s t : Set β} (hb : MapsTo fb s t) :
    MapsTo fa (f ⁻¹' s) (f ⁻¹' t) := fun x hx => by simp only [mem_preimage, h x, hb hx]
#align function.semiconj.maps_to_preimage Function.Semiconj.mapsTo_preimage

theorem injOn_preimage (h : Semiconj f fa fb) {s : Set β} (hb : InjOn fb s)
    (hf : InjOn f (f ⁻¹' s)) : InjOn fa (f ⁻¹' s) := by
  intro x hx y hy H
  have := congr_arg f H
  rw [h.eq, h.eq] at this
  exact hf hx hy (hb hx hy this)
#align function.semiconj.inj_on_preimage Function.Semiconj.injOn_preimage

end Semiconj

theorem update_comp_eq_of_not_mem_range' {α β : Sort _} {γ : β → Sort*} [DecidableEq β]
    (g : ∀ b, γ b) {f : α → β} {i : β} (a : γ i) (h : i ∉ Set.range f) :
    (fun j => (Function.update g i a) (f j)) = fun j => g (f j) :=
  (update_comp_eq_of_forall_ne' _ _) fun x hx => h ⟨x, hx⟩
#align function.update_comp_eq_of_not_mem_range' Function.update_comp_eq_of_not_mem_range'

/-- Non-dependent version of `Function.update_comp_eq_of_not_mem_range'` -/
theorem update_comp_eq_of_not_mem_range {α β γ : Sort _} [DecidableEq β] (g : β → γ) {f : α → β}
    {i : β} (a : γ) (h : i ∉ Set.range f) : Function.update g i a ∘ f = g ∘ f :=
  update_comp_eq_of_not_mem_range' g a h
#align function.update_comp_eq_of_not_mem_range Function.update_comp_eq_of_not_mem_range

theorem insert_injOn (s : Set α) : sᶜ.InjOn fun a => insert a s := fun _a ha _ _ =>
  (insert_inj ha).1
#align function.insert_inj_on Function.insert_injOn

theorem monotoneOn_of_rightInvOn_of_mapsTo {α β : Sort _} [PartialOrder α] [LinearOrder β]
    {φ : β → α} {ψ : α → β} {t : Set β} {s : Set α} (hφ : MonotoneOn φ t)
    (φψs : Set.RightInvOn ψ φ s) (ψts : Set.MapsTo ψ s t) : MonotoneOn ψ s := by
  rintro x xs y ys l
  rcases le_total (ψ x) (ψ y) with (ψxy|ψyx)
  · exact ψxy
  · have := hφ (ψts ys) (ψts xs) ψyx
    rw [φψs.eq ys, φψs.eq xs] at this
    induction le_antisymm l this
    exact le_refl _
#align function.monotone_on_of_right_inv_on_of_maps_to Function.monotoneOn_of_rightInvOn_of_mapsTo

theorem antitoneOn_of_rightInvOn_of_mapsTo {α β : Sort _} [PartialOrder α] [LinearOrder β]
    {φ : β → α} {ψ : α → β} {t : Set β} {s : Set α} (hφ : AntitoneOn φ t)
    (φψs : Set.RightInvOn ψ φ s) (ψts : Set.MapsTo ψ s t) : AntitoneOn ψ s :=
  (monotoneOn_of_rightInvOn_of_mapsTo hφ.dual_left φψs ψts).dual_right
#align function.antitone_on_of_right_inv_on_of_maps_to Function.antitoneOn_of_rightInvOn_of_mapsTo

end Function

/-! ### Equivalences, permutations -/

namespace Set
variable {p : β → Prop} [DecidablePred p] {f : α ≃ Subtype p} {g g₁ g₂ : Perm α} {s t : Set α}

protected lemma MapsTo.extendDomain (h : MapsTo g s t) :
    MapsTo (g.extendDomain f) ((↑) ∘ f '' s) ((↑) ∘ f '' t) := by
  rintro _ ⟨a, ha, rfl⟩; exact ⟨_, h ha, by simp_rw [Function.comp_apply, extendDomain_apply_image]⟩
#align set.maps_to.extend_domain Set.MapsTo.extendDomain

protected lemma SurjOn.extendDomain (h : SurjOn g s t) :
    SurjOn (g.extendDomain f) ((↑) ∘ f '' s) ((↑) ∘ f '' t) := by
  rintro _ ⟨a, ha, rfl⟩
  obtain ⟨b, hb, rfl⟩ := h ha
  exact ⟨_, ⟨_, hb, rfl⟩, by simp_rw [Function.comp_apply, extendDomain_apply_image]⟩
#align set.surj_on.extend_domain Set.SurjOn.extendDomain

protected lemma BijOn.extendDomain (h : BijOn g s t) :
    BijOn (g.extendDomain f) ((↑) ∘ f '' s) ((↑) ∘ f '' t) :=
  ⟨h.mapsTo.extendDomain, (g.extendDomain f).injective.injOn _, h.surjOn.extendDomain⟩
#align set.bij_on.extend_domain Set.BijOn.extendDomain

protected lemma LeftInvOn.extendDomain (h : LeftInvOn g₁ g₂ s) :
    LeftInvOn (g₁.extendDomain f) (g₂.extendDomain f) ((↑) ∘ f '' s) := by
  rintro _ ⟨a, ha, rfl⟩; simp_rw [Function.comp_apply, extendDomain_apply_image, h ha]
#align set.left_inv_on.extend_domain Set.LeftInvOn.extendDomain

protected lemma RightInvOn.extendDomain (h : RightInvOn g₁ g₂ t) :
    RightInvOn (g₁.extendDomain f) (g₂.extendDomain f) ((↑) ∘ f '' t) := by
  rintro _ ⟨a, ha, rfl⟩; simp_rw [Function.comp_apply, extendDomain_apply_image, h ha]
#align set.right_inv_on.extend_domain Set.RightInvOn.extendDomain

protected lemma InvOn.extendDomain (h : InvOn g₁ g₂ s t) :
    InvOn (g₁.extendDomain f) (g₂.extendDomain f) ((↑) ∘ f '' s) ((↑) ∘ f '' t) :=
  ⟨h.1.extendDomain, h.2.extendDomain⟩
#align set.inv_on.extend_domain Set.InvOn.extendDomain

end Set

namespace Equiv
variable (e : α ≃ β) {s : Set α} {t : Set β}

lemma bijOn' (h₁ : MapsTo e s t) (h₂ : MapsTo e.symm t s) : BijOn e s t :=
  ⟨h₁, e.injective.injOn _, fun b hb ↦ ⟨e.symm b, h₂ hb, apply_symm_apply _ _⟩⟩
#align equiv.bij_on' Equiv.bijOn'

protected lemma bijOn (h : ∀ a, e a ∈ t ↔ a ∈ s) : BijOn e s t :=
  e.bijOn' (fun a ↦ (h _).2) $ fun b hb ↦ (h _).1 $ by rwa [apply_symm_apply]
#align equiv.bij_on Equiv.bijOn

lemma invOn : InvOn e e.symm t s :=
  ⟨e.rightInverse_symm.leftInvOn _, e.leftInverse_symm.leftInvOn _⟩
#align equiv.inv_on Equiv.invOn

lemma bijOn_image : BijOn e s (e '' s) := (e.injective.injOn _).bijOn_image
#align equiv.bij_on_image Equiv.bijOn_image
lemma bijOn_symm_image : BijOn e.symm (e '' s) s := e.bijOn_image.symm e.invOn
#align equiv.bij_on_symm_image Equiv.bijOn_symm_image

variable {e}

@[simp] lemma bijOn_symm : BijOn e.symm t s ↔ BijOn e s t := bijOn_comm e.symm.invOn
#align equiv.bij_on_symm Equiv.bijOn_symm

alias ⟨_root_.Set.BijOn.of_equiv_symm, _root_.Set.BijOn.equiv_symm⟩ := bijOn_symm
#align set.bij_on.of_equiv_symm Set.BijOn.of_equiv_symm
#align set.bij_on.equiv_symm Set.BijOn.equiv_symm

variable [DecidableEq α] {a b : α}

lemma bijOn_swap (ha : a ∈ s) (hb : b ∈ s) : BijOn (swap a b) s s :=
  (swap a b).bijOn $ fun x ↦ by
    obtain rfl | hxa := eq_or_ne x a <;>
    obtain rfl | hxb := eq_or_ne x b <;>
    simp [*, swap_apply_of_ne_of_ne]
#align equiv.bij_on_swap Equiv.bijOn_swap

end Equiv<|MERGE_RESOLUTION|>--- conflicted
+++ resolved
@@ -429,11 +429,7 @@
 #align set.maps_to_empty Set.mapsTo_empty
 
 /-- If `f` maps `s` to `t` and `s` is non-empty, `t` is non-empty. -/
-<<<<<<< HEAD
-theorem MapsTo.map_nonempty (h : MapsTo f s t) (hs : s.Nonempty) : t.Nonempty :=
-=======
 theorem MapsTo.nonempty (h : MapsTo f s t) (hs : s.Nonempty) : t.Nonempty :=
->>>>>>> 21e45c8b
   (hs.image f).mono (mapsTo'.mp h)
 
 theorem MapsTo.image_subset (h : MapsTo f s t) : f '' s ⊆ t :=
