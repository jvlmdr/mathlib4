/-
Copyright (c) 2017 Mario Carneiro. All rights reserved.
Released under Apache 2.0 license as described in the file LICENSE.
Authors: Mario Carneiro
-/
import Mathlib.Data.Int.Order.Basic
import Mathlib.Data.Nat.Cast.Commute
import Mathlib.Data.Nat.Cast.Order
import Mathlib.Algebra.Hom.Ring.Basic

#align_import data.int.cast.lemmas from "leanprover-community/mathlib"@"acebd8d49928f6ed8920e502a6c90674e75bd441"

/-!
# Cast of integers (additional theorems)

This file proves additional properties about the *canonical* homomorphism from
the integers into an additive group with a one (`Int.cast`),
particularly results involving algebraic homomorphisms or the order structure on `ℤ`
which were not available in the import dependencies of `Data.Int.Cast.Basic`.

## Main declarations

* `castAddHom`: `cast` bundled as an `AddMonoidHom`.
* `castRingHom`: `cast` bundled as a `RingHom`.
-/


open Nat

variable {F ι α β : Type*}

namespace Int

/-- Coercion `ℕ → ℤ` as a `RingHom`. -/
def ofNatHom : ℕ →+* ℤ :=
  Nat.castRingHom ℤ
#align int.of_nat_hom Int.ofNatHom

-- Porting note: no need to be `@[simp]`, as `Nat.cast_pos` handles this.
-- @[simp]
lemma coe_nat_pos {n : ℕ} : (0 : ℤ) < n ↔ 0 < n :=
  Nat.cast_pos
#align int.coe_nat_pos Int.coe_nat_pos

lemma coe_nat_succ_pos (n : ℕ) : 0 < (n.succ : ℤ) :=
  Int.coe_nat_pos.2 (succ_pos n)
#align int.coe_nat_succ_pos Int.coe_nat_succ_pos

lemma toNat_lt' {a : ℤ} {b : ℕ} (hb : b ≠ 0) : a.toNat < b ↔ a < b := by
  rw [←toNat_lt_toNat, toNat_coe_nat]; exact coe_nat_pos.2 hb.bot_lt
#align int.to_nat_lt Int.toNat_lt'

lemma natMod_lt {a : ℤ} {b : ℕ} (hb : b ≠ 0) : a.natMod b < b :=
  (toNat_lt' hb).2 $ emod_lt_of_pos _ $ coe_nat_pos.2 hb.bot_lt
#align int.nat_mod_lt Int.natMod_lt

section cast

@[simp, norm_cast]
<<<<<<< HEAD
lemma cast_mul [NonAssocRing α] : ∀ m n, ((m * n : ℤ) : α) = m * n := fun m =>
  Int.inductionOn' m 0 (by simp) (fun k _ ih n => by simp [add_mul, ih]) fun k _ ih n => by
    simp [sub_mul, ih]
#align int.cast_mul Int.cast_mulₓ -- dubious translation, type involves HasLiftT

@[simp, norm_cast]
lemma cast_ite [AddGroupWithOne α] (P : Prop) [Decidable P] (m n : ℤ) :
=======
theorem cast_ite [AddGroupWithOne α] (P : Prop) [Decidable P] (m n : ℤ) :
>>>>>>> 9479520d
    ((ite P m n : ℤ) : α) = ite P (m : α) (n : α) :=
  apply_ite _ _ _ _
#align int.cast_ite Int.cast_ite

/-- `coe : ℤ → α` as an `AddMonoidHom`. -/
def castAddHom (α : Type*) [AddGroupWithOne α] : ℤ →+ α where
  toFun := Int.cast
  map_zero' := cast_zero
  map_add' := cast_add
#align int.cast_add_hom Int.castAddHom

@[simp]
lemma coe_castAddHom [AddGroupWithOne α] : ⇑(castAddHom α) = fun x : ℤ => (x : α) :=
  rfl
#align int.coe_cast_add_hom Int.coe_castAddHom

/-- `coe : ℤ → α` as a `RingHom`. -/
def castRingHom (α : Type*) [NonAssocRing α] : ℤ →+* α where
  toFun := Int.cast
  map_zero' := cast_zero
  map_add' := cast_add
  map_one' := cast_one
  map_mul' := cast_mul
#align int.cast_ring_hom Int.castRingHom

@[simp]
lemma coe_castRingHom [NonAssocRing α] : ⇑(castRingHom α) = fun x : ℤ => (x : α) :=
  rfl
#align int.coe_cast_ring_hom Int.coe_castRingHom

lemma cast_commute [NonAssocRing α] : ∀ (m : ℤ) (x : α), Commute (↑m) x
  | (n : ℕ), x => by simpa using n.cast_commute x
  | -[n+1], x => by
    simpa only [cast_negSucc, Commute.neg_left_iff, Commute.neg_right_iff] using
      (n + 1).cast_commute (-x)
#align int.cast_commute Int.cast_commute

lemma cast_comm [NonAssocRing α] (m : ℤ) (x : α) : (m : α) * x = x * m :=
  (cast_commute m x).eq
#align int.cast_comm Int.cast_comm

lemma commute_cast [NonAssocRing α] (x : α) (m : ℤ) : Commute x m :=
  (m.cast_commute x).symm
#align int.commute_cast Int.commute_cast

lemma cast_mono [OrderedRing α] : Monotone (fun x : ℤ => (x : α)) := by
  intro m n h
  rw [← sub_nonneg] at h
  lift n - m to ℕ using h with k hk
  rw [← sub_nonneg, ← cast_sub, ← hk, cast_ofNat]
  exact k.cast_nonneg
#align int.cast_mono Int.cast_mono

@[simp]
lemma cast_nonneg [OrderedRing α] [Nontrivial α] : ∀ {n : ℤ}, (0 : α) ≤ n ↔ 0 ≤ n
  | (n : ℕ) => by simp
  | -[n+1] => by
    have : -(n : α) < 1 := lt_of_le_of_lt (by simp) zero_lt_one
    simpa [(negSucc_lt_zero n).not_le, ← sub_eq_add_neg, le_neg] using this.not_le
#align int.cast_nonneg Int.cast_nonneg

@[simp, norm_cast]
lemma cast_le [OrderedRing α] [Nontrivial α] {m n : ℤ} : (m : α) ≤ n ↔ m ≤ n := by
  rw [← sub_nonneg, ← cast_sub, cast_nonneg, sub_nonneg]
#align int.cast_le Int.cast_le

lemma cast_strictMono [OrderedRing α] [Nontrivial α] : StrictMono (fun x : ℤ => (x : α)) :=
  strictMono_of_le_iff_le fun _ _ => cast_le.symm
#align int.cast_strict_mono Int.cast_strictMono

@[simp, norm_cast]
lemma cast_lt [OrderedRing α] [Nontrivial α] {m n : ℤ} : (m : α) < n ↔ m < n :=
  cast_strictMono.lt_iff_lt
#align int.cast_lt Int.cast_lt

@[simp]
lemma cast_nonpos [OrderedRing α] [Nontrivial α] {n : ℤ} : (n : α) ≤ 0 ↔ n ≤ 0 := by
  rw [← cast_zero, cast_le]
#align int.cast_nonpos Int.cast_nonpos

@[simp]
lemma cast_pos [OrderedRing α] [Nontrivial α] {n : ℤ} : (0 : α) < n ↔ 0 < n := by
  rw [← cast_zero, cast_lt]
#align int.cast_pos Int.cast_pos

@[simp]
lemma cast_lt_zero [OrderedRing α] [Nontrivial α] {n : ℤ} : (n : α) < 0 ↔ n < 0 := by
  rw [← cast_zero, cast_lt]
#align int.cast_lt_zero Int.cast_lt_zero

section LinearOrderedRing

variable [LinearOrderedRing α] {a b : ℤ} (n : ℤ)

@[simp, norm_cast]
lemma cast_min : (↑(min a b) : α) = min (a : α) (b : α) :=
  Monotone.map_min cast_mono
#align int.cast_min Int.cast_min

@[simp, norm_cast]
lemma cast_max : (↑(max a b) : α) = max (a : α) (b : α) :=
  Monotone.map_max cast_mono
#align int.cast_max Int.cast_max

@[simp, norm_cast]
lemma cast_abs : ((|a| : ℤ) : α) = |(a : α)| := by simp [abs_eq_max_neg]
#align int.cast_abs Int.cast_abs

lemma cast_one_le_of_pos (h : 0 < a) : (1 : α) ≤ a := by exact_mod_cast Int.add_one_le_of_lt h
#align int.cast_one_le_of_pos Int.cast_one_le_of_pos

lemma cast_le_neg_one_of_neg (h : a < 0) : (a : α) ≤ -1 := by
  rw [← Int.cast_one, ← Int.cast_neg, cast_le]
  exact Int.le_sub_one_of_lt h
#align int.cast_le_neg_one_of_neg Int.cast_le_neg_one_of_neg

variable (α) {n}

lemma cast_le_neg_one_or_one_le_cast_of_ne_zero (hn : n ≠ 0) : (n : α) ≤ -1 ∨ 1 ≤ (n : α) :=
  hn.lt_or_lt.imp cast_le_neg_one_of_neg cast_one_le_of_pos
#align int.cast_le_neg_one_or_one_le_cast_of_ne_zero Int.cast_le_neg_one_or_one_le_cast_of_ne_zero

variable {α} (n)

lemma nneg_mul_add_sq_of_abs_le_one {x : α} (hx : |x| ≤ 1) : (0 : α) ≤ n * x + n * n := by
  have hnx : 0 < n → 0 ≤ x + n := fun hn => by
    have := _root_.add_le_add (neg_le_of_abs_le hx) (cast_one_le_of_pos hn)
    rwa [add_left_neg] at this
  have hnx' : n < 0 → x + n ≤ 0 := fun hn => by
    have := _root_.add_le_add (le_of_abs_le hx) (cast_le_neg_one_of_neg hn)
    rwa [add_right_neg] at this
  rw [← mul_add, mul_nonneg_iff]
  rcases lt_trichotomy n 0 with (h | rfl | h)
  · exact Or.inr ⟨by exact_mod_cast h.le, hnx' h⟩
  · simp [le_total 0 x]
  · exact Or.inl ⟨by exact_mod_cast h.le, hnx h⟩
#align int.nneg_mul_add_sq_of_abs_le_one Int.nneg_mul_add_sq_of_abs_le_one

lemma cast_natAbs : (n.natAbs : α) = |n| := by
  cases n
  · simp
  · rw [abs_eq_natAbs, natAbs_negSucc, cast_succ, cast_ofNat, cast_succ]
#align int.cast_nat_abs Int.cast_natAbs

end LinearOrderedRing

lemma coe_int_dvd [CommRing α] (m n : ℤ) (h : m ∣ n) : (m : α) ∣ (n : α) :=
  RingHom.map_dvd (Int.castRingHom α) h
#align int.coe_int_dvd Int.coe_int_dvd

end cast

end Int

open Int

namespace AddMonoidHom

variable {A : Type*}

/-- Two additive monoid homomorphisms `f`, `g` from `ℤ` to an additive monoid are equal
if `f 1 = g 1`. -/
@[ext high]
lemma ext_int [AddMonoid A] {f g : ℤ →+ A} (h1 : f 1 = g 1) : f = g :=
  have : f.comp (Int.ofNatHom : ℕ →+ ℤ) = g.comp (Int.ofNatHom : ℕ →+ ℤ) := ext_nat' _ _ h1
  have this' : ∀ n : ℕ, f n = g n := FunLike.ext_iff.1 this
  ext fun n => match n with
  | (n : ℕ) => this' n
  | .negSucc n => eq_on_neg _ _ (this' <| n + 1)
#align add_monoid_hom.ext_int AddMonoidHom.ext_int

variable [AddGroupWithOne A]

lemma eq_int_castAddHom (f : ℤ →+ A) (h1 : f 1 = 1) : f = Int.castAddHom A :=
  ext_int <| by simp [h1]
#align add_monoid_hom.eq_int_cast_hom AddMonoidHom.eq_int_castAddHom

end AddMonoidHom

lemma eq_intCast' [AddGroupWithOne α] [AddMonoidHomClass F ℤ α] (f : F) (h₁ : f 1 = 1) :
    ∀ n : ℤ, f n = n :=
  FunLike.ext_iff.1 <| (f : ℤ →+ α).eq_int_castAddHom h₁
#align eq_int_cast' eq_intCast'

@[simp]
lemma Int.castAddHom_int : Int.castAddHom ℤ = AddMonoidHom.id ℤ :=
  ((AddMonoidHom.id ℤ).eq_int_castAddHom rfl).symm
#align int.cast_add_hom_int Int.castAddHom_int

namespace MonoidHom

variable {M : Type*} [Monoid M]

open Multiplicative

@[ext]
lemma ext_mint {f g : Multiplicative ℤ →* M} (h1 : f (ofAdd 1) = g (ofAdd 1)) : f = g :=
  MonoidHom.toAdditive''.injective <| AddMonoidHom.ext_int <| Additive.toMul.injective h1
#align monoid_hom.ext_mint MonoidHom.ext_mint

/-- If two `MonoidHom`s agree on `-1` and the naturals then they are equal. -/
@[ext]
lemma ext_int {f g : ℤ →* M} (h_neg_one : f (-1) = g (-1))
    (h_nat : f.comp Int.ofNatHom.toMonoidHom = g.comp Int.ofNatHom.toMonoidHom) : f = g := by
  ext (x | x)
  · exact (FunLike.congr_fun h_nat x : _)
  · rw [Int.negSucc_eq, ← neg_one_mul, f.map_mul, g.map_mul]
    congr 1
    exact_mod_cast (FunLike.congr_fun h_nat (x + 1) : _)
#align monoid_hom.ext_int MonoidHom.ext_int

end MonoidHom

namespace MonoidWithZeroHom

variable {M : Type*} [MonoidWithZero M]

/-- If two `MonoidWithZeroHom`s agree on `-1` and the naturals then they are equal. -/
@[ext]
lemma ext_int {f g : ℤ →*₀ M} (h_neg_one : f (-1) = g (-1))
    (h_nat : f.comp Int.ofNatHom.toMonoidWithZeroHom = g.comp Int.ofNatHom.toMonoidWithZeroHom) :
    f = g :=
  toMonoidHom_injective <| MonoidHom.ext_int h_neg_one <|
    MonoidHom.ext (FunLike.congr_fun h_nat : _)
#align monoid_with_zero_hom.ext_int MonoidWithZeroHom.ext_int

end MonoidWithZeroHom

/-- If two `MonoidWithZeroHom`s agree on `-1` and the _positive_ naturals then they are equal. -/
lemma ext_int' [MonoidWithZero α] [MonoidWithZeroHomClass F ℤ α] {f g : F}
    (h_neg_one : f (-1) = g (-1)) (h_pos : ∀ n : ℕ, 0 < n → f n = g n) : f = g :=
  (FunLike.ext _ _) fun n =>
    haveI :=
      FunLike.congr_fun
        (@MonoidWithZeroHom.ext_int _ _ (f : ℤ →*₀ α) (g : ℤ →*₀ α) h_neg_one <|
          MonoidWithZeroHom.ext_nat (h_pos _))
        n
    this
#align ext_int' ext_int'

section NonAssocRing

variable [NonAssocRing α] [NonAssocRing β]

@[simp]
lemma eq_intCast [RingHomClass F ℤ α] (f : F) (n : ℤ) : f n = n :=
  eq_intCast' f (map_one _) n
#align eq_int_cast eq_intCast

@[simp]
lemma map_intCast [RingHomClass F α β] (f : F) (n : ℤ) : f n = n :=
  eq_intCast ((f : α →+* β).comp (Int.castRingHom α)) n
#align map_int_cast map_intCast

namespace RingHom

lemma eq_intCast' (f : ℤ →+* α) : f = Int.castRingHom α :=
  RingHom.ext <| eq_intCast f
#align ring_hom.eq_int_cast' RingHom.eq_intCast'

lemma ext_int {R : Type*} [NonAssocSemiring R] (f g : ℤ →+* R) : f = g :=
  coe_addMonoidHom_injective <| AddMonoidHom.ext_int <| f.map_one.trans g.map_one.symm
#align ring_hom.ext_int RingHom.ext_int

instance Int.subsingleton_ringHom {R : Type*} [NonAssocSemiring R] : Subsingleton (ℤ →+* R) :=
  ⟨RingHom.ext_int⟩
#align ring_hom.int.subsingleton_ring_hom RingHom.Int.subsingleton_ringHom

end RingHom

end NonAssocRing

#align int.cast_id Int.cast_idₓ -- dubious translation, type involves HasLiftT?

@[simp]
lemma Int.castRingHom_int : Int.castRingHom ℤ = RingHom.id ℤ :=
  (RingHom.id ℤ).eq_intCast'.symm
#align int.cast_ring_hom_int Int.castRingHom_int

namespace Pi

variable {π : ι → Type*} [∀ i, IntCast (π i)]

instance intCast : IntCast (∀ i, π i) :=
  { intCast := fun n _ ↦ n }

lemma int_apply (n : ℤ) (i : ι) : (n : ∀ i, π i) i = n :=
  rfl
#align pi.int_apply Pi.int_apply

@[simp]
lemma coe_int (n : ℤ) : (n : ∀ i, π i) = fun _ => ↑n :=
  rfl
#align pi.coe_int Pi.coe_int

end Pi

lemma Sum.elim_intCast_intCast {α β γ : Type*} [IntCast γ] (n : ℤ) :
    Sum.elim (n : α → γ) (n : β → γ) = n :=
  @Sum.elim_lam_const_lam_const α β γ n
#align sum.elim_int_cast_int_cast Sum.elim_intCast_intCast

/-! ### Order dual -/


open OrderDual

instance [h : IntCast α] : IntCast αᵒᵈ :=
  h

instance [h : AddGroupWithOne α] : AddGroupWithOne αᵒᵈ :=
  h

instance [h : AddCommGroupWithOne α] : AddCommGroupWithOne αᵒᵈ :=
  h

@[simp]
lemma toDual_intCast [IntCast α] (n : ℤ) : toDual (n : α) = n :=
  rfl
#align to_dual_int_cast toDual_intCast

@[simp]
lemma ofDual_intCast [IntCast α] (n : ℤ) : (ofDual n : α) = n :=
  rfl
#align of_dual_int_cast ofDual_intCast

/-! ### Lexicographic order -/


instance [h : IntCast α] : IntCast (Lex α) :=
  h

instance [h : AddGroupWithOne α] : AddGroupWithOne (Lex α) :=
  h

instance [h : AddCommGroupWithOne α] : AddCommGroupWithOne (Lex α) :=
  h

@[simp]
lemma toLex_intCast [IntCast α] (n : ℤ) : toLex (n : α) = n :=
  rfl
#align to_lex_int_cast toLex_intCast

@[simp]
lemma ofLex_intCast [IntCast α] (n : ℤ) : (ofLex n : α) = n :=
  rfl
#align of_lex_int_cast ofLex_intCast<|MERGE_RESOLUTION|>--- conflicted
+++ resolved
@@ -57,17 +57,7 @@
 section cast
 
 @[simp, norm_cast]
-<<<<<<< HEAD
-lemma cast_mul [NonAssocRing α] : ∀ m n, ((m * n : ℤ) : α) = m * n := fun m =>
-  Int.inductionOn' m 0 (by simp) (fun k _ ih n => by simp [add_mul, ih]) fun k _ ih n => by
-    simp [sub_mul, ih]
-#align int.cast_mul Int.cast_mulₓ -- dubious translation, type involves HasLiftT
-
-@[simp, norm_cast]
 lemma cast_ite [AddGroupWithOne α] (P : Prop) [Decidable P] (m n : ℤ) :
-=======
-theorem cast_ite [AddGroupWithOne α] (P : Prop) [Decidable P] (m n : ℤ) :
->>>>>>> 9479520d
     ((ite P m n : ℤ) : α) = ite P (m : α) (n : α) :=
   apply_ite _ _ _ _
 #align int.cast_ite Int.cast_ite
