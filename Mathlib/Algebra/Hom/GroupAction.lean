--- conflicted
+++ resolved
@@ -45,7 +45,6 @@
 * When `M = N` and `φ = @id M`, we provide the notation `X →[M] Y`
 -/
 
-<<<<<<< HEAD
 section CompTriple
 
 /-- Class of composing triples -/
@@ -137,27 +136,6 @@
 variable (Y : Type _) [SMul N Y]
 variable (Z : Type _) [SMul P Z]
 
-=======
-set_option autoImplicit true
-
-assert_not_exists Submonoid
-
-variable (M' : Type*)
-variable (X : Type*) [SMul M' X]
-variable (Y : Type*) [SMul M' Y]
-variable (Z : Type*) [SMul M' Z]
-variable (M : Type*) [Monoid M]
-variable (A : Type*) [AddMonoid A] [DistribMulAction M A]
-variable (A' : Type*) [AddGroup A'] [DistribMulAction M A']
-variable (B : Type*) [AddMonoid B] [DistribMulAction M B]
-variable (B' : Type*) [AddGroup B'] [DistribMulAction M B']
-variable (C : Type*) [AddMonoid C] [DistribMulAction M C]
-variable (R : Type*) [Semiring R] [MulSemiringAction M R]
-variable (R' : Type*) [Ring R'] [MulSemiringAction M R']
-variable (S : Type*) [Semiring S] [MulSemiringAction M S]
-variable (S' : Type*) [Ring S'] [MulSemiringAction M S']
-variable (T : Type*) [Semiring T] [MulSemiringAction M T]
->>>>>>> a075669f
 
 /-- Equivariant functions. -/
 -- Porting note: This linter does not exist yet
@@ -184,12 +162,8 @@
 /-- `MulActionHomClass F φ X Y` states that `F` is a type of morphisms which are `φ`-equivariant
 
 You should extend this class when you extend `MulActionHom`. -/
-<<<<<<< HEAD
 class MulActionHomClass (F : Type _) {M N : outParam (Type _)}
 (φ : outParam (M → N)) (X Y : outParam (Type _)) [SMul M X] [SMul N Y] extends
-=======
-class SMulHomClass (F : Type*) (M X Y : outParam <| Type*) [SMul M X] [SMul M Y] extends
->>>>>>> a075669f
   FunLike F X fun _ => Y where
   /-- The proposition that the function preserves the action. -/
   map_smul : ∀ (f : F) (c : M) (x : X), f (c • x) = (φ c) • (f x)
@@ -214,12 +188,8 @@
 -- porting note: removed has_coe_to_fun instance, coercions handled differently now
 #noalign mul_action_hom.has_coe_to_fun
 
-<<<<<<< HEAD
 instance : MulActionHomClass (X →ₑ[φ] Y) φ X Y
     where
-=======
-instance : SMulHomClass (X →[M'] Y) M' X Y where
->>>>>>> a075669f
   coe := MulActionHom.toFun
   coe_injective' f g h := by cases f; cases g; congr
   map_smul := MulActionHom.map_smul'
@@ -349,6 +319,12 @@
 #align mul_action_hom.id_comp MulActionHom.id_comp
 
 
+
+@[simp]
+theorem comp'_id (f : X →ₑ[φ] Y) :
+  f.comp' (MulActionHom.id M) (CompTriple.comp_id)= f :=
+  ext fun x => by rw [comp'_apply, id_apply]
+
 @[simp]
 theorem comp'_id (f : X →ₑ[φ] Y) :
   f.comp' (MulActionHom.id M) (CompTriple.comp_id)= f :=
@@ -379,28 +355,17 @@
 
 /-- The inverse of a bijective equivariant map is equivariant. -/
 @[simps]
-<<<<<<< HEAD
 def inverse (f : X →ₑ[φ] Y) (g : Y → X) (k : Function.RightInverse φ' φ)
   (h₁ : Function.LeftInverse g f) (h₂ : Function.RightInverse g f) : Y →ₑ[φ'] X
     where
-=======
-def inverse (f : A →[M] B) (g : B → A) (h₁ : Function.LeftInverse g f)
-    (h₂ : Function.RightInverse g f) : B →[M] A where
->>>>>>> a075669f
   toFun := g
   map_smul' m x :=
     calc
       g (m • x) = g (m • f (g x)) := by rw [h₂]
-<<<<<<< HEAD
       _ = g ((φ (φ' m)) • f (g x)) := by rw [k]
       _ = g (f (φ' m • g x)) := by rw [map_smul]
       _ = φ' m • g x := by rw [h₁]
 #align mul_action_hom.inverse_to_fun MulActionHom.inverse_toFun
-=======
-      _ = g (f (m • g x)) := by rw [f.map_smul]
-      _ = m • g x := by rw [h₁]
-#align mul_action_hom.inverse_to_fun MulActionHom.inverse_apply
->>>>>>> a075669f
 #align mul_action_hom.inverse MulActionHom.inverse
 
 -- Useful/necessary ?
@@ -432,14 +397,9 @@
 /-- If actions of `M` and `N` on `α` commute,
   then for `c : M`, `(c • · : α → α)` is an `N`-action homomorphism. -/
 @[simps]
-<<<<<<< HEAD
 def _root_.SMulCommClass.toMulActionHom {M} (N α : Type _)
     [SMul M α] [SMul N α] [SMulCommClass M N α] (c : M) :
   α →[N] α where
-=======
-def SMulCommClass.toMulActionHom {M} (N α : Type*) [SMul M α] [SMul N α] [SMulCommClass M N α]
-    (c : M) : α →[N] α where
->>>>>>> a075669f
   toFun := (c • ·)
   map_smul' := smul_comm _
 
@@ -496,15 +456,10 @@
 the additive monoid structure and equivariant with respect to `φ`.
 
 You should extend this class when you extend `DistribMulActionHom`. -/
-<<<<<<< HEAD
 class DistribMulActionHomClass (F : Type _)
   {M N : outParam (Type _)} (φ : outParam (M → N)) (A B : outParam (Type _))
   [Monoid M] [Monoid N] [AddMonoid A] [AddMonoid B] [DistribMulAction M A] [DistribMulAction N B]
   extends MulActionHomClass F φ A B,
-=======
-class DistribMulActionHomClass (F : Type*) (M A B : outParam <| Type*) [Monoid M] [AddMonoid A]
-  [AddMonoid B] [DistribMulAction M A] [DistribMulAction M B] extends SMulHomClass F M A B,
->>>>>>> a075669f
   AddMonoidHomClass F A B
 #align distrib_mul_action_hom_class DistribMulActionHomClass
 
@@ -540,12 +495,8 @@
 #noalign distrib_mul_action_hom.has_coe'
 #noalign distrib_mul_action_hom.has_coe_to_fun
 
-<<<<<<< HEAD
 instance : DistribMulActionHomClass (A →ₑ+[φ] B) φ A B
     where
-=======
-instance : DistribMulActionHomClass (A →+[M] B) M A B where
->>>>>>> a075669f
   coe m := m.toFun
   coe_injective' f g h := by
     rcases f with ⟨tF, _, _⟩; rcases g with ⟨tG, _, _⟩
@@ -554,14 +505,8 @@
   map_zero := DistribMulActionHom.map_zero'
   map_add := DistribMulActionHom.map_add'
 
-<<<<<<< HEAD
 variable {φ A B}
 
-=======
-initialize_simps_projections DistribMulActionHom (toFun → apply)
-
-variable {M A B}
->>>>>>> a075669f
 /- porting note: inserted following def & instance for consistent coercion behaviour,
 see also Algebra.Hom.Group -/
 /-- Turn an element of a type `F` satisfying `MulActionHomClass F M X Y` into an actual
@@ -781,7 +726,6 @@
 
 end DistribMulActionHom
 
-<<<<<<< HEAD
 variable (R : Type _) [Semiring R] [MulSemiringAction M R]
 variable (R' : Type _) [Ring R'] [MulSemiringAction M R']
 variable (S : Type _) [Semiring S] [MulSemiringAction N S]
@@ -791,15 +735,6 @@
 -- variable {R S M' N'}
 -- variable [AddMonoid M'] [DistribMulAction R M']
 -- variable [AddMonoid N'] [DistribMulAction S N']
-=======
-/-- If `DistribMulAction` of `M` and `N` on `A` commute, then for each `c : M`, `(c • ·)` is an
-`N`-action additive homomorphism. -/
-@[simps]
-def SMulCommClass.toDistribMulActionHom {M} (N A : Type*) [Monoid N] [AddMonoid A]
-    [DistribSMul M A] [DistribMulAction N A] [SMulCommClass M N A] (c : M) : A →+[N] A :=
-  { SMulCommClass.toMulActionHom N A c, DistribSMul.toAddMonoidHom _ c with
-    toFun := (c • ·) }
->>>>>>> a075669f
 
 /-- Equivariant ring homomorphisms. -/
 -- Porting note: This linter does not exist yet
@@ -837,18 +772,12 @@
 the ring structure and equivariant with respect to `φ`.
 
 You should extend this class when you extend `MulSemiringActionHom`. -/
-<<<<<<< HEAD
 class MulSemiringActionHomClass (F : Type _)
   {M N : outParam (Type _)} [Monoid M] [Monoid N]
   (φ : outParam (M → N))
   (R S : outParam (Type _)) [Semiring R] [Semiring S]
   [DistribMulAction M R] [DistribMulAction N S] extends
   DistribMulActionHomClass F φ R S, RingHomClass F R S
-=======
-class MulSemiringActionHomClass (F : Type*) (M R S : outParam <| Type*) [Monoid M] [Semiring R]
-  [Semiring S] [DistribMulAction M R] [DistribMulAction M S] extends
-  DistribMulActionHomClass F M R S, RingHomClass F R S
->>>>>>> a075669f
 #align mul_semiring_action_hom_class MulSemiringActionHomClass
 
 /-
@@ -886,12 +815,8 @@
 #noalign mul_semiring_action_hom.has_coe'
 #noalign mul_semiring_action_hom.has_coe_to_fun
 
-<<<<<<< HEAD
 instance : MulSemiringActionHomClass (R →ₑ+*[φ] S) φ R S
     where
-=======
-instance : MulSemiringActionHomClass (R →+*[M] S) M R S where
->>>>>>> a075669f
   coe m := m.toFun
   coe_injective' f g h := by
     rcases f with ⟨⟨tF, _, _⟩, _, _⟩; rcases g with ⟨⟨tG, _, _⟩, _, _⟩
@@ -902,13 +827,7 @@
   map_one := MulSemiringActionHom.map_one'
   map_mul := MulSemiringActionHom.map_mul'
 
-<<<<<<< HEAD
 variable {φ R S}
-=======
-initialize_simps_projections MulSemiringActionHom (toFun → apply)
-
-variable {M R S}
->>>>>>> a075669f
 
 /- porting note: inserted following def & instance for consistent coercion behaviour,
 see also Algebra.Hom.Group -/
