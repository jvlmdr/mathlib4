/-
Copyright (c) 2020 Kenny Lau. All rights reserved.
Released under Apache 2.0 license as described in the file LICENSE.
Authors: Kenny Lau, Anne Baanen
-/
import Mathlib.Algebra.Algebra.Equiv
import Mathlib.LinearAlgebra.Span

#align_import algebra.algebra.tower from "leanprover-community/mathlib"@"71150516f28d9826c7341f8815b31f7d8770c212"

/-!
# Towers of algebras

In this file we prove basic facts about towers of algebra.

An algebra tower A/S/R is expressed by having instances of `Algebra A S`,
`Algebra R S`, `Algebra R A` and `IsScalarTower R S A`, the later asserting the
compatibility condition `(r • s) • a = r • (s • a)`.

An important definition is `toAlgHom R S A`, the canonical `R`-algebra homomorphism `S →ₐ[R] A`.

-/


open Pointwise

universe u v w u₁ v₁

variable (R : Type u) (S : Type v) (A : Type w) (B : Type u₁) (M : Type v₁)

namespace Algebra

variable [CommSemiring R] [Semiring A] [Semiring B] [Algebra R A] [Algebra R B]
variable [AddCommMonoid M] [Module R M] [Module A M] [Module B M]
variable [IsScalarTower R A M] [IsScalarTower R B M] [SMulCommClass A B M]

variable {A}


/-- The `R`-algebra morphism `A → End (M)` corresponding to the representation of the algebra `A`
on the `B`-module `M`.

This is a stronger version of `DistribMulAction.toLinearMap`, and could also have been
called `Algebra.toModuleEnd`.

The typeclasses correspond to the situation where the types act on each other as
```
R ----→ B
| ⟍     |
|   ⟍   |
↓     ↘ ↓
A ----→ M
```
where the diagram commutes, the action by `R` commutes with everything, and the action by `A` and
`B` on `M` commute.

Typically this is most useful with `B = R` as `Algebra.lsmul R R A : A →ₐ[R] Module.End R M`.
However this can be used to get the fact that left-multiplication by `A` is right `A`-linear, and
vice versa, as
```lean
example : A →ₐ[R] Module.End Aᵐᵒᵖ A := Algebra.lsmul R Aᵐᵒᵖ A
example : Aᵐᵒᵖ →ₐ[R] Module.End A A := Algebra.lsmul R A A
```
respectively; though `LinearMap.mulLeft` and `LinearMap.mulRight` can also be used here.
-/
def lsmul : A →ₐ[R] Module.End B M where
  toFun := DistribMulAction.toLinearMap B M
  map_one' := LinearMap.ext fun _ => one_smul A _
  map_mul' a b := LinearMap.ext <| smul_assoc a b
  map_zero' := LinearMap.ext fun _ => zero_smul A _
  map_add' _a _b := LinearMap.ext fun _ => add_smul _ _ _
  commutes' r := LinearMap.ext <| algebraMap_smul A r
#align algebra.lsmul Algebra.lsmulₓ

@[simp]
theorem lsmul_coe (a : A) : (lsmul R B M a : M → M) = (a • ·) := rfl
#align algebra.lsmul_coe Algebra.lsmul_coe

end Algebra

namespace IsScalarTower

section Module

variable [CommSemiring R] [Semiring A] [Algebra R A]

variable [SMul R M] [MulAction A M] [IsScalarTower R A M]

variable {R} {M}

theorem algebraMap_smul (r : R) (x : M) : algebraMap R A r • x = r • x := by
  rw [Algebra.algebraMap_eq_smul_one, smul_assoc, one_smul]
#align is_scalar_tower.algebra_map_smul IsScalarTower.algebraMap_smul

end Module

section Semiring

variable [CommSemiring R] [CommSemiring S] [Semiring A] [Semiring B]

variable [Algebra R S] [Algebra S A] [Algebra S B]

variable {R S A}

theorem of_algebraMap_eq [Algebra R A]
    (h : ∀ x, algebraMap R A x = algebraMap S A (algebraMap R S x)) : IsScalarTower R S A :=
  ⟨fun x y z => by simp_rw [Algebra.smul_def, RingHom.map_mul, mul_assoc, h]⟩
#align is_scalar_tower.of_algebra_map_eq IsScalarTower.of_algebraMap_eq

/-- See note [partially-applied ext lemmas]. -/
theorem of_algebraMap_eq' [Algebra R A]
    (h : algebraMap R A = (algebraMap S A).comp (algebraMap R S)) : IsScalarTower R S A :=
  of_algebraMap_eq <| RingHom.ext_iff.1 h
#align is_scalar_tower.of_algebra_map_eq' IsScalarTower.of_algebraMap_eq'

variable (R S A)

variable [Algebra R A] [Algebra R B]

variable [IsScalarTower R S A] [IsScalarTower R S B]

theorem algebraMap_eq : algebraMap R A = (algebraMap S A).comp (algebraMap R S) :=
  RingHom.ext fun x => by
    simp_rw [RingHom.comp_apply, Algebra.algebraMap_eq_smul_one, smul_assoc, one_smul]
#align is_scalar_tower.algebra_map_eq IsScalarTower.algebraMap_eq

theorem algebraMap_apply (x : R) : algebraMap R A x = algebraMap S A (algebraMap R S x) := by
  rw [algebraMap_eq R S A, RingHom.comp_apply]
#align is_scalar_tower.algebra_map_apply IsScalarTower.algebraMap_apply

@[ext]
theorem Algebra.ext {S : Type u} {A : Type v} [CommSemiring S] [Semiring A] (h1 h2 : Algebra S A)
    (h : ∀ (r : S) (x : A), (by have I := h1; exact r • x) = r • x) : h1 = h2 :=
  Algebra.algebra_ext _ _ fun r => by
    simpa only [@Algebra.smul_def _ _ _ _ h1, @Algebra.smul_def _ _ _ _ h2, mul_one] using h r 1
#align is_scalar_tower.algebra.ext IsScalarTower.Algebra.ext

/-- In a tower, the canonical map from the middle element to the top element is an
algebra homomorphism over the bottom element. -/
def toAlgHom : S →ₐ[R] A :=
  { algebraMap S A with commutes' := fun _ => (algebraMap_apply _ _ _ _).symm }
#align is_scalar_tower.to_alg_hom IsScalarTower.toAlgHom

theorem toAlgHom_apply (y : S) : toAlgHom R S A y = algebraMap S A y := rfl
#align is_scalar_tower.to_alg_hom_apply IsScalarTower.toAlgHom_apply

@[simp]
theorem coe_toAlgHom : ↑(toAlgHom R S A) = algebraMap S A :=
  RingHom.ext fun _ => rfl
#align is_scalar_tower.coe_to_alg_hom IsScalarTower.coe_toAlgHom

@[simp]
theorem coe_toAlgHom' : (toAlgHom R S A : S → A) = algebraMap S A := rfl
#align is_scalar_tower.coe_to_alg_hom' IsScalarTower.coe_toAlgHom'

variable {R S A B}

@[simp]
theorem _root_.AlgHom.map_algebraMap (f : A →ₐ[S] B) (r : R) :
    f (algebraMap R A r) = algebraMap R B r := by
  rw [algebraMap_apply R S A r, f.commutes, ← algebraMap_apply R S B]
#align alg_hom.map_algebra_map AlgHom.map_algebraMap

variable (R)

@[simp]
theorem _root_.AlgHom.comp_algebraMap_of_tower (f : A →ₐ[S] B) :
    (f : A →+* B).comp (algebraMap R A) = algebraMap R B :=
  RingHom.ext (AlgHom.map_algebraMap f)
#align alg_hom.comp_algebra_map_of_tower AlgHom.comp_algebraMap_of_tower

-- conflicts with IsScalarTower.Subalgebra
instance (priority := 999) subsemiring (U : Subsemiring S) : IsScalarTower U S A :=
  of_algebraMap_eq fun _x => rfl
#align is_scalar_tower.subsemiring IsScalarTower.subsemiring

-- Porting note: @[nolint instance_priority]
instance (priority := 999) of_algHom {R A B : Type*} [CommSemiring R] [CommSemiring A]
    [CommSemiring B] [Algebra R A] [Algebra R B] (f : A →ₐ[R] B) :
    @IsScalarTower R A B _ f.toRingHom.toAlgebra.toSMul _ :=
  letI := (f : A →+* B).toAlgebra
  of_algebraMap_eq fun x => (f.commutes x).symm
#align is_scalar_tower.of_ring_hom IsScalarTower.of_algHom

end Semiring

end IsScalarTower

section Homs

variable [CommSemiring R] [CommSemiring S] [Semiring A] [Semiring B]

variable [Algebra R S] [Algebra S A] [Algebra S B]

variable [Algebra R A] [Algebra R B]

variable [IsScalarTower R S A] [IsScalarTower R S B]

variable {A S B}

open IsScalarTower

namespace AlgHom

/-- R ⟶ S induces S-Alg ⥤ R-Alg -/
def restrictScalars (f : A →ₐ[S] B) : A →ₐ[R] B :=
  { (f : A →+* B) with
    commutes' := fun r => by
      rw [algebraMap_apply R S A, algebraMap_apply R S B]
      exact f.commutes (algebraMap R S r) }
#align alg_hom.restrict_scalars AlgHom.restrictScalars

theorem restrictScalars_apply (f : A →ₐ[S] B) (x : A) : f.restrictScalars R x = f x := rfl
#align alg_hom.restrict_scalars_apply AlgHom.restrictScalars_apply

@[simp]
theorem coe_restrictScalars (f : A →ₐ[S] B) : (f.restrictScalars R : A →+* B) = f := rfl
#align alg_hom.coe_restrict_scalars AlgHom.coe_restrictScalars

@[simp]
theorem coe_restrictScalars' (f : A →ₐ[S] B) : (restrictScalars R f : A → B) = f := rfl
#align alg_hom.coe_restrict_scalars' AlgHom.coe_restrictScalars'

theorem restrictScalars_injective :
    Function.Injective (restrictScalars R : (A →ₐ[S] B) → A →ₐ[R] B) := fun _ _ h =>
  AlgHom.ext (AlgHom.congr_fun h : _)
#align alg_hom.restrict_scalars_injective AlgHom.restrictScalars_injective

end AlgHom

namespace AlgEquiv

/-- R ⟶ S induces S-Alg ⥤ R-Alg -/
def restrictScalars (f : A ≃ₐ[S] B) : A ≃ₐ[R] B :=
  { (f : A ≃+* B) with
    commutes' := fun r => by
      rw [algebraMap_apply R S A, algebraMap_apply R S B]
      exact f.commutes (algebraMap R S r) }
#align alg_equiv.restrict_scalars AlgEquiv.restrictScalars

theorem restrictScalars_apply (f : A ≃ₐ[S] B) (x : A) : f.restrictScalars R x = f x := rfl
#align alg_equiv.restrict_scalars_apply AlgEquiv.restrictScalars_apply

@[simp]
theorem coe_restrictScalars (f : A ≃ₐ[S] B) : (f.restrictScalars R : A ≃+* B) = f := rfl
#align alg_equiv.coe_restrict_scalars AlgEquiv.coe_restrictScalars

@[simp]
theorem coe_restrictScalars' (f : A ≃ₐ[S] B) : (restrictScalars R f : A → B) = f := rfl
#align alg_equiv.coe_restrict_scalars' AlgEquiv.coe_restrictScalars'

theorem restrictScalars_injective :
    Function.Injective (restrictScalars R : (A ≃ₐ[S] B) → A ≃ₐ[R] B) := fun _ _ h =>
  AlgEquiv.ext (AlgEquiv.congr_fun h : _)
#align alg_equiv.restrict_scalars_injective AlgEquiv.restrictScalars_injective

end AlgEquiv

end Homs

namespace Submodule

variable {M}

variable [CommSemiring R] [Semiring A] [Algebra R A] [AddCommMonoid M]

variable [Module R M] [Module A M] [IsScalarTower R A M]

/-- If `A` is an `R`-algebra such that the induced morphism `R →+* A` is surjective, then the
`R`-module generated by a set `X` equals the `A`-module generated by `X`. -/
theorem restrictScalars_span (hsur : Function.Surjective (algebraMap R A)) (X : Set M) :
    restrictScalars R (span A X) = span R X := by
  refine' ((span_le_restrictScalars R A X).antisymm fun m hm => _).symm
  refine' span_induction hm subset_span (zero_mem _) (fun _ _ => add_mem) fun a m hm => _
  obtain ⟨r, rfl⟩ := hsur a
  simpa [algebraMap_smul] using smul_mem _ r hm
#align submodule.restrict_scalars_span Submodule.restrictScalars_span

theorem coe_span_eq_span_of_surjective (h : Function.Surjective (algebraMap R A)) (s : Set M) :
    (Submodule.span A s : Set M) = Submodule.span R s :=
  congr_arg ((↑) : Submodule R M → Set M) (Submodule.restrictScalars_span R A h s)
#align submodule.coe_span_eq_span_of_surjective Submodule.coe_span_eq_span_of_surjective

end Submodule

section Semiring

variable {R S A}

namespace Submodule

section Module

variable [Semiring R] [Semiring S] [AddCommMonoid A]

variable [Module R S] [Module S A] [Module R A] [IsScalarTower R S A]

open IsScalarTower

theorem span_le_restrictScalars_span (t : Set A) : span R t ≤ (span S t).restrictScalars R :=
  fun x hx ↦ closure_induction hx (zero_mem _) (fun _ _ ↦ add_mem) fun r x hx ↦ by
    rw [← one_smul S x, ← IsScalarTower.smul_assoc]; exact (span S t).smul_mem _ (subset_span hx)

theorem smul_mem_span_smul_of_mem {s : Set S} {t : Set A} {k : S} (hks : k ∈ span R s) {x : A}
    (hx : x ∈ t) : k • x ∈ span R (s • t) :=
  span_induction hks (fun c hc => subset_span <| Set.smul_mem_smul hc hx)
    (by rw [zero_smul]; exact zero_mem _)
    (fun c₁ c₂ ih₁ ih₂ => by rw [add_smul]; exact add_mem ih₁ ih₂)
    fun b c hc => by rw [IsScalarTower.smul_assoc]; exact smul_mem _ _ hc
#align submodule.smul_mem_span_smul_of_mem Submodule.smul_mem_span_smul_of_mem

theorem span_smul_of_span_eq_top {s : Set S} (hs : span R s = ⊤) (t : Set A) :
    span R (s • t) = (span S t).restrictScalars R :=
  le_antisymm
    (span_le.2 fun _x ⟨p, _hps, _q, hqt, hpqx⟩ ↦ hpqx ▸ (span S t).smul_mem p (subset_span hqt))
    fun p hp ↦ closure_induction hp (zero_mem _) (fun _ _ ↦ add_mem) fun s0 y hy ↦ by
      refine span_induction (hs ▸ mem_top : s0 ∈ span R s)
        (fun x hx ↦ subset_span ⟨x, hx, y, hy, rfl⟩) ?_ ?_ ?_
      · rw [zero_smul]; apply zero_mem
      · intro _ _; rw [add_smul]; apply add_mem
      · intro r s0 hy; rw [IsScalarTower.smul_assoc]; exact smul_mem _ r hy
#align submodule.span_smul_of_span_eq_top Submodule.span_smul_of_span_eq_top

-- The following two lemmas were originally used to prove `span_smul_of_span_eq_top`
-- but are now not needed.
theorem smul_mem_span_smul' {s : Set S} (hs : span R s = ⊤) {t : Set A} {k : S} {x : A}
    (hx : x ∈ span R (s • t)) : k • x ∈ span R (s • t) := by
  rw [span_smul_of_span_eq_top hs] at hx ⊢; exact (span S t).smul_mem k hx
#align submodule.smul_mem_span_smul' Submodule.smul_mem_span_smul'

theorem smul_mem_span_smul {s : Set S} (hs : span R s = ⊤) {t : Set A} {k : S} {x : A}
    (hx : x ∈ span R t) : k • x ∈ span R (s • t) := by
  rw [span_smul_of_span_eq_top hs]
<<<<<<< HEAD
  exact (span S t).smul_mem k (by apply span_le_restrictScalars_span t hx)
=======
  exact (span S t).smul_mem k (span_le_restrictScalars R S t hx)
>>>>>>> 1b3fb343
#align submodule.smul_mem_span_smul Submodule.smul_mem_span_smul

end Module

section Algebra

variable [CommSemiring R] [Semiring S] [AddCommMonoid A]

variable [Algebra R S] [Module S A] [Module R A] [IsScalarTower R S A]

/-- A variant of `Submodule.span_image` for `algebraMap`. -/
theorem span_algebraMap_image (a : Set R) :
    Submodule.span R (algebraMap R S '' a) = (Submodule.span R a).map (Algebra.linearMap R S) :=
  (Submodule.span_image <| Algebra.linearMap R S).trans rfl
#align submodule.span_algebra_map_image Submodule.span_algebraMap_image

theorem span_algebraMap_image_of_tower {S T : Type*} [CommSemiring S] [Semiring T] [Module R S]
    [Algebra R T] [Algebra S T] [IsScalarTower R S T] (a : Set S) :
    Submodule.span R (algebraMap S T '' a) =
      (Submodule.span R a).map ((Algebra.linearMap S T).restrictScalars R) :=
  (Submodule.span_image <| (Algebra.linearMap S T).restrictScalars R).trans rfl
#align submodule.span_algebra_map_image_of_tower Submodule.span_algebraMap_image_of_tower

theorem map_mem_span_algebraMap_image {S T : Type*} [CommSemiring S] [Semiring T] [Algebra R S]
    [Algebra R T] [Algebra S T] [IsScalarTower R S T] (x : S) (a : Set S)
    (hx : x ∈ Submodule.span R a) : algebraMap S T x ∈ Submodule.span R (algebraMap S T '' a) := by
  rw [span_algebraMap_image_of_tower, mem_map]
  exact ⟨x, hx, rfl⟩
#align submodule.map_mem_span_algebra_map_image Submodule.map_mem_span_algebraMap_image

end Algebra

end Submodule

end Semiring

section Ring

namespace Algebra

variable [CommSemiring R] [Semiring A] [Semiring B] [Algebra R A] [Algebra R B]
variable [AddCommGroup M] [Module R M] [Module A M] [Module B M]
variable [IsScalarTower R A M] [IsScalarTower R B M] [SMulCommClass A B M]

theorem lsmul_injective [NoZeroSMulDivisors A M] {x : A} (hx : x ≠ 0) :
    Function.Injective (lsmul R B M x) :=
  smul_right_injective M hx
#align algebra.lsmul_injective Algebra.lsmul_injective

end Algebra

end Ring<|MERGE_RESOLUTION|>--- conflicted
+++ resolved
@@ -331,11 +331,7 @@
 theorem smul_mem_span_smul {s : Set S} (hs : span R s = ⊤) {t : Set A} {k : S} {x : A}
     (hx : x ∈ span R t) : k • x ∈ span R (s • t) := by
   rw [span_smul_of_span_eq_top hs]
-<<<<<<< HEAD
-  exact (span S t).smul_mem k (by apply span_le_restrictScalars_span t hx)
-=======
   exact (span S t).smul_mem k (span_le_restrictScalars R S t hx)
->>>>>>> 1b3fb343
 #align submodule.smul_mem_span_smul Submodule.smul_mem_span_smul
 
 end Module
