--- conflicted
+++ resolved
@@ -7,13 +7,10 @@
 import Mathlib.Algebra.GroupPower.Lemmas
 import Mathlib.GroupTheory.Submonoid.Centralizer
 import Mathlib.GroupTheory.Subgroup.Basic
-<<<<<<< HEAD
 import Mathlib.RingTheory.NonUnitalSubsemiring.Basic
-=======
 import Mathlib.Algebra.Module.Hom
 import Mathlib.RingTheory.NonUnitalSubsemiring.Basic
 import Mathlib.RingTheory.Subsemiring.Basic
->>>>>>> 8050a134
 
 #align_import algebra.hom.centroid from "leanprover-community/mathlib"@"6cb77a8eaff0ddd100e87b1591c6d3ad319514ff"
 
@@ -140,14 +137,8 @@
     this
 #align centroid_hom.coe_to_add_monoid_hom_injective CentroidHom.coe_toAddMonoidHom_injective
 
-lemma map_mul_left (f : CentroidHom α) (a b : α) : f (a * b) = a * f b :=
-    CentroidHomClass.map_mul_left _ _ _
-
-lemma map_mul_right (f : CentroidHom α) (a b : α) : f (a * b) = f a * b :=
-    CentroidHomClass.map_mul_right _ _ _
-
 /-- Turn a centroid homomorphism into an additive monoid endomorphism. -/
-def toEnd  (f : CentroidHom α) : AddMonoid.End α :=
+def toEnd (f : CentroidHom α) : AddMonoid.End α :=
   (f : α →+ α)
 #align centroid_hom.to_End CentroidHom.toEnd
 
@@ -440,54 +431,22 @@
   rw [map_mul_right, map_mul_left, ← map_mul_right, ← map_mul_left]
 #align centroid_hom.comp_mul_comm CentroidHom.comp_mul_comm
 
-<<<<<<< HEAD
+instance : DistribMulAction M (CentroidHom α) :=
+  toEnd_injective.distribMulAction (toEndRingHom α).toAddMonoidHom toEnd_smul
+
+instance : Module R (CentroidHom α) :=
+  toEnd_injective.module R (toEndRingHom α).toAddMonoidHom toEnd_smul
+
 local notation "L" => AddMonoid.End.mulLeft
 local notation "R" => AddMonoid.End.mulRight
 
-/-- Ring hom from the centroid into the additive monoid endomorphisms. -/
-def toEndRingHom (α : Type*) [NonUnitalNonAssocSemiring α] :
-    RingHom (CentroidHom α) (AddMonoid.End α) where
-  toFun := toEnd
-  map_add' := toEnd_add
-  map_zero' := toEnd_zero
-  map_one' := toEnd_one
-  map_mul' := toEnd_mul
-
-lemma toEnd'_apply (f : CentroidHom α) : toEndRingHom α f = f.toEnd := rfl
-
-lemma centroid_eq_centralizer_mul_op :
-    MonoidHom.mrange (toEndRingHom α) = Submonoid.centralizer (Set.range L ∪ Set.range R) := by
-=======
-instance : DistribMulAction M (CentroidHom α) :=
-  toEnd_injective.distribMulAction (toEndRingHom α).toAddMonoidHom toEnd_smul
-
-instance : Module R (CentroidHom α) :=
-  toEnd_injective.module R (toEndRingHom α).toAddMonoidHom toEnd_smul
-
-local notation "L" => AddMonoid.End.mulLeft
-local notation "R" => AddMonoid.End.mulRight
-
 lemma centroid_eq_centralizer_mul_op :
     RingHom.rangeS (toEndRingHom α) = Subsemiring.centralizer (Set.range L ∪ Set.range R) := by
->>>>>>> 8050a134
   ext T
   constructor
   · intro ⟨f,hf⟩ S hS
     cases' hS with h₁ h₂
     · cases' h₁ with a ha
-<<<<<<< HEAD
-      rw [← ha, ← hf, toEnd'_apply]
-      apply AddMonoidHom.ext
-      intro b
-      rw [AddMonoid.mul_apply, AddMonoid.mul_apply, AddMonoid.End.mulLeft_apply_apply,
-        AddMonoid.End.mulLeft_apply_apply, toEnd, AddMonoidHom.coe_coe, f.map_mul_left]
-    · cases' h₂ with b hb
-      rw [← hb, ← hf, toEnd'_apply]
-      apply AddMonoidHom.ext
-      intro a
-      rw [AddMonoid.mul_apply, AddMonoid.mul_apply, AddMonoid.End.mulRight_apply_apply,
-        AddMonoid.End.mulRight_apply_apply, toEnd, AddMonoidHom.coe_coe, f.map_mul_right]
-=======
       rw [← ha, ← hf, toEndRingHom_apply]
       apply AddMonoidHom.ext
       intro b
@@ -499,7 +458,6 @@
       intro a
       rw [AddMonoid.mul_apply, AddMonoid.mul_apply, AddMonoid.End.mulRight_apply_apply,
         AddMonoid.End.mulRight_apply_apply, toEnd, AddMonoidHom.coe_coe, map_mul_right]
->>>>>>> 8050a134
   · intro h
     use ⟨T, fun a b => by
       simp only [ZeroHom.toFun_eq_coe, AddMonoidHom.toZeroHom_coe]
@@ -518,7 +476,6 @@
       apply (Set.mem_union _ _ _).mpr
       simp only [Set.mem_range, exists_apply_eq_apply, or_true] ⟩
     exact rfl
-<<<<<<< HEAD
 /-- The canonical homomorphism from the center into the centroid -/
 def centerToCentroid : NonUnitalSubsemiring.center α →ₙ+* CentroidHom α where
   toFun z := {L (z : α) with
@@ -532,15 +489,6 @@
         AddMonoid.End.mulLeft_apply_apply]
       rw [((Set.mem_center_iff _).mp z.prop).left_assoc]
   }
-=======
-
-/-- The canonical homomorphism from the center into the centroid -/
-def centerToCentroid : NonUnitalSubsemiring.center α →ₙ+* CentroidHom α where
-  toFun z :=
-    { L (z : α) with
-      map_mul_left' := ((Set.mem_center_iff _).mp z.prop).left_comm
-      map_mul_right' := ((Set.mem_center_iff _).mp z.prop).left_assoc }
->>>>>>> 8050a134
   map_zero' := by
     simp only [ZeroMemClass.coe_zero, map_zero]
     exact rfl
@@ -549,18 +497,13 @@
     exact rfl
   map_mul' := fun z₁ z₂ => by
     ext a
-<<<<<<< HEAD
     show  (z₁ * z₂) * a = z₁ * (z₂ * a)
     rw [((Set.mem_center_iff _).mp z₁.prop).left_assoc]
-=======
-    exact (((Set.mem_center_iff _).mp z₁.prop).left_assoc z₂ a).symm
->>>>>>> 8050a134
 
 lemma centerToCentroid_apply (z : { x // x ∈ NonUnitalSubsemiring.center α }) (a : α) :
     (centerToCentroid z) a = z * a := rfl
 
 lemma center_iff_op_centroid (a : α) :
-<<<<<<< HEAD
     a ∈ NonUnitalSubsemiring.center α ↔ R a = L a ∧ (L a) ∈ MonoidHom.mrange (toEndRingHom α) := by
   constructor
   · intro ha
@@ -588,6 +531,39 @@
       intro b c
       rw [e2, e2, ← e1, ← e1, ← map_mul_left]
 
+/-- The canonical homomorphism from the center into the centroid -/
+def centerToCentroid : NonUnitalSubsemiring.center α →ₙ+* CentroidHom α where
+  toFun z :=
+    { L (z : α) with
+      map_mul_left' := ((Set.mem_center_iff _).mp z.prop).left_comm
+      map_mul_right' := ((Set.mem_center_iff _).mp z.prop).left_assoc }
+  map_zero' := by
+    simp only [ZeroMemClass.coe_zero, map_zero]
+    exact rfl
+  map_add' := fun _ _ => by
+    simp only [AddSubmonoid.coe_add, NonUnitalSubsemiring.coe_toAddSubmonoid, map_add]
+    exact rfl
+  map_mul' := fun z₁ z₂ => by
+    ext a
+    exact (((Set.mem_center_iff _).mp z₁.prop).left_assoc z₂ a).symm
+
+lemma centerToCentroid_apply (z : { x // x ∈ NonUnitalSubsemiring.center α }) (a : α) :
+    (centerToCentroid z) a = z * a := rfl
+
+lemma center_iff_op_centroid (a : α) :
+    a ∈ NonUnitalSubsemiring.center α ↔ L a = R a ∧ (L a) ∈ Set.range CentroidHom.toEnd := by
+  constructor
+  · exact fun ha ↦ ⟨AddMonoidHom.ext <| IsMulCentral.comm ha, ⟨centerToCentroid ⟨a, ha⟩, rfl⟩⟩
+  · rintro ⟨hc, ⟨T, hT⟩⟩
+    have e1 (d : α) : T d = a * d := congr($hT d)
+    have e2 (d : α) : T d = d * a := congr($(hT.trans hc) d)
+    constructor
+    case comm => exact (congr($hc ·))
+    case left_assoc => simpa [e1] using (map_mul_right T · ·)
+    case mid_assoc => exact fun b c ↦ by simpa [e1 c, e2 b] using
+      (map_mul_right T b c).symm.trans <| map_mul_left T b c
+    case right_assoc => simpa [e2] using (map_mul_left T · ·)
+
 end NonUnitalNonAssocSemiring
 
 section NonUnitalNonAssocCommSemiring
@@ -612,61 +588,17 @@
 
 end NonUnitalNonAssocCommSemiring
 
-=======
-    a ∈ NonUnitalSubsemiring.center α ↔ L a = R a ∧ (L a) ∈ Set.range CentroidHom.toEnd := by
-  constructor
-  · exact fun ha ↦ ⟨AddMonoidHom.ext <| IsMulCentral.comm ha, ⟨centerToCentroid ⟨a, ha⟩, rfl⟩⟩
-  · rintro ⟨hc, ⟨T, hT⟩⟩
-    have e1 (d : α) : T d = a * d := congr($hT d)
-    have e2 (d : α) : T d = d * a := congr($(hT.trans hc) d)
-    constructor
-    case comm => exact (congr($hc ·))
-    case left_assoc => simpa [e1] using (map_mul_right T · ·)
-    case mid_assoc => exact fun b c ↦ by simpa [e1 c, e2 b] using
-      (map_mul_right T b c).symm.trans <| map_mul_left T b c
-    case right_assoc => simpa [e2] using (map_mul_left T · ·)
-
-end NonUnitalNonAssocSemiring
-
->>>>>>> 8050a134
 section NonAssocSemiring
 
 variable [NonAssocSemiring α]
 
 /-- The canonical isomorphism from the center of a (non-associative) semiring onto its centroid. -/
-<<<<<<< HEAD
-def centerIsoCentroid : NonUnitalSubsemiring.center α ≃+* CentroidHom α := {
-  centerToCentroid with
-  invFun := fun T => ⟨T 1, {
-      comm := fun a => by
-        rw [← map_mul_left, mul_one, ← map_mul_right, one_mul]
-      left_assoc := fun b c => by
-        rw [← map_mul_right, one_mul, ← map_mul_right, one_mul, map_mul_right]
-      mid_assoc := fun a c => by
-        rw [← map_mul_left, mul_one, ← map_mul_right, ← map_mul_right, one_mul, map_mul_left]
-      right_assoc := fun a b => by
-        rw [← map_mul_left, mul_one, ← map_mul_left, mul_one, map_mul_left]
-    }⟩
-  left_inv := by
-    intro z
-    simp only [MulHom.toFun_eq_coe, NonUnitalRingHom.coe_toMulHom]
-    ext
-    simp only
-    rw [centerToCentroid_apply, mul_one]
-  right_inv := by
-    intro T
-    simp only [MulHom.toFun_eq_coe, NonUnitalRingHom.coe_toMulHom]
-    ext a
-    rw [centerToCentroid_apply, ← map_mul_right, one_mul]
-}
-=======
 def centerIsoCentroid : NonUnitalSubsemiring.center α ≃+* CentroidHom α :=
   { centerToCentroid with
     invFun := fun T ↦
       ⟨T 1, by refine ⟨?_, ?_, ?_, ?_⟩; all_goals simp [← map_mul_left, ← map_mul_right]⟩
     left_inv := fun z ↦ Subtype.ext <| by simp [centerToCentroid_apply]
     right_inv := fun T ↦ CentroidHom.ext <| by simp [centerToCentroid_apply, ← map_mul_right] }
->>>>>>> 8050a134
 
 end NonAssocSemiring
 
