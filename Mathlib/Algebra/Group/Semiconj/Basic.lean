--- conflicted
+++ resolved
@@ -13,10 +13,6 @@
 
 -/
 
-<<<<<<< HEAD
-=======
-namespace SemiconjBy
->>>>>>> cace5e5a
 variable {G : Type*}
 
 namespace SemiconjBy
