/-
Copyright (c) 2016 Jeremy Avigad. All rights reserved.
Released under Apache 2.0 license as described in the file LICENSE.
Authors: Jeremy Avigad, Leonardo de Moura, Mario Carneiro, Johannes Hölzl
-/
import Mathlib.Algebra.Order.Monoid.Cancel.Defs
import Mathlib.Algebra.Order.Sub.Defs
import Mathlib.Order.Hom.Basic

#align_import algebra.order.group.defs from "leanprover-community/mathlib"@"b599f4e4e5cf1fbcb4194503671d3d9e569c1fce"

/-!
# Ordered groups

This file develops the basics of ordered groups.

## Implementation details

Unfortunately, the number of `'` appended to lemmas in this file
may differ between the multiplicative and the additive version of a lemma.
The reason is that we did not want to change existing names in the library.
-/


open Function

universe u

variable {α : Type u}

/-- An ordered additive commutative group is an additive commutative group
with a partial order in which addition is strictly monotone. -/
class OrderedAddCommGroup (α : Type u) extends AddCommGroup α, PartialOrder α where
  /-- Addition is monotone in an ordered additive commutative group. -/
  protected add_le_add_left : ∀ a b : α, a ≤ b → ∀ c : α, c + a ≤ c + b
#align ordered_add_comm_group OrderedAddCommGroup

/-- An ordered commutative group is a commutative group
with a partial order in which multiplication is strictly monotone. -/
class OrderedCommGroup (α : Type u) extends CommGroup α, PartialOrder α where
  /-- Multiplication is monotone in an ordered commutative group. -/
  protected mul_le_mul_left : ∀ a b : α, a ≤ b → ∀ c : α, c * a ≤ c * b
#align ordered_comm_group OrderedCommGroup

attribute [to_additive] OrderedCommGroup

@[to_additive]
instance OrderedCommGroup.to_covariantClass_left_le (α : Type u) [OrderedCommGroup α] :
<<<<<<< HEAD
    CovariantClass α α HMul.hMul LE.le where
=======
    CovariantClass α α (· * ·) (· ≤ ·) where
>>>>>>> d49f95fe
      elim a b c bc := OrderedCommGroup.mul_le_mul_left b c bc a
#align ordered_comm_group.to_covariant_class_left_le OrderedCommGroup.to_covariantClass_left_le
#align ordered_add_comm_group.to_covariant_class_left_le OrderedAddCommGroup.to_covariantClass_left_le

-- See note [lower instance priority]
@[to_additive OrderedAddCommGroup.toOrderedCancelAddCommMonoid]
instance (priority := 100) OrderedCommGroup.toOrderedCancelCommMonoid [OrderedCommGroup α] :
    OrderedCancelCommMonoid α :=
{ ‹OrderedCommGroup α› with le_of_mul_le_mul_left := fun a b c ↦ le_of_mul_le_mul_left' }
#align ordered_comm_group.to_ordered_cancel_comm_monoid OrderedCommGroup.toOrderedCancelCommMonoid
#align ordered_add_comm_group.to_ordered_cancel_add_comm_monoid OrderedAddCommGroup.toOrderedCancelAddCommMonoid

example (α : Type u) [OrderedAddCommGroup α] : CovariantClass α α (swap HAdd.hAdd) LT.lt :=
  AddRightCancelSemigroup.covariant_swap_add_lt_of_covariant_swap_add_le α

-- Porting note: this instance is not used,
-- and causes timeouts after lean4#2210.
-- It was introduced in https://github.com/leanprover-community/mathlib/pull/17564
-- but without the motivation clearly explained.
/-- A choice-free shortcut instance. -/
@[to_additive "A choice-free shortcut instance."]
theorem OrderedCommGroup.to_contravariantClass_left_le (α : Type u) [OrderedCommGroup α] :
<<<<<<< HEAD
    ContravariantClass α α HMul.hMul LE.le where
=======
    ContravariantClass α α (· * ·) (· ≤ ·) where
>>>>>>> d49f95fe
      elim a b c bc := by simpa using mul_le_mul_left' bc a⁻¹
#align ordered_comm_group.to_contravariant_class_left_le OrderedCommGroup.to_contravariantClass_left_le
#align ordered_add_comm_group.to_contravariant_class_left_le OrderedAddCommGroup.to_contravariantClass_left_le

-- Porting note: this instance is not used,
-- and causes timeouts after lean4#2210.
-- See further explanation on `OrderedCommGroup.to_contravariantClass_left_le`.
/-- A choice-free shortcut instance. -/
@[to_additive "A choice-free shortcut instance."]
theorem OrderedCommGroup.to_contravariantClass_right_le (α : Type u) [OrderedCommGroup α] :
<<<<<<< HEAD
    ContravariantClass α α (swap HMul.hMul) LE.le where
=======
    ContravariantClass α α (swap (· * ·)) (· ≤ ·) where
>>>>>>> d49f95fe
      elim a b c bc := by simpa using mul_le_mul_right' bc a⁻¹
#align ordered_comm_group.to_contravariant_class_right_le OrderedCommGroup.to_contravariantClass_right_le
#align ordered_add_comm_group.to_contravariant_class_right_le OrderedAddCommGroup.to_contravariantClass_right_le

section Group

variable [Group α]

section TypeclassesLeftLE

variable [LE α] [CovariantClass α α HMul.hMul LE.le] {a b c d : α}

/-- Uses `left` co(ntra)variant. -/
@[to_additive (attr := simp) "Uses `left` co(ntra)variant."]
theorem Left.inv_le_one_iff : a⁻¹ ≤ 1 ↔ 1 ≤ a := by
  rw [← mul_le_mul_iff_left a]
  simp
#align left.inv_le_one_iff Left.inv_le_one_iff
#align left.neg_nonpos_iff Left.neg_nonpos_iff

/-- Uses `left` co(ntra)variant. -/
@[to_additive (attr := simp) "Uses `left` co(ntra)variant."]
theorem Left.one_le_inv_iff : 1 ≤ a⁻¹ ↔ a ≤ 1 := by
  rw [← mul_le_mul_iff_left a]
  simp
#align left.one_le_inv_iff Left.one_le_inv_iff
#align left.nonneg_neg_iff Left.nonneg_neg_iff

@[to_additive (attr := simp)]
theorem le_inv_mul_iff_mul_le : b ≤ a⁻¹ * c ↔ a * b ≤ c := by
  rw [← mul_le_mul_iff_left a]
  simp
#align le_inv_mul_iff_mul_le le_inv_mul_iff_mul_le
#align le_neg_add_iff_add_le le_neg_add_iff_add_le

@[to_additive (attr := simp)]
theorem inv_mul_le_iff_le_mul : b⁻¹ * a ≤ c ↔ a ≤ b * c := by
  rw [← mul_le_mul_iff_left b, mul_inv_cancel_left]
#align inv_mul_le_iff_le_mul inv_mul_le_iff_le_mul
#align neg_add_le_iff_le_add neg_add_le_iff_le_add

@[to_additive neg_le_iff_add_nonneg']
theorem inv_le_iff_one_le_mul' : a⁻¹ ≤ b ↔ 1 ≤ a * b :=
  (mul_le_mul_iff_left a).symm.trans <| by rw [mul_inv_self]
#align inv_le_iff_one_le_mul' inv_le_iff_one_le_mul'
#align neg_le_iff_add_nonneg' neg_le_iff_add_nonneg'

@[to_additive]
theorem le_inv_iff_mul_le_one_left : a ≤ b⁻¹ ↔ b * a ≤ 1 :=
  (mul_le_mul_iff_left b).symm.trans <| by rw [mul_inv_self]
#align le_inv_iff_mul_le_one_left le_inv_iff_mul_le_one_left
#align le_neg_iff_add_nonpos_left le_neg_iff_add_nonpos_left

@[to_additive]
theorem le_inv_mul_iff_le : 1 ≤ b⁻¹ * a ↔ b ≤ a := by
  rw [← mul_le_mul_iff_left b, mul_one, mul_inv_cancel_left]
#align le_inv_mul_iff_le le_inv_mul_iff_le
#align le_neg_add_iff_le le_neg_add_iff_le

@[to_additive]
theorem inv_mul_le_one_iff : a⁻¹ * b ≤ 1 ↔ b ≤ a :=
  -- Porting note: why is the `_root_` needed?
  _root_.trans inv_mul_le_iff_le_mul <| by rw [mul_one]
#align inv_mul_le_one_iff inv_mul_le_one_iff
#align neg_add_nonpos_iff neg_add_nonpos_iff

end TypeclassesLeftLE

section TypeclassesLeftLT

variable [LT α] [CovariantClass α α HMul.hMul LT.lt] {a b c : α}

/-- Uses `left` co(ntra)variant. -/
@[to_additive (attr := simp) Left.neg_pos_iff "Uses `left` co(ntra)variant."]
theorem Left.one_lt_inv_iff : 1 < a⁻¹ ↔ a < 1 := by
  rw [← mul_lt_mul_iff_left a, mul_inv_self, mul_one]
#align left.one_lt_inv_iff Left.one_lt_inv_iff
#align left.neg_pos_iff Left.neg_pos_iff

/-- Uses `left` co(ntra)variant. -/
@[to_additive (attr := simp) "Uses `left` co(ntra)variant."]
theorem Left.inv_lt_one_iff : a⁻¹ < 1 ↔ 1 < a := by
  rw [← mul_lt_mul_iff_left a, mul_inv_self, mul_one]
#align left.inv_lt_one_iff Left.inv_lt_one_iff
#align left.neg_neg_iff Left.neg_neg_iff

@[to_additive (attr := simp)]
theorem lt_inv_mul_iff_mul_lt : b < a⁻¹ * c ↔ a * b < c := by
  rw [← mul_lt_mul_iff_left a]
  simp
#align lt_inv_mul_iff_mul_lt lt_inv_mul_iff_mul_lt
#align lt_neg_add_iff_add_lt lt_neg_add_iff_add_lt

@[to_additive (attr := simp)]
theorem inv_mul_lt_iff_lt_mul : b⁻¹ * a < c ↔ a < b * c := by
  rw [← mul_lt_mul_iff_left b, mul_inv_cancel_left]
#align inv_mul_lt_iff_lt_mul inv_mul_lt_iff_lt_mul
#align neg_add_lt_iff_lt_add neg_add_lt_iff_lt_add

@[to_additive]
theorem inv_lt_iff_one_lt_mul' : a⁻¹ < b ↔ 1 < a * b :=
  (mul_lt_mul_iff_left a).symm.trans <| by rw [mul_inv_self]
#align inv_lt_iff_one_lt_mul' inv_lt_iff_one_lt_mul'
#align neg_lt_iff_pos_add' neg_lt_iff_pos_add'

@[to_additive]
theorem lt_inv_iff_mul_lt_one' : a < b⁻¹ ↔ b * a < 1 :=
  (mul_lt_mul_iff_left b).symm.trans <| by rw [mul_inv_self]
#align lt_inv_iff_mul_lt_one' lt_inv_iff_mul_lt_one'
#align lt_neg_iff_add_neg' lt_neg_iff_add_neg'

@[to_additive]
theorem lt_inv_mul_iff_lt : 1 < b⁻¹ * a ↔ b < a := by
  rw [← mul_lt_mul_iff_left b, mul_one, mul_inv_cancel_left]
#align lt_inv_mul_iff_lt lt_inv_mul_iff_lt
#align lt_neg_add_iff_lt lt_neg_add_iff_lt

@[to_additive]
theorem inv_mul_lt_one_iff : a⁻¹ * b < 1 ↔ b < a :=
  _root_.trans inv_mul_lt_iff_lt_mul <| by rw [mul_one]
#align inv_mul_lt_one_iff inv_mul_lt_one_iff
#align neg_add_neg_iff neg_add_neg_iff

end TypeclassesLeftLT

section TypeclassesRightLE

variable [LE α] [CovariantClass α α (swap HMul.hMul) LE.le] {a b c : α}

/-- Uses `right` co(ntra)variant. -/
@[to_additive (attr := simp) "Uses `right` co(ntra)variant."]
theorem Right.inv_le_one_iff : a⁻¹ ≤ 1 ↔ 1 ≤ a := by
  rw [← mul_le_mul_iff_right a]
  simp
#align right.inv_le_one_iff Right.inv_le_one_iff
#align right.neg_nonpos_iff Right.neg_nonpos_iff

/-- Uses `right` co(ntra)variant. -/
@[to_additive (attr := simp) "Uses `right` co(ntra)variant."]
theorem Right.one_le_inv_iff : 1 ≤ a⁻¹ ↔ a ≤ 1 := by
  rw [← mul_le_mul_iff_right a]
  simp
#align right.one_le_inv_iff Right.one_le_inv_iff
#align right.nonneg_neg_iff Right.nonneg_neg_iff

@[to_additive neg_le_iff_add_nonneg]
theorem inv_le_iff_one_le_mul : a⁻¹ ≤ b ↔ 1 ≤ b * a :=
  (mul_le_mul_iff_right a).symm.trans <| by rw [inv_mul_self]
#align inv_le_iff_one_le_mul inv_le_iff_one_le_mul
#align neg_le_iff_add_nonneg neg_le_iff_add_nonneg

@[to_additive]
theorem le_inv_iff_mul_le_one_right : a ≤ b⁻¹ ↔ a * b ≤ 1 :=
  (mul_le_mul_iff_right b).symm.trans <| by rw [inv_mul_self]
#align le_inv_iff_mul_le_one_right le_inv_iff_mul_le_one_right
#align le_neg_iff_add_nonpos_right le_neg_iff_add_nonpos_right

@[to_additive (attr := simp)]
theorem mul_inv_le_iff_le_mul : a * b⁻¹ ≤ c ↔ a ≤ c * b :=
  (mul_le_mul_iff_right b).symm.trans <| by rw [inv_mul_cancel_right]
#align mul_inv_le_iff_le_mul mul_inv_le_iff_le_mul
#align add_neg_le_iff_le_add add_neg_le_iff_le_add

@[to_additive (attr := simp)]
theorem le_mul_inv_iff_mul_le : c ≤ a * b⁻¹ ↔ c * b ≤ a :=
  (mul_le_mul_iff_right b).symm.trans <| by rw [inv_mul_cancel_right]
#align le_mul_inv_iff_mul_le le_mul_inv_iff_mul_le
#align le_add_neg_iff_add_le le_add_neg_iff_add_le

-- Porting note: `simp` can prove this
@[to_additive]
theorem mul_inv_le_one_iff_le : a * b⁻¹ ≤ 1 ↔ a ≤ b :=
  mul_inv_le_iff_le_mul.trans <| by rw [one_mul]
#align mul_inv_le_one_iff_le mul_inv_le_one_iff_le
#align add_neg_nonpos_iff_le add_neg_nonpos_iff_le

@[to_additive]
theorem le_mul_inv_iff_le : 1 ≤ a * b⁻¹ ↔ b ≤ a := by
  rw [← mul_le_mul_iff_right b, one_mul, inv_mul_cancel_right]
#align le_mul_inv_iff_le le_mul_inv_iff_le
#align le_add_neg_iff_le le_add_neg_iff_le

@[to_additive]
theorem mul_inv_le_one_iff : b * a⁻¹ ≤ 1 ↔ b ≤ a :=
  _root_.trans mul_inv_le_iff_le_mul <| by rw [one_mul]
#align mul_inv_le_one_iff mul_inv_le_one_iff
#align add_neg_nonpos_iff add_neg_nonpos_iff

end TypeclassesRightLE

section TypeclassesRightLT

variable [LT α] [CovariantClass α α (swap HMul.hMul) LT.lt] {a b c : α}

/-- Uses `right` co(ntra)variant. -/
@[to_additive (attr := simp) "Uses `right` co(ntra)variant."]
theorem Right.inv_lt_one_iff : a⁻¹ < 1 ↔ 1 < a := by
  rw [← mul_lt_mul_iff_right a, inv_mul_self, one_mul]
#align right.inv_lt_one_iff Right.inv_lt_one_iff
#align right.neg_neg_iff Right.neg_neg_iff

/-- Uses `right` co(ntra)variant. -/
@[to_additive (attr := simp) Right.neg_pos_iff "Uses `right` co(ntra)variant."]
theorem Right.one_lt_inv_iff : 1 < a⁻¹ ↔ a < 1 := by
  rw [← mul_lt_mul_iff_right a, inv_mul_self, one_mul]
#align right.one_lt_inv_iff Right.one_lt_inv_iff
#align right.neg_pos_iff Right.neg_pos_iff

@[to_additive]
theorem inv_lt_iff_one_lt_mul : a⁻¹ < b ↔ 1 < b * a :=
  (mul_lt_mul_iff_right a).symm.trans <| by rw [inv_mul_self]
#align inv_lt_iff_one_lt_mul inv_lt_iff_one_lt_mul
#align neg_lt_iff_pos_add neg_lt_iff_pos_add

@[to_additive]
theorem lt_inv_iff_mul_lt_one : a < b⁻¹ ↔ a * b < 1 :=
  (mul_lt_mul_iff_right b).symm.trans <| by rw [inv_mul_self]
#align lt_inv_iff_mul_lt_one lt_inv_iff_mul_lt_one
#align lt_neg_iff_add_neg lt_neg_iff_add_neg

@[to_additive (attr := simp)]
theorem mul_inv_lt_iff_lt_mul : a * b⁻¹ < c ↔ a < c * b := by
  rw [← mul_lt_mul_iff_right b, inv_mul_cancel_right]
#align mul_inv_lt_iff_lt_mul mul_inv_lt_iff_lt_mul
#align add_neg_lt_iff_lt_add add_neg_lt_iff_lt_add

@[to_additive (attr := simp)]
theorem lt_mul_inv_iff_mul_lt : c < a * b⁻¹ ↔ c * b < a :=
  (mul_lt_mul_iff_right b).symm.trans <| by rw [inv_mul_cancel_right]
#align lt_mul_inv_iff_mul_lt lt_mul_inv_iff_mul_lt
#align lt_add_neg_iff_add_lt lt_add_neg_iff_add_lt

-- Porting note: `simp` can prove this
@[to_additive]
theorem inv_mul_lt_one_iff_lt : a * b⁻¹ < 1 ↔ a < b := by
  rw [← mul_lt_mul_iff_right b, inv_mul_cancel_right, one_mul]
#align inv_mul_lt_one_iff_lt inv_mul_lt_one_iff_lt
#align neg_add_neg_iff_lt neg_add_neg_iff_lt

@[to_additive]
theorem lt_mul_inv_iff_lt : 1 < a * b⁻¹ ↔ b < a := by
  rw [← mul_lt_mul_iff_right b, one_mul, inv_mul_cancel_right]
#align lt_mul_inv_iff_lt lt_mul_inv_iff_lt
#align lt_add_neg_iff_lt lt_add_neg_iff_lt

@[to_additive]
theorem mul_inv_lt_one_iff : b * a⁻¹ < 1 ↔ b < a :=
  _root_.trans mul_inv_lt_iff_lt_mul <| by rw [one_mul]
#align mul_inv_lt_one_iff mul_inv_lt_one_iff
#align add_neg_neg_iff add_neg_neg_iff

end TypeclassesRightLT

section TypeclassesLeftRightLE

variable [LE α] [CovariantClass α α HMul.hMul LE.le] [CovariantClass α α (swap HMul.hMul) LE.le]
  {a b c d : α}

@[to_additive (attr := simp)]
theorem inv_le_inv_iff : a⁻¹ ≤ b⁻¹ ↔ b ≤ a := by
  rw [← mul_le_mul_iff_left a, ← mul_le_mul_iff_right b]
  simp
#align inv_le_inv_iff inv_le_inv_iff
#align neg_le_neg_iff neg_le_neg_iff

alias ⟨le_of_neg_le_neg, _⟩ := neg_le_neg_iff
#align le_of_neg_le_neg le_of_neg_le_neg

@[to_additive]
theorem mul_inv_le_inv_mul_iff : a * b⁻¹ ≤ d⁻¹ * c ↔ d * a ≤ c * b := by
  rw [← mul_le_mul_iff_left d, ← mul_le_mul_iff_right b, mul_inv_cancel_left, mul_assoc,
    inv_mul_cancel_right]
#align mul_inv_le_inv_mul_iff mul_inv_le_inv_mul_iff
#align add_neg_le_neg_add_iff add_neg_le_neg_add_iff

@[to_additive (attr := simp)]
theorem div_le_self_iff (a : α) {b : α} : a / b ≤ a ↔ 1 ≤ b := by
  simp [div_eq_mul_inv]
#align div_le_self_iff div_le_self_iff
#align sub_le_self_iff sub_le_self_iff

@[to_additive (attr := simp)]
theorem le_div_self_iff (a : α) {b : α} : a ≤ a / b ↔ b ≤ 1 := by
  simp [div_eq_mul_inv]
#align le_div_self_iff le_div_self_iff
#align le_sub_self_iff le_sub_self_iff

alias ⟨_, sub_le_self⟩ := sub_le_self_iff
#align sub_le_self sub_le_self

end TypeclassesLeftRightLE

section TypeclassesLeftRightLT

variable [LT α] [CovariantClass α α HMul.hMul LT.lt] [CovariantClass α α (swap HMul.hMul) LT.lt]
  {a b c d : α}

@[to_additive (attr := simp)]
theorem inv_lt_inv_iff : a⁻¹ < b⁻¹ ↔ b < a := by
  rw [← mul_lt_mul_iff_left a, ← mul_lt_mul_iff_right b]
  simp
#align inv_lt_inv_iff inv_lt_inv_iff
#align neg_lt_neg_iff neg_lt_neg_iff

@[to_additive neg_lt]
theorem inv_lt' : a⁻¹ < b ↔ b⁻¹ < a := by rw [← inv_lt_inv_iff, inv_inv]
#align inv_lt' inv_lt'
#align neg_lt neg_lt

@[to_additive lt_neg]
theorem lt_inv' : a < b⁻¹ ↔ b < a⁻¹ := by rw [← inv_lt_inv_iff, inv_inv]
#align lt_inv' lt_inv'
#align lt_neg lt_neg

alias ⟨lt_inv_of_lt_inv, _⟩ := lt_inv'
#align lt_inv_of_lt_inv lt_inv_of_lt_inv

attribute [to_additive] lt_inv_of_lt_inv
#align lt_neg_of_lt_neg lt_neg_of_lt_neg

alias ⟨inv_lt_of_inv_lt', _⟩ := inv_lt'
#align inv_lt_of_inv_lt' inv_lt_of_inv_lt'

attribute [to_additive neg_lt_of_neg_lt] inv_lt_of_inv_lt'
#align neg_lt_of_neg_lt neg_lt_of_neg_lt

@[to_additive]
theorem mul_inv_lt_inv_mul_iff : a * b⁻¹ < d⁻¹ * c ↔ d * a < c * b := by
  rw [← mul_lt_mul_iff_left d, ← mul_lt_mul_iff_right b, mul_inv_cancel_left, mul_assoc,
    inv_mul_cancel_right]
#align mul_inv_lt_inv_mul_iff mul_inv_lt_inv_mul_iff
#align add_neg_lt_neg_add_iff add_neg_lt_neg_add_iff

@[to_additive (attr := simp)]
theorem div_lt_self_iff (a : α) {b : α} : a / b < a ↔ 1 < b := by
  simp [div_eq_mul_inv]
#align div_lt_self_iff div_lt_self_iff
#align sub_lt_self_iff sub_lt_self_iff

alias ⟨_, sub_lt_self⟩ := sub_lt_self_iff
#align sub_lt_self sub_lt_self

end TypeclassesLeftRightLT

section Preorder

variable [Preorder α]

section LeftLE

variable [CovariantClass α α HMul.hMul LE.le] {a : α}

@[to_additive]
theorem Left.inv_le_self (h : 1 ≤ a) : a⁻¹ ≤ a :=
  le_trans (Left.inv_le_one_iff.mpr h) h
#align left.inv_le_self Left.inv_le_self
#align left.neg_le_self Left.neg_le_self

alias neg_le_self := Left.neg_le_self
#align neg_le_self neg_le_self

@[to_additive]
theorem Left.self_le_inv (h : a ≤ 1) : a ≤ a⁻¹ :=
  le_trans h (Left.one_le_inv_iff.mpr h)
#align left.self_le_inv Left.self_le_inv
#align left.self_le_neg Left.self_le_neg

end LeftLE

section LeftLT

variable [CovariantClass α α HMul.hMul LT.lt] {a : α}

@[to_additive]
theorem Left.inv_lt_self (h : 1 < a) : a⁻¹ < a :=
  (Left.inv_lt_one_iff.mpr h).trans h
#align left.inv_lt_self Left.inv_lt_self
#align left.neg_lt_self Left.neg_lt_self

alias neg_lt_self := Left.neg_lt_self
#align neg_lt_self neg_lt_self

@[to_additive]
theorem Left.self_lt_inv (h : a < 1) : a < a⁻¹ :=
  lt_trans h (Left.one_lt_inv_iff.mpr h)
#align left.self_lt_inv Left.self_lt_inv
#align left.self_lt_neg Left.self_lt_neg

end LeftLT

section RightLE

variable [CovariantClass α α (swap HMul.hMul) LE.le] {a : α}

@[to_additive]
theorem Right.inv_le_self (h : 1 ≤ a) : a⁻¹ ≤ a :=
  le_trans (Right.inv_le_one_iff.mpr h) h
#align right.inv_le_self Right.inv_le_self
#align right.neg_le_self Right.neg_le_self

@[to_additive]
theorem Right.self_le_inv (h : a ≤ 1) : a ≤ a⁻¹ :=
  le_trans h (Right.one_le_inv_iff.mpr h)
#align right.self_le_inv Right.self_le_inv
#align right.self_le_neg Right.self_le_neg

end RightLE

section RightLT

variable [CovariantClass α α (swap HMul.hMul) LT.lt] {a : α}

@[to_additive]
theorem Right.inv_lt_self (h : 1 < a) : a⁻¹ < a :=
  (Right.inv_lt_one_iff.mpr h).trans h
#align right.inv_lt_self Right.inv_lt_self
#align right.neg_lt_self Right.neg_lt_self

@[to_additive]
theorem Right.self_lt_inv (h : a < 1) : a < a⁻¹ :=
  lt_trans h (Right.one_lt_inv_iff.mpr h)
#align right.self_lt_inv Right.self_lt_inv
#align right.self_lt_neg Right.self_lt_neg

end RightLT

end Preorder

end Group

section CommGroup

variable [CommGroup α]

section LE

variable [LE α] [CovariantClass α α HMul.hMul LE.le] {a b c d : α}

@[to_additive]
theorem inv_mul_le_iff_le_mul' : c⁻¹ * a ≤ b ↔ a ≤ b * c := by rw [inv_mul_le_iff_le_mul, mul_comm]
#align inv_mul_le_iff_le_mul' inv_mul_le_iff_le_mul'
#align neg_add_le_iff_le_add' neg_add_le_iff_le_add'

-- Porting note: `simp` simplifies LHS to `a ≤ c * b`
@[to_additive]
theorem mul_inv_le_iff_le_mul' : a * b⁻¹ ≤ c ↔ a ≤ b * c := by
  rw [← inv_mul_le_iff_le_mul, mul_comm]
#align mul_inv_le_iff_le_mul' mul_inv_le_iff_le_mul'
#align add_neg_le_iff_le_add' add_neg_le_iff_le_add'

@[to_additive add_neg_le_add_neg_iff]
theorem mul_inv_le_mul_inv_iff' : a * b⁻¹ ≤ c * d⁻¹ ↔ a * d ≤ c * b := by
  rw [mul_comm c, mul_inv_le_inv_mul_iff, mul_comm]
#align mul_inv_le_mul_inv_iff' mul_inv_le_mul_inv_iff'
#align add_neg_le_add_neg_iff add_neg_le_add_neg_iff

end LE

section LT

variable [LT α] [CovariantClass α α HMul.hMul LT.lt] {a b c d : α}

@[to_additive]
theorem inv_mul_lt_iff_lt_mul' : c⁻¹ * a < b ↔ a < b * c := by rw [inv_mul_lt_iff_lt_mul, mul_comm]
#align inv_mul_lt_iff_lt_mul' inv_mul_lt_iff_lt_mul'
#align neg_add_lt_iff_lt_add' neg_add_lt_iff_lt_add'

-- Porting note: `simp` simplifies LHS to `a < c * b`
@[to_additive]
theorem mul_inv_lt_iff_le_mul' : a * b⁻¹ < c ↔ a < b * c := by
  rw [← inv_mul_lt_iff_lt_mul, mul_comm]
#align mul_inv_lt_iff_le_mul' mul_inv_lt_iff_le_mul'
#align add_neg_lt_iff_le_add' add_neg_lt_iff_le_add'

@[to_additive add_neg_lt_add_neg_iff]
theorem mul_inv_lt_mul_inv_iff' : a * b⁻¹ < c * d⁻¹ ↔ a * d < c * b := by
  rw [mul_comm c, mul_inv_lt_inv_mul_iff, mul_comm]
#align mul_inv_lt_mul_inv_iff' mul_inv_lt_mul_inv_iff'
#align add_neg_lt_add_neg_iff add_neg_lt_add_neg_iff

end LT

end CommGroup

alias ⟨one_le_of_inv_le_one, _⟩ := Left.inv_le_one_iff
#align one_le_of_inv_le_one one_le_of_inv_le_one

attribute [to_additive] one_le_of_inv_le_one
#align nonneg_of_neg_nonpos nonneg_of_neg_nonpos

alias ⟨le_one_of_one_le_inv, _⟩ := Left.one_le_inv_iff
#align le_one_of_one_le_inv le_one_of_one_le_inv

attribute [to_additive nonpos_of_neg_nonneg] le_one_of_one_le_inv
#align nonpos_of_neg_nonneg nonpos_of_neg_nonneg

alias ⟨lt_of_inv_lt_inv, _⟩ := inv_lt_inv_iff
#align lt_of_inv_lt_inv lt_of_inv_lt_inv

attribute [to_additive] lt_of_inv_lt_inv
#align lt_of_neg_lt_neg lt_of_neg_lt_neg

alias ⟨one_lt_of_inv_lt_one, _⟩ := Left.inv_lt_one_iff
#align one_lt_of_inv_lt_one one_lt_of_inv_lt_one

attribute [to_additive] one_lt_of_inv_lt_one
#align pos_of_neg_neg pos_of_neg_neg

alias inv_lt_one_iff_one_lt := Left.inv_lt_one_iff
#align inv_lt_one_iff_one_lt inv_lt_one_iff_one_lt

attribute [to_additive] inv_lt_one_iff_one_lt
#align neg_neg_iff_pos neg_neg_iff_pos

alias inv_lt_one' := Left.inv_lt_one_iff
#align inv_lt_one' inv_lt_one'

attribute [to_additive neg_lt_zero] inv_lt_one'
#align neg_lt_zero neg_lt_zero

alias ⟨inv_of_one_lt_inv, _⟩ := Left.one_lt_inv_iff
#align inv_of_one_lt_inv inv_of_one_lt_inv

attribute [to_additive neg_of_neg_pos] inv_of_one_lt_inv
#align neg_of_neg_pos neg_of_neg_pos

alias ⟨_, one_lt_inv_of_inv⟩ := Left.one_lt_inv_iff
#align one_lt_inv_of_inv one_lt_inv_of_inv

attribute [to_additive neg_pos_of_neg] one_lt_inv_of_inv
#align neg_pos_of_neg neg_pos_of_neg

alias ⟨mul_le_of_le_inv_mul, _⟩ := le_inv_mul_iff_mul_le
#align mul_le_of_le_inv_mul mul_le_of_le_inv_mul

attribute [to_additive] mul_le_of_le_inv_mul
#align add_le_of_le_neg_add add_le_of_le_neg_add

alias ⟨_, le_inv_mul_of_mul_le⟩ := le_inv_mul_iff_mul_le
#align le_inv_mul_of_mul_le le_inv_mul_of_mul_le

attribute [to_additive] le_inv_mul_of_mul_le
#align le_neg_add_of_add_le le_neg_add_of_add_le

alias ⟨_, inv_mul_le_of_le_mul⟩ := inv_mul_le_iff_le_mul
#align inv_mul_le_of_le_mul inv_mul_le_of_le_mul

-- Porting note: was `inv_mul_le_iff_le_mul`
attribute [to_additive] inv_mul_le_of_le_mul

alias ⟨mul_lt_of_lt_inv_mul, _⟩ := lt_inv_mul_iff_mul_lt
#align mul_lt_of_lt_inv_mul mul_lt_of_lt_inv_mul

attribute [to_additive] mul_lt_of_lt_inv_mul
#align add_lt_of_lt_neg_add add_lt_of_lt_neg_add

alias ⟨_, lt_inv_mul_of_mul_lt⟩ := lt_inv_mul_iff_mul_lt
#align lt_inv_mul_of_mul_lt lt_inv_mul_of_mul_lt

attribute [to_additive] lt_inv_mul_of_mul_lt
#align lt_neg_add_of_add_lt lt_neg_add_of_add_lt

alias ⟨lt_mul_of_inv_mul_lt, inv_mul_lt_of_lt_mul⟩ := inv_mul_lt_iff_lt_mul
#align lt_mul_of_inv_mul_lt lt_mul_of_inv_mul_lt
#align inv_mul_lt_of_lt_mul inv_mul_lt_of_lt_mul

attribute [to_additive] lt_mul_of_inv_mul_lt
#align lt_add_of_neg_add_lt lt_add_of_neg_add_lt

attribute [to_additive] inv_mul_lt_of_lt_mul
#align neg_add_lt_of_lt_add neg_add_lt_of_lt_add

alias lt_mul_of_inv_mul_lt_left := lt_mul_of_inv_mul_lt
#align lt_mul_of_inv_mul_lt_left lt_mul_of_inv_mul_lt_left

attribute [to_additive] lt_mul_of_inv_mul_lt_left
#align lt_add_of_neg_add_lt_left lt_add_of_neg_add_lt_left

alias inv_le_one' := Left.inv_le_one_iff
#align inv_le_one' inv_le_one'

attribute [to_additive neg_nonpos] inv_le_one'
#align neg_nonpos neg_nonpos

alias one_le_inv' := Left.one_le_inv_iff
#align one_le_inv' one_le_inv'

attribute [to_additive neg_nonneg] one_le_inv'
#align neg_nonneg neg_nonneg

alias one_lt_inv' := Left.one_lt_inv_iff
#align one_lt_inv' one_lt_inv'

attribute [to_additive neg_pos] one_lt_inv'
#align neg_pos neg_pos

alias OrderedCommGroup.mul_lt_mul_left' := mul_lt_mul_left'
#align ordered_comm_group.mul_lt_mul_left' OrderedCommGroup.mul_lt_mul_left'

attribute [to_additive OrderedAddCommGroup.add_lt_add_left] OrderedCommGroup.mul_lt_mul_left'
#align ordered_add_comm_group.add_lt_add_left OrderedAddCommGroup.add_lt_add_left

alias OrderedCommGroup.le_of_mul_le_mul_left := le_of_mul_le_mul_left'
#align ordered_comm_group.le_of_mul_le_mul_left OrderedCommGroup.le_of_mul_le_mul_left

attribute [to_additive] OrderedCommGroup.le_of_mul_le_mul_left
#align ordered_add_comm_group.le_of_add_le_add_left OrderedAddCommGroup.le_of_add_le_add_left

alias OrderedCommGroup.lt_of_mul_lt_mul_left := lt_of_mul_lt_mul_left'
#align ordered_comm_group.lt_of_mul_lt_mul_left OrderedCommGroup.lt_of_mul_lt_mul_left

attribute [to_additive] OrderedCommGroup.lt_of_mul_lt_mul_left
#align ordered_add_comm_group.lt_of_add_lt_add_left OrderedAddCommGroup.lt_of_add_lt_add_left

--  Most of the lemmas that are primed in this section appear in ordered_field.
--  I (DT) did not try to minimise the assumptions.
section Group

variable [Group α] [LE α]

section Right

variable [CovariantClass α α (swap HMul.hMul) LE.le] {a b c d : α}

@[to_additive (attr := simp)]
theorem div_le_div_iff_right (c : α) : a / c ≤ b / c ↔ a ≤ b := by
  simpa only [div_eq_mul_inv] using mul_le_mul_iff_right _
#align div_le_div_iff_right div_le_div_iff_right
#align sub_le_sub_iff_right sub_le_sub_iff_right

@[to_additive sub_le_sub_right]
theorem div_le_div_right' (h : a ≤ b) (c : α) : a / c ≤ b / c :=
  (div_le_div_iff_right c).2 h
#align div_le_div_right' div_le_div_right'
#align sub_le_sub_right sub_le_sub_right

@[to_additive (attr := simp) sub_nonneg]
theorem one_le_div' : 1 ≤ a / b ↔ b ≤ a := by
  rw [← mul_le_mul_iff_right b, one_mul, div_eq_mul_inv, inv_mul_cancel_right]
#align one_le_div' one_le_div'
#align sub_nonneg sub_nonneg

alias ⟨le_of_sub_nonneg, sub_nonneg_of_le⟩ := sub_nonneg
#align sub_nonneg_of_le sub_nonneg_of_le
#align le_of_sub_nonneg le_of_sub_nonneg

@[to_additive (attr := simp) sub_nonpos]
theorem div_le_one' : a / b ≤ 1 ↔ a ≤ b := by
  rw [← mul_le_mul_iff_right b, one_mul, div_eq_mul_inv, inv_mul_cancel_right]
#align div_le_one' div_le_one'
#align sub_nonpos sub_nonpos

alias ⟨le_of_sub_nonpos, sub_nonpos_of_le⟩ := sub_nonpos
#align sub_nonpos_of_le sub_nonpos_of_le
#align le_of_sub_nonpos le_of_sub_nonpos

@[to_additive]
theorem le_div_iff_mul_le : a ≤ c / b ↔ a * b ≤ c := by
  rw [← mul_le_mul_iff_right b, div_eq_mul_inv, inv_mul_cancel_right]
#align le_div_iff_mul_le le_div_iff_mul_le
#align le_sub_iff_add_le le_sub_iff_add_le

alias ⟨add_le_of_le_sub_right, le_sub_right_of_add_le⟩ := le_sub_iff_add_le
#align add_le_of_le_sub_right add_le_of_le_sub_right
#align le_sub_right_of_add_le le_sub_right_of_add_le

@[to_additive]
theorem div_le_iff_le_mul : a / c ≤ b ↔ a ≤ b * c := by
  rw [← mul_le_mul_iff_right c, div_eq_mul_inv, inv_mul_cancel_right]
#align div_le_iff_le_mul div_le_iff_le_mul
#align sub_le_iff_le_add sub_le_iff_le_add

-- TODO: Should we get rid of `sub_le_iff_le_add` in favor of
-- (a renamed version of) `tsub_le_iff_right`?
-- see Note [lower instance priority]
instance (priority := 100) AddGroup.toHasOrderedSub {α : Type*} [AddGroup α] [LE α]
    [CovariantClass α α (swap HAdd.hAdd) LE.le] : OrderedSub α :=
  ⟨fun _ _ _ => sub_le_iff_le_add⟩
#align add_group.to_has_ordered_sub AddGroup.toHasOrderedSub

end Right

section Left

variable [CovariantClass α α HMul.hMul LE.le]

variable [CovariantClass α α (swap HMul.hMul) LE.le] {a b c : α}

@[to_additive (attr := simp)]
theorem div_le_div_iff_left (a : α) : a / b ≤ a / c ↔ c ≤ b := by
  rw [div_eq_mul_inv, div_eq_mul_inv, ← mul_le_mul_iff_left a⁻¹, inv_mul_cancel_left,
    inv_mul_cancel_left, inv_le_inv_iff]
#align div_le_div_iff_left div_le_div_iff_left
#align sub_le_sub_iff_left sub_le_sub_iff_left

@[to_additive sub_le_sub_left]
theorem div_le_div_left' (h : a ≤ b) (c : α) : c / b ≤ c / a :=
  (div_le_div_iff_left c).2 h
#align div_le_div_left' div_le_div_left'
#align sub_le_sub_left sub_le_sub_left

end Left

end Group

section CommGroup

variable [CommGroup α]

section LE

variable [LE α] [CovariantClass α α HMul.hMul LE.le] {a b c d : α}

@[to_additive sub_le_sub_iff]
theorem div_le_div_iff' : a / b ≤ c / d ↔ a * d ≤ c * b := by
  simpa only [div_eq_mul_inv] using mul_inv_le_mul_inv_iff'
#align div_le_div_iff' div_le_div_iff'
#align sub_le_sub_iff sub_le_sub_iff

@[to_additive]
theorem le_div_iff_mul_le' : b ≤ c / a ↔ a * b ≤ c := by rw [le_div_iff_mul_le, mul_comm]
#align le_div_iff_mul_le' le_div_iff_mul_le'
#align le_sub_iff_add_le' le_sub_iff_add_le'

alias ⟨add_le_of_le_sub_left, le_sub_left_of_add_le⟩ := le_sub_iff_add_le'
#align le_sub_left_of_add_le le_sub_left_of_add_le
#align add_le_of_le_sub_left add_le_of_le_sub_left

@[to_additive]
theorem div_le_iff_le_mul' : a / b ≤ c ↔ a ≤ b * c := by rw [div_le_iff_le_mul, mul_comm]
#align div_le_iff_le_mul' div_le_iff_le_mul'
#align sub_le_iff_le_add' sub_le_iff_le_add'

alias ⟨le_add_of_sub_left_le, sub_left_le_of_le_add⟩ := sub_le_iff_le_add'
#align sub_left_le_of_le_add sub_left_le_of_le_add
#align le_add_of_sub_left_le le_add_of_sub_left_le

@[to_additive (attr := simp)]
theorem inv_le_div_iff_le_mul : b⁻¹ ≤ a / c ↔ c ≤ a * b :=
  le_div_iff_mul_le.trans inv_mul_le_iff_le_mul'
#align inv_le_div_iff_le_mul inv_le_div_iff_le_mul
#align neg_le_sub_iff_le_add neg_le_sub_iff_le_add

@[to_additive]
theorem inv_le_div_iff_le_mul' : a⁻¹ ≤ b / c ↔ c ≤ a * b := by rw [inv_le_div_iff_le_mul, mul_comm]
#align inv_le_div_iff_le_mul' inv_le_div_iff_le_mul'
#align neg_le_sub_iff_le_add' neg_le_sub_iff_le_add'

@[to_additive]
theorem div_le_comm : a / b ≤ c ↔ a / c ≤ b :=
  div_le_iff_le_mul'.trans div_le_iff_le_mul.symm
#align div_le_comm div_le_comm
#align sub_le_comm sub_le_comm

@[to_additive]
theorem le_div_comm : a ≤ b / c ↔ c ≤ b / a :=
  le_div_iff_mul_le'.trans le_div_iff_mul_le.symm
#align le_div_comm le_div_comm
#align le_sub_comm le_sub_comm

end LE

section Preorder

variable [Preorder α] [CovariantClass α α HMul.hMul LE.le] {a b c d : α}

@[to_additive sub_le_sub]
theorem div_le_div'' (hab : a ≤ b) (hcd : c ≤ d) : a / d ≤ b / c := by
  rw [div_eq_mul_inv, div_eq_mul_inv, mul_comm b, mul_inv_le_inv_mul_iff, mul_comm]
  exact mul_le_mul' hab hcd
#align div_le_div'' div_le_div''
#align sub_le_sub sub_le_sub

end Preorder

end CommGroup

--  Most of the lemmas that are primed in this section appear in ordered_field.
--  I (DT) did not try to minimise the assumptions.
section Group

variable [Group α] [LT α]

section Right

variable [CovariantClass α α (swap HMul.hMul) LT.lt] {a b c d : α}

@[to_additive (attr := simp)]
theorem div_lt_div_iff_right (c : α) : a / c < b / c ↔ a < b := by
  simpa only [div_eq_mul_inv] using mul_lt_mul_iff_right _
#align div_lt_div_iff_right div_lt_div_iff_right
#align sub_lt_sub_iff_right sub_lt_sub_iff_right

@[to_additive sub_lt_sub_right]
theorem div_lt_div_right' (h : a < b) (c : α) : a / c < b / c :=
  (div_lt_div_iff_right c).2 h
#align div_lt_div_right' div_lt_div_right'
#align sub_lt_sub_right sub_lt_sub_right

@[to_additive (attr := simp) sub_pos]
theorem one_lt_div' : 1 < a / b ↔ b < a := by
  rw [← mul_lt_mul_iff_right b, one_mul, div_eq_mul_inv, inv_mul_cancel_right]
#align one_lt_div' one_lt_div'
#align sub_pos sub_pos

alias ⟨lt_of_sub_pos, sub_pos_of_lt⟩ := sub_pos
#align lt_of_sub_pos lt_of_sub_pos
#align sub_pos_of_lt sub_pos_of_lt

@[to_additive (attr := simp) sub_neg]
theorem div_lt_one' : a / b < 1 ↔ a < b := by
  rw [← mul_lt_mul_iff_right b, one_mul, div_eq_mul_inv, inv_mul_cancel_right]
#align div_lt_one' div_lt_one'
#align sub_neg sub_neg

alias ⟨lt_of_sub_neg, sub_neg_of_lt⟩ := sub_neg
#align lt_of_sub_neg lt_of_sub_neg
#align sub_neg_of_lt sub_neg_of_lt

alias sub_lt_zero := sub_neg
#align sub_lt_zero sub_lt_zero

@[to_additive]
theorem lt_div_iff_mul_lt : a < c / b ↔ a * b < c := by
  rw [← mul_lt_mul_iff_right b, div_eq_mul_inv, inv_mul_cancel_right]
#align lt_div_iff_mul_lt lt_div_iff_mul_lt
#align lt_sub_iff_add_lt lt_sub_iff_add_lt

alias ⟨add_lt_of_lt_sub_right, lt_sub_right_of_add_lt⟩ := lt_sub_iff_add_lt
#align add_lt_of_lt_sub_right add_lt_of_lt_sub_right
#align lt_sub_right_of_add_lt lt_sub_right_of_add_lt

@[to_additive]
theorem div_lt_iff_lt_mul : a / c < b ↔ a < b * c := by
  rw [← mul_lt_mul_iff_right c, div_eq_mul_inv, inv_mul_cancel_right]
#align div_lt_iff_lt_mul div_lt_iff_lt_mul
#align sub_lt_iff_lt_add sub_lt_iff_lt_add

alias ⟨lt_add_of_sub_right_lt, sub_right_lt_of_lt_add⟩ := sub_lt_iff_lt_add
#align lt_add_of_sub_right_lt lt_add_of_sub_right_lt
#align sub_right_lt_of_lt_add sub_right_lt_of_lt_add

end Right

section Left

variable [CovariantClass α α HMul.hMul LT.lt] [CovariantClass α α (swap HMul.hMul) LT.lt]
  {a b c : α}

@[to_additive (attr := simp)]
theorem div_lt_div_iff_left (a : α) : a / b < a / c ↔ c < b := by
  rw [div_eq_mul_inv, div_eq_mul_inv, ← mul_lt_mul_iff_left a⁻¹, inv_mul_cancel_left,
    inv_mul_cancel_left, inv_lt_inv_iff]
#align div_lt_div_iff_left div_lt_div_iff_left
#align sub_lt_sub_iff_left sub_lt_sub_iff_left

@[to_additive (attr := simp)]
theorem inv_lt_div_iff_lt_mul : a⁻¹ < b / c ↔ c < a * b := by
  rw [div_eq_mul_inv, lt_mul_inv_iff_mul_lt, inv_mul_lt_iff_lt_mul]
#align inv_lt_div_iff_lt_mul inv_lt_div_iff_lt_mul
#align neg_lt_sub_iff_lt_add neg_lt_sub_iff_lt_add

@[to_additive sub_lt_sub_left]
theorem div_lt_div_left' (h : a < b) (c : α) : c / b < c / a :=
  (div_lt_div_iff_left c).2 h
#align div_lt_div_left' div_lt_div_left'
#align sub_lt_sub_left sub_lt_sub_left

end Left

end Group

section CommGroup

variable [CommGroup α]

section LT

variable [LT α] [CovariantClass α α HMul.hMul LT.lt] {a b c d : α}

@[to_additive sub_lt_sub_iff]
theorem div_lt_div_iff' : a / b < c / d ↔ a * d < c * b := by
  simpa only [div_eq_mul_inv] using mul_inv_lt_mul_inv_iff'
#align div_lt_div_iff' div_lt_div_iff'
#align sub_lt_sub_iff sub_lt_sub_iff

@[to_additive]
theorem lt_div_iff_mul_lt' : b < c / a ↔ a * b < c := by rw [lt_div_iff_mul_lt, mul_comm]
#align lt_div_iff_mul_lt' lt_div_iff_mul_lt'
#align lt_sub_iff_add_lt' lt_sub_iff_add_lt'

alias ⟨add_lt_of_lt_sub_left, lt_sub_left_of_add_lt⟩ := lt_sub_iff_add_lt'
#align lt_sub_left_of_add_lt lt_sub_left_of_add_lt
#align add_lt_of_lt_sub_left add_lt_of_lt_sub_left

@[to_additive]
theorem div_lt_iff_lt_mul' : a / b < c ↔ a < b * c := by rw [div_lt_iff_lt_mul, mul_comm]
#align div_lt_iff_lt_mul' div_lt_iff_lt_mul'
#align sub_lt_iff_lt_add' sub_lt_iff_lt_add'

alias ⟨lt_add_of_sub_left_lt, sub_left_lt_of_lt_add⟩ := sub_lt_iff_lt_add'
#align lt_add_of_sub_left_lt lt_add_of_sub_left_lt
#align sub_left_lt_of_lt_add sub_left_lt_of_lt_add

@[to_additive]
theorem inv_lt_div_iff_lt_mul' : b⁻¹ < a / c ↔ c < a * b :=
  lt_div_iff_mul_lt.trans inv_mul_lt_iff_lt_mul'
#align inv_lt_div_iff_lt_mul' inv_lt_div_iff_lt_mul'
#align neg_lt_sub_iff_lt_add' neg_lt_sub_iff_lt_add'

@[to_additive]
theorem div_lt_comm : a / b < c ↔ a / c < b :=
  div_lt_iff_lt_mul'.trans div_lt_iff_lt_mul.symm
#align div_lt_comm div_lt_comm
#align sub_lt_comm sub_lt_comm

@[to_additive]
theorem lt_div_comm : a < b / c ↔ c < b / a :=
  lt_div_iff_mul_lt'.trans lt_div_iff_mul_lt.symm
#align lt_div_comm lt_div_comm
#align lt_sub_comm lt_sub_comm

end LT

section Preorder

variable [Preorder α] [CovariantClass α α HMul.hMul LT.lt] {a b c d : α}

@[to_additive sub_lt_sub]
theorem div_lt_div'' (hab : a < b) (hcd : c < d) : a / d < b / c := by
  rw [div_eq_mul_inv, div_eq_mul_inv, mul_comm b, mul_inv_lt_inv_mul_iff, mul_comm]
  exact mul_lt_mul_of_lt_of_lt hab hcd
#align div_lt_div'' div_lt_div''
#align sub_lt_sub sub_lt_sub

end Preorder

end CommGroup

section LinearOrder

variable [Group α] [LinearOrder α]

@[to_additive (attr := simp) cmp_sub_zero]
theorem cmp_div_one' [CovariantClass α α (swap HMul.hMul) LE.le] (a b : α) :
    cmp (a / b) 1 = cmp a b := by rw [← cmp_mul_right' _ _ b, one_mul, div_mul_cancel']
#align cmp_div_one' cmp_div_one'
#align cmp_sub_zero cmp_sub_zero

variable [CovariantClass α α HMul.hMul LE.le]

section VariableNames

variable {a b c : α}

@[to_additive]
theorem le_of_forall_one_lt_lt_mul (h : ∀ ε : α, 1 < ε → a < b * ε) : a ≤ b :=
  le_of_not_lt fun h₁ => lt_irrefl a (by simpa using h _ (lt_inv_mul_iff_lt.mpr h₁))
#align le_of_forall_one_lt_lt_mul le_of_forall_one_lt_lt_mul
#align le_of_forall_pos_lt_add le_of_forall_pos_lt_add

@[to_additive]
theorem le_iff_forall_one_lt_lt_mul : a ≤ b ↔ ∀ ε, 1 < ε → a < b * ε :=
  ⟨fun h _ => lt_mul_of_le_of_one_lt h, le_of_forall_one_lt_lt_mul⟩
#align le_iff_forall_one_lt_lt_mul le_iff_forall_one_lt_lt_mul
#align le_iff_forall_pos_lt_add le_iff_forall_pos_lt_add

/-  I (DT) introduced this lemma to prove (the additive version `sub_le_sub_flip` of)
`div_le_div_flip` below.  Now I wonder what is the point of either of these lemmas... -/
@[to_additive]
theorem div_le_inv_mul_iff [CovariantClass α α (swap HMul.hMul) LE.le] :
    a / b ≤ a⁻¹ * b ↔ a ≤ b := by
  rw [div_eq_mul_inv, mul_inv_le_inv_mul_iff]
  exact
    ⟨fun h => not_lt.mp fun k => not_lt.mpr h (mul_lt_mul_of_lt_of_lt k k), fun h =>
      mul_le_mul' h h⟩
#align div_le_inv_mul_iff div_le_inv_mul_iff
#align sub_le_neg_add_iff sub_le_neg_add_iff

-- What is the point of this lemma?  See comment about `div_le_inv_mul_iff` above.
-- Note: we intentionally don't have `@[simp]` for the additive version,
-- since the LHS simplifies with `tsub_le_iff_right`
@[to_additive, simp]
theorem div_le_div_flip {α : Type*} [CommGroup α] [LinearOrder α]
    [CovariantClass α α HMul.hMul LE.le] {a b : α} : a / b ≤ b / a ↔ a ≤ b := by
  rw [div_eq_mul_inv b, mul_comm]
  exact div_le_inv_mul_iff
#align div_le_div_flip div_le_div_flip
#align sub_le_sub_flip sub_le_sub_flip

end VariableNames

end LinearOrder

/-!
### Linearly ordered commutative groups
-/


/-- A linearly ordered additive commutative group is an
additive commutative group with a linear order in which
addition is monotone. -/
class LinearOrderedAddCommGroup (α : Type u) extends OrderedAddCommGroup α, LinearOrder α
#align linear_ordered_add_comm_group LinearOrderedAddCommGroup

/-- A linearly ordered commutative monoid with an additively absorbing `⊤` element.
  Instances should include number systems with an infinite element adjoined. -/
class LinearOrderedAddCommGroupWithTop (α : Type*) extends LinearOrderedAddCommMonoidWithTop α,
  SubNegMonoid α, Nontrivial α where
  protected neg_top : -(⊤ : α) = ⊤
  protected add_neg_cancel : ∀ a : α, a ≠ ⊤ → a + -a = 0
#align linear_ordered_add_comm_group_with_top LinearOrderedAddCommGroupWithTop

/-- A linearly ordered commutative group is a
commutative group with a linear order in which
multiplication is monotone. -/
@[to_additive]
class LinearOrderedCommGroup (α : Type u) extends OrderedCommGroup α, LinearOrder α
#align linear_ordered_comm_group LinearOrderedCommGroup

section LinearOrderedCommGroup

variable [LinearOrderedCommGroup α] {a b c : α}

@[to_additive LinearOrderedAddCommGroup.add_lt_add_left]
theorem LinearOrderedCommGroup.mul_lt_mul_left' (a b : α) (h : a < b) (c : α) : c * a < c * b :=
  _root_.mul_lt_mul_left' h c
#align linear_ordered_comm_group.mul_lt_mul_left' LinearOrderedCommGroup.mul_lt_mul_left'
#align linear_ordered_add_comm_group.add_lt_add_left LinearOrderedAddCommGroup.add_lt_add_left

@[to_additive eq_zero_of_neg_eq]
theorem eq_one_of_inv_eq' (h : a⁻¹ = a) : a = 1 :=
  match lt_trichotomy a 1 with
  | Or.inl h₁ =>
    have : 1 < a := h ▸ one_lt_inv_of_inv h₁
    absurd h₁ this.asymm
  | Or.inr (Or.inl h₁) => h₁
  | Or.inr (Or.inr h₁) =>
    have : a < 1 := h ▸ inv_lt_one'.mpr h₁
    absurd h₁ this.asymm
#align eq_one_of_inv_eq' eq_one_of_inv_eq'
#align eq_zero_of_neg_eq eq_zero_of_neg_eq

@[to_additive exists_zero_lt]
theorem exists_one_lt' [Nontrivial α] : ∃ a : α, 1 < a := by
  obtain ⟨y, hy⟩ := Decidable.exists_ne (1 : α)
  obtain h|h := hy.lt_or_lt
  · exact ⟨y⁻¹, one_lt_inv'.mpr h⟩
  · exact ⟨y, h⟩
#align exists_one_lt' exists_one_lt'
#align exists_zero_lt exists_zero_lt

-- see Note [lower instance priority]
@[to_additive]
instance (priority := 100) LinearOrderedCommGroup.to_noMaxOrder [Nontrivial α] : NoMaxOrder α :=
  ⟨by
    obtain ⟨y, hy⟩ : ∃ a : α, 1 < a := exists_one_lt'
    exact fun a => ⟨a * y, lt_mul_of_one_lt_right' a hy⟩⟩
#align linear_ordered_comm_group.to_no_max_order LinearOrderedCommGroup.to_noMaxOrder
#align linear_ordered_add_comm_group.to_no_max_order LinearOrderedAddCommGroup.to_noMaxOrder

-- see Note [lower instance priority]
@[to_additive]
instance (priority := 100) LinearOrderedCommGroup.to_noMinOrder [Nontrivial α] : NoMinOrder α :=
  ⟨by
    obtain ⟨y, hy⟩ : ∃ a : α, 1 < a := exists_one_lt'
    exact fun a => ⟨a / y, (div_lt_self_iff a).mpr hy⟩⟩
#align linear_ordered_comm_group.to_no_min_order LinearOrderedCommGroup.to_noMinOrder
#align linear_ordered_add_comm_group.to_no_min_order LinearOrderedAddCommGroup.to_noMinOrder

-- See note [lower instance priority]
@[to_additive]
instance (priority := 100) LinearOrderedCommGroup.toLinearOrderedCancelCommMonoid
    [LinearOrderedCommGroup α] : LinearOrderedCancelCommMonoid α :=
{ ‹LinearOrderedCommGroup α›, OrderedCommGroup.toOrderedCancelCommMonoid with }
#align linear_ordered_comm_group.to_linear_ordered_cancel_comm_monoid LinearOrderedCommGroup.toLinearOrderedCancelCommMonoid
#align linear_ordered_add_comm_group.to_linear_ordered_cancel_add_comm_monoid LinearOrderedAddCommGroup.toLinearOrderedAddCancelCommMonoid

end LinearOrderedCommGroup

namespace AddCommGroup

/-- A collection of elements in an `AddCommGroup` designated as "non-negative".
This is useful for constructing an `OrderedAddCommGroup`
by choosing a positive cone in an existing `AddCommGroup`. -/
-- Porting note: @[nolint has_nonempty_instance]
structure PositiveCone (α : Type*) [AddCommGroup α] where
  nonneg : α → Prop
  pos : α → Prop := fun a => nonneg a ∧ ¬nonneg (-a)
  pos_iff : ∀ a, pos a ↔ nonneg a ∧ ¬nonneg (-a) := by intros; rfl
  zero_nonneg : nonneg 0
  add_nonneg : ∀ {a b}, nonneg a → nonneg b → nonneg (a + b)
  nonneg_antisymm : ∀ {a}, nonneg a → nonneg (-a) → a = 0
#align add_comm_group.positive_cone AddCommGroup.PositiveCone

/-- A positive cone in an `AddCommGroup` induces a linear order if
for every `a`, either `a` or `-a` is non-negative. -/
-- Porting note: @[nolint has_nonempty_instance]
structure TotalPositiveCone (α : Type*) [AddCommGroup α] extends PositiveCone α where
  /-- For any `a` the proposition `nonneg a` is decidable -/
  nonnegDecidable : DecidablePred nonneg
  /-- Either `a` or `-a` is `nonneg` -/
  nonneg_total : ∀ a : α, nonneg a ∨ nonneg (-a)
#align add_comm_group.total_positive_cone AddCommGroup.TotalPositiveCone

/-- Forget that a `TotalPositiveCone` is total. -/
add_decl_doc TotalPositiveCone.toPositiveCone
#align add_comm_group.total_positive_cone.to_positive_cone AddCommGroup.TotalPositiveCone.toPositiveCone

end AddCommGroup

namespace OrderedAddCommGroup

open AddCommGroup

/-- Construct an `OrderedAddCommGroup` by
designating a positive cone in an existing `AddCommGroup`. -/
def mkOfPositiveCone {α : Type*} [AddCommGroup α] (C : PositiveCone α) : OrderedAddCommGroup α :=
  { ‹AddCommGroup α› with
    le := fun a b => C.nonneg (b - a),
    lt := fun a b => C.pos (b - a),
    lt_iff_le_not_le := fun a b => by simp [C.pos_iff],
    le_refl := fun a => by simp [C.zero_nonneg],
    le_trans := fun a b c nab nbc => by simpa [← sub_add_sub_cancel] using C.add_nonneg nbc nab,
    le_antisymm := fun a b nab nba =>
      eq_of_sub_eq_zero <| C.nonneg_antisymm nba (by rwa [neg_sub]),
    add_le_add_left := fun a b nab c => by simpa using nab }
#align ordered_add_comm_group.mk_of_positive_cone OrderedAddCommGroup.mkOfPositiveCone

end OrderedAddCommGroup

namespace LinearOrderedAddCommGroup

open AddCommGroup

/-- Construct a `LinearOrderedAddCommGroup` by
designating a positive cone in an existing `AddCommGroup`
such that for every `a`, either `a` or `-a` is non-negative. -/
def mkOfPositiveCone {α : Type*} [AddCommGroup α] (C : TotalPositiveCone α) :
    LinearOrderedAddCommGroup α :=
  { OrderedAddCommGroup.mkOfPositiveCone C.toPositiveCone with
    -- Porting note: was `C.nonneg_total (b - a)`
    le_total := fun a b => by simpa [neg_sub] using C.nonneg_total (b - a)
    decidableLE := fun a b => C.nonnegDecidable _ }
#align linear_ordered_add_comm_group.mk_of_positive_cone LinearOrderedAddCommGroup.mkOfPositiveCone

end LinearOrderedAddCommGroup

section NormNumLemmas

/- The following lemmas are stated so that the `norm_num` tactic can use them with the
expected signatures.  -/
variable [OrderedCommGroup α] {a b : α}

@[to_additive neg_le_neg]
theorem inv_le_inv' : a ≤ b → b⁻¹ ≤ a⁻¹ :=
  -- Porting note: explicit type annotation was not needed before.
  (@inv_le_inv_iff α ..).mpr
#align inv_le_inv' inv_le_inv'
#align neg_le_neg neg_le_neg

@[to_additive neg_lt_neg]
theorem inv_lt_inv' : a < b → b⁻¹ < a⁻¹ :=
  -- Porting note: explicit type annotation was not needed before.
  (@inv_lt_inv_iff α ..).mpr
#align inv_lt_inv' inv_lt_inv'
#align neg_lt_neg neg_lt_neg

--  The additive version is also a `linarith` lemma.
@[to_additive]
theorem inv_lt_one_of_one_lt : 1 < a → a⁻¹ < 1 :=
  inv_lt_one_iff_one_lt.mpr
#align inv_lt_one_of_one_lt inv_lt_one_of_one_lt
#align neg_neg_of_pos neg_neg_of_pos

--  The additive version is also a `linarith` lemma.
@[to_additive]
theorem inv_le_one_of_one_le : 1 ≤ a → a⁻¹ ≤ 1 :=
  inv_le_one'.mpr
#align inv_le_one_of_one_le inv_le_one_of_one_le
#align neg_nonpos_of_nonneg neg_nonpos_of_nonneg

@[to_additive neg_nonneg_of_nonpos]
theorem one_le_inv_of_le_one : a ≤ 1 → 1 ≤ a⁻¹ :=
  one_le_inv'.mpr
#align one_le_inv_of_le_one one_le_inv_of_le_one
#align neg_nonneg_of_nonpos neg_nonneg_of_nonpos

end NormNumLemmas

section

variable {β : Type*} [Group α] [Preorder α] [CovariantClass α α HMul.hMul LE.le]
  [CovariantClass α α (swap HMul.hMul) LE.le] [Preorder β] {f : β → α} {s : Set β}

@[to_additive]
theorem Monotone.inv (hf : Monotone f) : Antitone fun x => (f x)⁻¹ := fun _ _ hxy =>
  inv_le_inv_iff.2 (hf hxy)
#align monotone.inv Monotone.inv
#align monotone.neg Monotone.neg

@[to_additive]
theorem Antitone.inv (hf : Antitone f) : Monotone fun x => (f x)⁻¹ := fun _ _ hxy =>
  inv_le_inv_iff.2 (hf hxy)
#align antitone.inv Antitone.inv
#align antitone.neg Antitone.neg

@[to_additive]
theorem MonotoneOn.inv (hf : MonotoneOn f s) : AntitoneOn (fun x => (f x)⁻¹) s :=
  fun _ hx _ hy hxy => inv_le_inv_iff.2 (hf hx hy hxy)
#align monotone_on.inv MonotoneOn.inv
#align monotone_on.neg MonotoneOn.neg

@[to_additive]
theorem AntitoneOn.inv (hf : AntitoneOn f s) : MonotoneOn (fun x => (f x)⁻¹) s :=
  fun _ hx _ hy hxy => inv_le_inv_iff.2 (hf hx hy hxy)
#align antitone_on.inv AntitoneOn.inv
#align antitone_on.neg AntitoneOn.neg

end

section

variable {β : Type*} [Group α] [Preorder α] [CovariantClass α α HMul.hMul LT.lt]
  [CovariantClass α α (swap HMul.hMul) LT.lt] [Preorder β] {f : β → α} {s : Set β}

@[to_additive]
theorem StrictMono.inv (hf : StrictMono f) : StrictAnti fun x => (f x)⁻¹ := fun _ _ hxy =>
  inv_lt_inv_iff.2 (hf hxy)
#align strict_mono.inv StrictMono.inv
#align strict_mono.neg StrictMono.neg

@[to_additive]
theorem StrictAnti.inv (hf : StrictAnti f) : StrictMono fun x => (f x)⁻¹ := fun _ _ hxy =>
  inv_lt_inv_iff.2 (hf hxy)
#align strict_anti.inv StrictAnti.inv
#align strict_anti.neg StrictAnti.neg

@[to_additive]
theorem StrictMonoOn.inv (hf : StrictMonoOn f s) : StrictAntiOn (fun x => (f x)⁻¹) s :=
  fun _ hx _ hy hxy => inv_lt_inv_iff.2 (hf hx hy hxy)
#align strict_mono_on.inv StrictMonoOn.inv
#align strict_mono_on.neg StrictMonoOn.neg

@[to_additive]
theorem StrictAntiOn.inv (hf : StrictAntiOn f s) : StrictMonoOn (fun x => (f x)⁻¹) s :=
  fun _ hx _ hy hxy => inv_lt_inv_iff.2 (hf hx hy hxy)
#align strict_anti_on.inv StrictAntiOn.inv
#align strict_anti_on.neg StrictAntiOn.neg

end<|MERGE_RESOLUTION|>--- conflicted
+++ resolved
@@ -46,11 +46,7 @@
 
 @[to_additive]
 instance OrderedCommGroup.to_covariantClass_left_le (α : Type u) [OrderedCommGroup α] :
-<<<<<<< HEAD
-    CovariantClass α α HMul.hMul LE.le where
-=======
     CovariantClass α α (· * ·) (· ≤ ·) where
->>>>>>> d49f95fe
       elim a b c bc := OrderedCommGroup.mul_le_mul_left b c bc a
 #align ordered_comm_group.to_covariant_class_left_le OrderedCommGroup.to_covariantClass_left_le
 #align ordered_add_comm_group.to_covariant_class_left_le OrderedAddCommGroup.to_covariantClass_left_le
@@ -73,11 +69,7 @@
 /-- A choice-free shortcut instance. -/
 @[to_additive "A choice-free shortcut instance."]
 theorem OrderedCommGroup.to_contravariantClass_left_le (α : Type u) [OrderedCommGroup α] :
-<<<<<<< HEAD
-    ContravariantClass α α HMul.hMul LE.le where
-=======
     ContravariantClass α α (· * ·) (· ≤ ·) where
->>>>>>> d49f95fe
       elim a b c bc := by simpa using mul_le_mul_left' bc a⁻¹
 #align ordered_comm_group.to_contravariant_class_left_le OrderedCommGroup.to_contravariantClass_left_le
 #align ordered_add_comm_group.to_contravariant_class_left_le OrderedAddCommGroup.to_contravariantClass_left_le
@@ -88,11 +80,7 @@
 /-- A choice-free shortcut instance. -/
 @[to_additive "A choice-free shortcut instance."]
 theorem OrderedCommGroup.to_contravariantClass_right_le (α : Type u) [OrderedCommGroup α] :
-<<<<<<< HEAD
-    ContravariantClass α α (swap HMul.hMul) LE.le where
-=======
     ContravariantClass α α (swap (· * ·)) (· ≤ ·) where
->>>>>>> d49f95fe
       elim a b c bc := by simpa using mul_le_mul_right' bc a⁻¹
 #align ordered_comm_group.to_contravariant_class_right_le OrderedCommGroup.to_contravariantClass_right_le
 #align ordered_add_comm_group.to_contravariant_class_right_le OrderedAddCommGroup.to_contravariantClass_right_le
