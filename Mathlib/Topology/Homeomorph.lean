--- conflicted
+++ resolved
@@ -70,13 +70,8 @@
 #align homeomorph.homeomorph_mk_coe Homeomorph.homeomorph_mk_coe
 
 /-- The unique homeomorphism between two empty types. -/
-<<<<<<< HEAD
-protected def empty [IsEmpty X] [IsEmpty Y] : X ≃ₜ Y :=
-{ Equiv.equivOfIsEmpty X Y  with }
-=======
 protected def empty [IsEmpty X] [IsEmpty Y] : X ≃ₜ Y where
   __ := Equiv.equivOfIsEmpty X Y
->>>>>>> 21e45c8b
 
 /-- Inverse of a homeomorphism. -/
 protected def symm (h : X ≃ₜ Y) : Y ≃ₜ X where
