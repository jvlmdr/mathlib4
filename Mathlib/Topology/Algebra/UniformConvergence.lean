--- conflicted
+++ resolved
@@ -327,21 +327,13 @@
     refine' ⟨U, hU, ⟨S, W⟩, ⟨hS, hW⟩, _⟩
     rw [Set.smul_subset_iff]
     intro a ha u hu x hx
-<<<<<<< HEAD
     rw [_root_.map_smul]
-=======
-    rw [map_smul]
->>>>>>> 07756d1c
     exact hUW (⟨ha, hu x hx⟩ : (a, φ u x) ∈ U ×ˢ W)
   · rintro a ⟨S, V⟩ ⟨hS, hV⟩
     have : Tendsto (fun x : E => a • x) (𝓝 0) (𝓝 <| a • (0 : E)) := tendsto_id.const_smul a
     rw [smul_zero] at this
     refine' ⟨⟨S, (a • ·) ⁻¹' V⟩, ⟨hS, this hV⟩, fun f hf x hx => _⟩
-<<<<<<< HEAD
     rw [_root_.map_smul]
-=======
-    rw [map_smul]
->>>>>>> 07756d1c
     exact hf x hx
   · rintro u ⟨S, V⟩ ⟨hS, hV⟩
     rcases h u S hS hV with ⟨r, hrpos, hr⟩
@@ -351,11 +343,7 @@
     · rw [ha0]
       simpa using mem_of_mem_nhds hV
     · rw [mem_ball_zero_iff] at ha
-<<<<<<< HEAD
       rw [_root_.map_smul, Pi.smul_apply]
-=======
-      rw [map_smul, Pi.smul_apply]
->>>>>>> 07756d1c
       have : φ u x ∈ a⁻¹ • V := by
         have ha0 : 0 < ‖a‖ := norm_pos_iff.mpr ha0
         refine' (hr a⁻¹ _) (Set.mem_image_of_mem (φ u) hx)
