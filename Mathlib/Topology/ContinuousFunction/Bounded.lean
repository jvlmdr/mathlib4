--- conflicted
+++ resolved
@@ -1635,7 +1635,25 @@
 
 end NonnegativePart
 
-<<<<<<< HEAD
+section
+
+variable {α : Type*} [TopologicalSpace α]
+
+lemma add_norm_nonneg (f : α →ᵇ ℝ) :
+    0 ≤ f + const _ ‖f‖ := by
+  intro x
+  dsimp
+  linarith [(abs_le.mp (norm_coe_le_norm f x)).1]
+
+lemma norm_sub_nonneg (f : α →ᵇ ℝ) :
+    0 ≤ const _ ‖f‖ - f := by
+  intro x
+  dsimp
+  linarith [(abs_le.mp (norm_coe_le_norm f x)).2]
+
+end
+
+
 section compContinuous_algebra
 
 /-!
@@ -1658,24 +1676,5 @@
   map_star' _ := star_compContinuous _ f
 
 end compContinuous_algebra
-=======
-section
-
-variable {α : Type*} [TopologicalSpace α]
-
-lemma add_norm_nonneg (f : α →ᵇ ℝ) :
-    0 ≤ f + const _ ‖f‖ := by
-  intro x
-  dsimp
-  linarith [(abs_le.mp (norm_coe_le_norm f x)).1]
-
-lemma norm_sub_nonneg (f : α →ᵇ ℝ) :
-    0 ≤ const _ ‖f‖ - f := by
-  intro x
-  dsimp
-  linarith [(abs_le.mp (norm_coe_le_norm f x)).2]
-
-end
->>>>>>> 71a0cb81
 
 end BoundedContinuousFunction