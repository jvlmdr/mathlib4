--- conflicted
+++ resolved
@@ -39,10 +39,6 @@
 
 namespace IsometryEquiv
 
-<<<<<<< HEAD
--- set_option maxHeartbeats 250000 in
-=======
->>>>>>> 7df583cc
 /-- If an isometric self-homeomorphism of a normed vector space over `ℝ` fixes `x` and `y`,
 then it fixes the midpoint of `[x, y]`. This is a lemma for a more general Mazur-Ulam theorem,
 see below. -/
