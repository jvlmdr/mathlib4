--- conflicted
+++ resolved
@@ -80,14 +80,8 @@
 #align equiv_lp_pi_Lp_norm equiv_lpPiLp_norm
 
 /-- The canonical `AddEquiv` between `lp E p` and `PiLp p E` when `E : α → Type u` with
-<<<<<<< HEAD
-`[Fintype α]` and `[Fact (1 ≤ p)]`. -/
-@[nolint unusedArguments]
-def AddEquiv.lpPiLp [Fact (1 ≤ p)] : lp E p ≃+ PiLp p E :=
-=======
 `[Fintype α]`. -/
 def AddEquiv.lpPiLp : lp E p ≃+ PiLp p E :=
->>>>>>> 8050a134
   { Equiv.lpPiLp with map_add' := fun _f _g => rfl }
 #align add_equiv.lp_pi_Lp AddEquiv.lpPiLp
 
