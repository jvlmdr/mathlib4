--- conflicted
+++ resolved
@@ -1,26 +1,3 @@
-<<<<<<< HEAD
-/-
-Copyright (c) 2023 Xavier Généreux. All rights reserved.
-Released under Apache 2.0 license as described in the file LICENSE.
-Authors: Xavier Généreux, Patrick Massot
--/
-import Mathlib.Analysis.SpecificLimits.Basic
-import Mathlib.Analysis.Complex.ReImTopology
-
-/-!
-# A collection of specific limit computations for `IsROrC`
-
--/
-
-open Set Algebra Filter
-
-variable (𝕜 : Type _) [IsROrC 𝕜]
-
-theorem IsROrC.tendsto_inverse_atTop_nhds_0_nat : 
-    Tendsto (fun n : ℕ => (n : 𝕜)⁻¹) atTop (nhds 0) := by
-  convert tendsto_algebraMap_inverse_atTop_nhds_0_nat 𝕜
-  simp
-=======
 /-
 Copyright (c) 2023 Xavier Généreux. All rights reserved.
 Released under Apache 2.0 license as described in the file LICENSE.
@@ -41,5 +18,4 @@
 theorem IsROrC.tendsto_inverse_atTop_nhds_0_nat :
     Tendsto (fun n : ℕ => (n : 𝕜)⁻¹) atTop (nhds 0) := by
   convert tendsto_algebraMap_inverse_atTop_nhds_0_nat 𝕜
-  simp
->>>>>>> 7df583cc
+  simp