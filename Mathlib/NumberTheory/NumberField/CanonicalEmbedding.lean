/-
Copyright (c) 2022 Xavier Roblot. All rights reserved.
Released under Apache 2.0 license as described in the file LICENSE.
Authors: Xavier Roblot
-/
import Mathlib.NumberTheory.NumberField.Embeddings
import Mathlib.RingTheory.Discriminant

#align_import number_theory.number_field.canonical_embedding from "leanprover-community/mathlib"@"60da01b41bbe4206f05d34fd70c8dd7498717a30"

/-!
# Canonical embedding of a number field

The canonical embedding of a number field `K` of degree `n` is the ring homomorphism
`K →+* ℂ^n` that sends `x ∈ K` to `(φ_₁(x),...,φ_n(x))` where the `φ_i`'s are the complex
embeddings of `K`. Note that we do not choose an ordering of the embeddings, but instead map `K`
into the type `(K →+* ℂ) → ℂ` of `ℂ`-vectors indexed by the complex embeddings.

## Main definitions and results

* `canonicalEmbedding`: the ring homorphism `K →+* ((K →+* ℂ) → ℂ)` defined by sending `x : K` to
the vector `(φ x)` indexed by `φ : K →+* ℂ`.

* `canonicalEmbedding.integerLattice.inter_ball_finite`: the intersection of the
image of the ring of integers by the canonical embedding and any ball centered at `0` of finite
radius is finite.

## Tags

number field, infinite places
-/

variable (K : Type*) [Field K]

namespace NumberField.canonicalEmbedding

open NumberField

/-- The canonical embedding of a number field `K` of degree `n` into `ℂ^n`. -/
def _root_.NumberField.canonicalEmbedding : K →+* ((K →+* ℂ) → ℂ) := Pi.ringHom fun φ => φ

theorem _root_.NumberField.canonicalEmbedding_injective [NumberField K] :
    Function.Injective (NumberField.canonicalEmbedding K) := RingHom.injective _

variable {K}

@[simp]
theorem apply_at (φ : K →+* ℂ) (x : K) : (NumberField.canonicalEmbedding K x) φ = φ x := rfl

open scoped ComplexConjugate

/-- The image of `canonicalEmbedding` lives in the `ℝ`-submodule of the `x ∈ ((K →+* ℂ) → ℂ)` such
that `conj x_φ = x_(conj φ)` for all `∀ φ : K →+* ℂ`. -/
theorem conj_apply {x : ((K →+* ℂ) → ℂ)} (φ : K →+* ℂ)
    (hx : x ∈ Submodule.span ℝ (Set.range (canonicalEmbedding K))) :
    conj (x φ) = x (ComplexEmbedding.conjugate φ) := by
  refine Submodule.span_induction hx ?_ ?_ (fun _ _ hx hy => ?_) (fun a _ hx => ?_)
  · rintro _ ⟨x, rfl⟩
    rw [apply_at, apply_at, ComplexEmbedding.conjugate_coe_eq]
  · rw [Pi.zero_apply, Pi.zero_apply, map_zero]
  · rw [Pi.add_apply, Pi.add_apply, map_add, hx, hy]
  · rw [Pi.smul_apply, Complex.real_smul, map_mul, Complex.conj_ofReal]
    exact congrArg ((a : ℂ) * ·) hx

theorem nnnorm_eq [NumberField K] (x : K) :
    ‖canonicalEmbedding K x‖₊ = Finset.univ.sup (fun φ : K →+* ℂ => ‖φ x‖₊) := by
  simp_rw [Pi.nnnorm_def, apply_at]

theorem norm_le_iff [NumberField K] (x : K) (r : ℝ) :
    ‖canonicalEmbedding K x‖ ≤ r ↔ ∀ φ : K →+* ℂ, ‖φ x‖ ≤ r := by
  obtain hr | hr := lt_or_le r 0
  · obtain ⟨φ⟩ := (inferInstance : Nonempty (K →+* ℂ))
    refine iff_of_false ?_ ?_
    exact (hr.trans_le (norm_nonneg _)).not_le
    exact fun h => hr.not_le (le_trans (norm_nonneg _) (h φ))
  · lift r to NNReal using hr
    simp_rw [← coe_nnnorm, nnnorm_eq, NNReal.coe_le_coe, Finset.sup_le_iff, Finset.mem_univ,
      forall_true_left]

variable (K)

/-- The image of `𝓞 K` as a subring of `ℂ^n`. -/
def integerLattice : Subring ((K →+* ℂ) → ℂ) :=
  (RingHom.range (algebraMap (𝓞 K) K)).map (canonicalEmbedding K)
<<<<<<< HEAD
#align number_field.canonical_embedding.integer_lattice NumberField.canonicalEmbedding.integerLattice

-- Porting note: See https://github.com/leanprover-community/mathlib4/issues/5028
-- set_option maxHeartbeats 400000 in
set_option synthInstance.maxHeartbeats 30000 in
/-- The linear equiv between `𝓞 K` and the integer lattice. -/
def equivIntegerLattice [NumberField K] : 𝓞 K ≃ₗ[ℤ] integerLattice K :=
  LinearEquiv.ofBijective
    { toFun := fun x => (by
          refine ⟨canonicalEmbedding K (algebraMap (𝓞 K) K x), ⟨algebraMap (𝓞 K) K x, ⟨?_, rfl⟩⟩⟩
          simp only [Subsemiring.coe_carrier_toSubmonoid, Subring.coe_toSubsemiring,
            RingHom.coe_range, Set.mem_range, exists_apply_eq_apply] )
      map_add' := fun x y => (by
          apply Subtype.eq
          simp [map_add] )
      map_smul' := fun c x => (by
          simp only [RingHom.id_apply, zsmul_eq_mul, RingHom.map_mul, map_intCast]
          rfl ) }
   (by
    refine ⟨fun _ _ h => ?_, fun ⟨_, ⟨_, ⟨⟨a, rfl⟩, rfl⟩⟩⟩ => ⟨a, rfl⟩⟩
    dsimp only at h
    rw [LinearMap.coe_mk, Subtype.mk_eq_mk] at h
    exact IsFractionRing.injective (𝓞 K) K (canonicalEmbedding_injective K h))
#align number_field.canonical_embedding.equiv_integer_lattice NumberField.canonicalEmbedding.equivIntegerLattice
=======
>>>>>>> 7df583cc

theorem integerLattice.inter_ball_finite [NumberField K] (r : ℝ) :
    ((integerLattice K : Set ((K →+* ℂ) → ℂ)) ∩ Metric.closedBall 0 r).Finite := by
  obtain hr | _ := lt_or_le r 0
  · simp [Metric.closedBall_eq_empty.2 hr]
  · have heq : ∀ x, canonicalEmbedding K x ∈ Metric.closedBall 0 r ↔
        ∀ φ : K →+* ℂ, ‖φ x‖ ≤ r := by
      intro x; rw [← norm_le_iff, mem_closedBall_zero_iff]
    convert (Embeddings.finite_of_norm_le K ℂ r).image (canonicalEmbedding K)
    ext; constructor
    · rintro ⟨⟨_, ⟨x, rfl⟩, rfl⟩, hx⟩
      exact ⟨↑x, ⟨SetLike.coe_mem x, fun φ => (heq x).mp hx φ⟩, rfl⟩
    · rintro ⟨x, ⟨hx1, hx2⟩, rfl⟩
      exact ⟨⟨x, ⟨⟨x, hx1⟩, rfl⟩, rfl⟩, (heq x).mpr hx2⟩

open Module Fintype FiniteDimensional

/-- A `ℂ`-basis of `ℂ^n` that is also a `ℤ`-basis of the `integerLattice`. -/
noncomputable def latticeBasis [NumberField K] :
    Basis (Free.ChooseBasisIndex ℤ (𝓞 K)) ℂ ((K →+* ℂ) → ℂ) := by
  classical
  -- Let `B` be the canonical basis of `(K →+* ℂ) → ℂ`. We prove that the determinant of
  -- the image by `canonicalEmbedding` of the integral basis of `K` is nonzero. This
  -- will imply the result.
    let B := Pi.basisFun ℂ (K →+* ℂ)
    let e : (K →+* ℂ) ≃ Free.ChooseBasisIndex ℤ (𝓞 K) :=
      equivOfCardEq ((Embeddings.card K ℂ).trans (finrank_eq_card_basis (integralBasis K)))
    let M := B.toMatrix (fun i => canonicalEmbedding K (integralBasis K (e i)))
    suffices M.det ≠ 0 by
      rw [← isUnit_iff_ne_zero, ← Basis.det_apply, ← is_basis_iff_det] at this
      refine basisOfLinearIndependentOfCardEqFinrank
        ((linearIndependent_equiv e.symm).mpr this.1) ?_
      rw [← finrank_eq_card_chooseBasisIndex, RingOfIntegers.rank, finrank_fintype_fun_eq_card,
        Embeddings.card]
  -- In order to prove that the determinant is nonzero, we show that it is equal to the
  -- square of the discriminant of the integral basis and thus it is not zero
    let N := Algebra.embeddingsMatrixReindex ℚ ℂ (fun i => integralBasis K (e i))
      RingHom.equivRatAlgHom
    rw [show M = N.transpose by { ext:2; rfl }]
    rw [Matrix.det_transpose, ← @pow_ne_zero_iff ℂ _ _ _ 2 (by norm_num)]
    convert (map_ne_zero_iff _ (algebraMap ℚ ℂ).injective).mpr
      (Algebra.discr_not_zero_of_basis ℚ (integralBasis K))
    rw [← Algebra.discr_reindex ℚ (integralBasis K) e.symm]
    exact (Algebra.discr_eq_det_embeddingsMatrixReindex_pow_two ℚ ℂ
      (fun i => integralBasis K (e i)) RingHom.equivRatAlgHom).symm

@[simp]
theorem latticeBasis_apply [NumberField K] (i : Free.ChooseBasisIndex ℤ (𝓞 K)) :
    latticeBasis K i = (canonicalEmbedding K) (integralBasis K i) := by
  simp only [latticeBasis, integralBasis_apply, coe_basisOfLinearIndependentOfCardEqFinrank,
    Function.comp_apply, Equiv.apply_symm_apply]

theorem mem_span_latticeBasis [NumberField K] (x : (K →+* ℂ) → ℂ) :
    x ∈ Submodule.span ℤ (Set.range (latticeBasis K)) ↔ x ∈ canonicalEmbedding K '' (𝓞 K) := by
  rw [show Set.range (latticeBasis K) =
      (canonicalEmbedding K).toIntAlgHom.toLinearMap '' (Set.range (integralBasis K)) by
    rw [← Set.range_comp]; exact congrArg Set.range (funext (fun i => latticeBasis_apply K i))]
  rw [← Submodule.map_span, ← SetLike.mem_coe, Submodule.map_coe]
  rw [show (Submodule.span ℤ (Set.range (integralBasis K)) : Set K) = 𝓞 K by
    ext; exact mem_span_integralBasis K]
  rfl

end NumberField.canonicalEmbedding<|MERGE_RESOLUTION|>--- conflicted
+++ resolved
@@ -82,33 +82,6 @@
 /-- The image of `𝓞 K` as a subring of `ℂ^n`. -/
 def integerLattice : Subring ((K →+* ℂ) → ℂ) :=
   (RingHom.range (algebraMap (𝓞 K) K)).map (canonicalEmbedding K)
-<<<<<<< HEAD
-#align number_field.canonical_embedding.integer_lattice NumberField.canonicalEmbedding.integerLattice
-
--- Porting note: See https://github.com/leanprover-community/mathlib4/issues/5028
--- set_option maxHeartbeats 400000 in
-set_option synthInstance.maxHeartbeats 30000 in
-/-- The linear equiv between `𝓞 K` and the integer lattice. -/
-def equivIntegerLattice [NumberField K] : 𝓞 K ≃ₗ[ℤ] integerLattice K :=
-  LinearEquiv.ofBijective
-    { toFun := fun x => (by
-          refine ⟨canonicalEmbedding K (algebraMap (𝓞 K) K x), ⟨algebraMap (𝓞 K) K x, ⟨?_, rfl⟩⟩⟩
-          simp only [Subsemiring.coe_carrier_toSubmonoid, Subring.coe_toSubsemiring,
-            RingHom.coe_range, Set.mem_range, exists_apply_eq_apply] )
-      map_add' := fun x y => (by
-          apply Subtype.eq
-          simp [map_add] )
-      map_smul' := fun c x => (by
-          simp only [RingHom.id_apply, zsmul_eq_mul, RingHom.map_mul, map_intCast]
-          rfl ) }
-   (by
-    refine ⟨fun _ _ h => ?_, fun ⟨_, ⟨_, ⟨⟨a, rfl⟩, rfl⟩⟩⟩ => ⟨a, rfl⟩⟩
-    dsimp only at h
-    rw [LinearMap.coe_mk, Subtype.mk_eq_mk] at h
-    exact IsFractionRing.injective (𝓞 K) K (canonicalEmbedding_injective K h))
-#align number_field.canonical_embedding.equiv_integer_lattice NumberField.canonicalEmbedding.equivIntegerLattice
-=======
->>>>>>> 7df583cc
 
 theorem integerLattice.inter_ball_finite [NumberField K] (r : ℝ) :
     ((integerLattice K : Set ((K →+* ℂ) → ℂ)) ∩ Metric.closedBall 0 r).Finite := by
