--- conflicted
+++ resolved
@@ -287,11 +287,7 @@
   mem_essImage h := ⟨mk (G.preimage h.hom), ⟨isoMk (Iso.refl _) (by simp)⟩⟩
 
 /-- If `G` is fully faithful, then `post S F G : (S, F) ⥤ (G(S), F ⋙ G)` is an equivalence. -/
-<<<<<<< HEAD
-noncomputable def isEquivalence_post (S : C) (F : B ⥤ C) (G : C ⥤ D) [Full G] [Faithful G] :
-=======
 noncomputable def isEquivalencePost (S : C) (F : B ⥤ C) (G : C ⥤ D) [Full G] [Faithful G] :
->>>>>>> 3f8ddcef
     IsEquivalence (post S F G) :=
   Equivalence.ofFullyFaithfullyEssSurj _
 
@@ -555,11 +551,7 @@
   mem_essImage h := ⟨mk (G.preimage h.hom), ⟨isoMk (Iso.refl _) (by simp)⟩⟩
 
 /-- If `G` is fully faithful, then `post F G S : (F, S) ⥤ (F ⋙ G, G(S))` is an equivalence. -/
-<<<<<<< HEAD
-noncomputable def isEquivalence_post (S : C) (F : B ⥤ C) (G : C ⥤ D) [Full G] [Faithful G] :
-=======
 noncomputable def isEquivalencePost (S : C) (F : B ⥤ C) (G : C ⥤ D) [Full G] [Faithful G] :
->>>>>>> 3f8ddcef
     IsEquivalence (post F G S) :=
   Equivalence.ofFullyFaithfullyEssSurj _
 
