--- conflicted
+++ resolved
@@ -430,13 +430,8 @@
     rw [Presieve.isSheaf_coverage] at hF
     let Z : α → C := fun i ↦ unop (K.obj ⟨i⟩)
     let _ : PreservesLimit (Discrete.functor (fun i ↦ op (Z i))) F :=
-<<<<<<< HEAD
-        Presieve.preservesProductOfIsSheafFor initialIsInitial F ?_ Z
-        (FinitaryExtensive.isPullback_initial_to_sigma_ι Z)
-=======
         Presieve.preservesProductOfIsSheafFor F ?_ initialIsInitial Z
         (fun _ _ ↦ FinitaryExtensive.isPullback_initial_to_sigma_ι Z _ _)
->>>>>>> f7ec0796
         (hF (Presieve.ofArrows Z (fun i ↦ Sigma.ι Z i)) ?_)
     let i : K ≅ Discrete.functor (fun i ↦ op (Z i)) := Discrete.natIsoFunctor
     · exact preservesLimitOfIsoDiagram F i.symm
