/-
Copyright (c) 2018 Scott Morrison. All rights reserved.
Released under Apache 2.0 license as described in the file LICENSE.
Authors: Scott Morrison, Reid Barton

! This file was ported from Lean 3 source module category_theory.limits.types
! leanprover-community/mathlib commit 4aa2a2e17940311e47007f087c9df229e7f12942
! Please do not edit these lines, except to modify the commit id
! if you have ported upstream changes.
-/
import Mathlib.Data.TypeMax
import Mathlib.CategoryTheory.Limits.Shapes.Images
import Mathlib.CategoryTheory.Filtered

/-!
# Limits in the category of types.

We show that the category of types has all (co)limits, by providing the usual concrete models.

We also give a characterisation of filtered colimits in `Type`, via
`colimit.ι F i xi = colimit.ι F j xj ↔ ∃ k (f : i ⟶ k) (g : j ⟶ k), F.map f xi = F.map g xj`.

Finally, we prove the category of types has categorical images,
and that these agree with the range of a function.
-/


open CategoryTheory CategoryTheory.Limits

universe v u

namespace CategoryTheory.Limits.Types

variable {J : Type v} [SmallCategory J]

/-- (internal implementation) the limit cone of a functor,
implemented as flat sections of a pi type
-/
def limitCone (F : J ⥤ TypeMax.{v, u}) : Cone F where
  pt := F.sections
  π :=
    { app := fun j u => u.val j
      naturality := fun j j' f => by
        funext x
        simp }
#align category_theory.limits.types.limit_cone CategoryTheory.Limits.Types.limitCone

--attribute [local elab_without_expected_type] congr_fun

/-- (internal implementation) the fact that the proposed limit cone is the limit -/
def limitConeIsLimit (F : J ⥤ TypeMax.{v, u}) : IsLimit (limitCone.{v, u} F) where
  lift s v :=
  { val := fun j => s.π.app j v
    property := fun f => congr_fun (Cone.w s f) _ }
  uniq := fun _ _ w => by
    funext x
    apply Subtype.ext
    funext j
    exact congr_fun (w j) x
#align category_theory.limits.types.limit_cone_is_limit CategoryTheory.Limits.Types.limitConeIsLimit

/-- The category of types has all limits.

See <https://stacks.math.columbia.edu/tag/002U>.
-/
instance hasLimitsOfSize : HasLimitsOfSize.{v} TypeMax.{v, u} where
  has_limits_of_shape _ := --J 𝒥 :=
    { has_limit := fun F =>
        HasLimit.mk
          { cone := limitCone.{v, u} F
            isLimit := limitConeIsLimit F } }
#align category_theory.limits.types.has_limits_of_size CategoryTheory.Limits.Types.hasLimitsOfSize

instance : HasLimits (Type u) :=
  Types.hasLimitsOfSize.{u, u}

instance hasLimit (F : J ⥤ TypeMax.{v, u}) : HasLimit F :=
  (Types.hasLimitsOfSize.{v, u}.has_limits_of_shape J).has_limit F

instance hasLimit' (F : J ⥤ Type v) : HasLimit F :=
  hasLimit.{v, v} F

-- This instance is not necessary, and indeed unhelpful:
-- if it has higher priority than the instance for `TypeMax.{w, v}`,
<<<<<<< HEAD
-- or has than same priority and is defined later,
=======
-- or has the same priority and is defined later,
>>>>>>> e703ae87
-- then it blocks successful typeclass search with universe unification errors.
instance : HasLimitsOfSize.{w, w, max v w, max (v + 1) (w + 1)} (Type max v w) :=
  Types.hasLimitsOfSize.{w, v}

-- This either needs to have higher priority (safer) or come after the instance for `Type max v w`.
instance (priority := 1100) :
    HasLimitsOfSize.{w, w, max v w, max (v + 1) (w + 1)} (TypeMax.{w, v}) :=
  Types.hasLimitsOfSize.{w, v}

-- This needs to have priority higher than the instance for `TypeMax.{w, v}`.
instance (priority := 1200) : HasLimitsOfSize.{v, v, v, v + 1} (Type v) :=
  Types.hasLimitsOfSize.{v, v}

-- Verify that we can find instances, at least when we ask for `TypeMax.{w, v}`:
example : HasLimitsOfSize.{w, w, max v w, max (v + 1) (w + 1)} (TypeMax.{w, v}) := inferInstance
example : HasLimitsOfSize.{0, 0, v, v+1} (Type v) := inferInstance
example : HasLimitsOfSize.{v, v, v, v+1} (Type v) := inferInstance
-- Note however this fails unless we modify the universe unification algorithm:
-- `stuck at solving universe constraint max (v+1) (w+1) =?= max (w+1) (?u+1)`
-- example : HasLimitsOfSize.{w, w, max v w, max (v + 1) (w + 1)} (Type max v w) := inferInstance

/-- The equivalence between a limiting cone of `F` in `Type u` and the "concrete" definition as the
sections of `F`.
-/
def isLimitEquivSections {F : J ⥤ TypeMax.{v, u}} {c : Cone F} (t : IsLimit c) :
    c.pt ≃ F.sections :=
  (IsLimit.conePointUniqueUpToIso t (limitConeIsLimit.{v, u} F)).toEquiv
#align category_theory.limits.types.is_limit_equiv_sections CategoryTheory.Limits.Types.isLimitEquivSections

@[simp]
theorem isLimitEquivSections_apply {F : J ⥤ TypeMax.{v, u}} {c : Cone F} (t : IsLimit c) (j : J)
    (x : c.pt) : ((isLimitEquivSections.{v, u} t) x : ∀ j, F.obj j) j = c.π.app j x :=
  rfl
#align category_theory.limits.types.is_limit_equiv_sections_apply CategoryTheory.Limits.Types.isLimitEquivSections_apply

@[simp]
theorem isLimitEquivSections_symm_apply {F : J ⥤ TypeMax.{v, u}} {c : Cone F} (t : IsLimit c)
    (x : F.sections) (j : J) :
    c.π.app j ((isLimitEquivSections.{v, u} t).symm x) = (x : ∀ j, F.obj j) j := by
  obtain ⟨x, rfl⟩ := (isLimitEquivSections.{v, u} t).surjective x
  simp
#align category_theory.limits.types.is_limit_equiv_sections_symm_apply CategoryTheory.Limits.Types.isLimitEquivSections_symm_apply

/-- The equivalence between the abstract limit of `F` in `TypeMax.{v, u}`
and the "concrete" definition as the sections of `F`.
-/
noncomputable def limitEquivSections (F : J ⥤ TypeMax.{v, u}) :
    (@limit _ _ _ _ F (hasLimit.{v, u} F) : TypeMax.{v, u}) ≃ F.sections :=
  isLimitEquivSections.{v, u} (limit.isLimit F)
#align category_theory.limits.types.limit_equiv_sections CategoryTheory.Limits.Types.limitEquivSections

@[simp]
theorem limitEquivSections_apply (F : J ⥤ TypeMax.{v, u}) (x : limit F) (j : J) :
    ((limitEquivSections.{v, u} F) x : ∀ j, F.obj j) j = limit.π F j x :=
  rfl
#align category_theory.limits.types.limit_equiv_sections_apply CategoryTheory.Limits.Types.limitEquivSections_apply

@[simp]
theorem limitEquivSections_symm_apply (F : J ⥤ TypeMax.{v, u}) (x : F.sections) (j : J) :
    limit.π F j ((limitEquivSections.{v, u} F).symm x) = (x : ∀ j, F.obj j) j :=
  isLimitEquivSections_symm_apply _ _ _
#align category_theory.limits.types.limit_equiv_sections_symm_apply CategoryTheory.Limits.Types.limitEquivSections_symm_apply

-- porting note : `limitEquivSections_symm_apply'` was removed because the linter
--   complains it is unnecessary
--@[simp]
--theorem limitEquivSections_symm_apply' (F : J ⥤ Type v) (x : F.sections) (j : J) :
--    limit.π F j ((limitEquivSections.{v, v} F).symm x) = (x : ∀ j, F.obj j) j :=
--  isLimitEquivSections_symm_apply _ _ _
--#align category_theory.limits.types.limit_equiv_sections_symm_apply' CategoryTheory.Limits.Types.limitEquivSections_symm_apply'

--porting note: removed @[ext]
/-- Construct a term of `limit F : Type u` from a family of terms `x : Π j, F.obj j`
which are "coherent": `∀ (j j') (f : j ⟶ j'), F.map f (x j) = x j'`.
-/
noncomputable def Limit.mk (F : J ⥤ TypeMax.{v, u}) (x : ∀ j, F.obj j)
    (h : ∀ (j j') (f : j ⟶ j'), F.map f (x j) = x j') : (limit F : TypeMax.{v, u}) :=
  (limitEquivSections.{v, u} F).symm ⟨x, h _ _⟩
#align category_theory.limits.types.limit.mk CategoryTheory.Limits.Types.Limit.mk

@[simp]
theorem Limit.π_mk (F : J ⥤ TypeMax.{v, u}) (x : ∀ j, F.obj j)
    (h : ∀ (j j') (f : j ⟶ j'), F.map f (x j) = x j') (j) :
      limit.π F j (Limit.mk.{v, u} F x h) = x j := by
  dsimp [Limit.mk]
  simp
#align category_theory.limits.types.limit.π_mk CategoryTheory.Limits.Types.Limit.π_mk

-- porting note : `Limit.π_mk'` was removed because the linter complains it is unnecessary
--@[simp]
--theorem Limit.π_mk' (F : J ⥤ Type v) (x : ∀ j, F.obj j)
--    (h : ∀ (j j') (f : j ⟶ j'), F.map f (x j) = x j') (j) :
--    limit.π F j (Limit.mk.{v, v} F x h) = x j := by
--  dsimp [Limit.mk]
--  simp
--#align category_theory.limits.types.limit.π_mk' CategoryTheory.Limits.Types.Limit.π_mk'

-- PROJECT: prove this for concrete categories where the forgetful functor preserves limits
@[ext]
theorem limit_ext (F : J ⥤ TypeMax.{v, u}) (x y : limit F)
    (w : ∀ j, limit.π F j x = limit.π F j y) : x = y := by
  apply (limitEquivSections.{v, u} F).injective
  ext j
  simp [w j]
#align category_theory.limits.types.limit_ext CategoryTheory.Limits.Types.limit_ext

@[ext]
theorem limit_ext' (F : J ⥤ Type v) (x y : limit F) (w : ∀ j, limit.π F j x = limit.π F j y) :
    x = y :=
  limit_ext.{v, v} F x y w
#align category_theory.limits.types.limit_ext' CategoryTheory.Limits.Types.limit_ext'

theorem limit_ext_iff (F : J ⥤ TypeMax.{v, u}) (x y : limit F) :
    x = y ↔ ∀ j, limit.π F j x = limit.π F j y :=
  ⟨fun t _ => t ▸ rfl, limit_ext.{v, u} _ _ _⟩
#align category_theory.limits.types.limit_ext_iff CategoryTheory.Limits.Types.limit_ext_iff

theorem limit_ext_iff' (F : J ⥤ Type v) (x y : limit F) :
    x = y ↔ ∀ j, limit.π F j x = limit.π F j y :=
  ⟨fun t _ => t ▸ rfl, limit_ext'.{v} _ _ _⟩
#align category_theory.limits.types.limit_ext_iff' CategoryTheory.Limits.Types.limit_ext_iff'

-- TODO: are there other limits lemmas that should have `_apply` versions?
-- Can we generate these like with `@[reassoc]`?
-- PROJECT: prove these for any concrete category where the forgetful functor preserves limits?
--porting note: @[simp] was removed because the linter said it was useless
--@[simp]
theorem Limit.w_apply {F : J ⥤ TypeMax.{v, u}} {j j' : J} {x : limit F} (f : j ⟶ j') :
    F.map f (limit.π F j x) = limit.π F j' x :=
  congr_fun (limit.w F f) x
#align category_theory.limits.types.limit.w_apply CategoryTheory.Limits.Types.Limit.w_apply

--porting note: @[simp] was removed because the linter said it was useless
theorem Limit.lift_π_apply (F : J ⥤ TypeMax.{v, u}) (s : Cone F) (j : J) (x : s.pt) :
    limit.π F j (limit.lift F s x) = s.π.app j x :=
  congr_fun (limit.lift_π s j) x
#align category_theory.limits.types.limit.lift_π_apply CategoryTheory.Limits.Types.Limit.lift_π_apply

--porting note: @[simp] was removed because the linter said it was useless
theorem Limit.map_π_apply {F G : J ⥤ TypeMax.{v, u}} (α : F ⟶ G) (j : J) (x : limit F) :
    limit.π G j (limMap α x) = α.app j (limit.π F j x) :=
  congr_fun (limMap_π α j) x
#align category_theory.limits.types.limit.map_π_apply CategoryTheory.Limits.Types.Limit.map_π_apply

@[simp]
theorem Limit.w_apply' {F : J ⥤ Type v} {j j' : J} {x : limit F} (f : j ⟶ j') :
    F.map f (limit.π F j x) = limit.π F j' x :=
  congr_fun (limit.w F f) x
#align category_theory.limits.types.limit.w_apply' CategoryTheory.Limits.Types.Limit.w_apply'

@[simp]
theorem Limit.lift_π_apply' (F : J ⥤ Type v) (s : Cone F) (j : J) (x : s.pt) :
    limit.π F j (limit.lift F s x) = s.π.app j x :=
  congr_fun (limit.lift_π s j) x
#align category_theory.limits.types.limit.lift_π_apply' CategoryTheory.Limits.Types.Limit.lift_π_apply'

@[simp]
theorem Limit.map_π_apply' {F G : J ⥤ Type v} (α : F ⟶ G) (j : J) (x : limit F) :
    limit.π G j (limMap α x) = α.app j (limit.π F j x) :=
  congr_fun (limMap_π α j) x
#align category_theory.limits.types.limit.map_π_apply' CategoryTheory.Limits.Types.Limit.map_π_apply'

/--
The relation defining the quotient type which implements the colimit of a functor `F : J ⥤ Type u`.
See `CategoryTheory.Limits.Types.Quot`.
-/
def Quot.Rel (F : J ⥤ TypeMax.{v, u}) : (Σ j, F.obj j) → (Σ j, F.obj j) → Prop := fun p p' =>
  ∃ f : p.1 ⟶ p'.1, p'.2 = F.map f p.2
#align category_theory.limits.types.quot.rel CategoryTheory.Limits.Types.Quot.Rel

-- porting note: removed @[nolint has_nonempty_instance]
/-- A quotient type implementing the colimit of a functor `F : J ⥤ Type u`,
as pairs `⟨j, x⟩` where `x : F.obj j`, modulo the equivalence relation generated by
`⟨j, x⟩ ~ ⟨j', x'⟩` whenever there is a morphism `f : j ⟶ j'` so `F.map f x = x'`.
-/
def Quot (F : J ⥤ TypeMax.{v, u}) : TypeMax.{v, u} :=
  _root_.Quot (Quot.Rel.{v, u} F)
#align category_theory.limits.types.quot CategoryTheory.Limits.Types.Quot

/-- (internal implementation) the colimit cocone of a functor,
implemented as a quotient of a sigma type
-/
def colimitCocone (F : J ⥤ TypeMax.{v, u}) : Cocone F where
  pt := Quot.{v, u} F
  ι :=
    { app := fun j x => Quot.mk _ ⟨j, x⟩
      naturality := fun _ _ f => funext fun _ => Eq.symm (Quot.sound ⟨f, rfl⟩) }
#align category_theory.limits.types.colimit_cocone CategoryTheory.Limits.Types.colimitCocone

--attribute [local elab_with_expected_type] Quot.lift

/-- (internal implementation) the fact that the proposed colimit cocone is the colimit -/
def colimitCoconeIsColimit (F : J ⥤ TypeMax.{v, u}) : IsColimit (colimitCocone.{v, u} F) where
  desc s :=
    Quot.lift (fun p : Σj, F.obj j => s.ι.app p.1 p.2) fun ⟨j, x⟩ ⟨j', x'⟩ ⟨f, hf⟩ => by
      dsimp at hf
      rw [hf]
      exact (congr_fun (Cocone.w s f) x).symm
  uniq s m hm := by
    funext x
    induction' x using Quot.ind with x
    exact congr_fun (hm x.1) x.2
#align category_theory.limits.types.colimit_cocone_is_colimit CategoryTheory.Limits.Types.colimitCoconeIsColimit

/-- The category of types has all colimits.

See <https://stacks.math.columbia.edu/tag/002U>.
-/
instance hasColimitsOfSize : HasColimitsOfSize.{v} TypeMax.{v, u} where
  has_colimits_of_shape _ :=
    { has_colimit := fun F =>
        HasColimit.mk
          { cocone := colimitCocone.{v, u} F
            isColimit := colimitCoconeIsColimit F } }
#align category_theory.limits.types.has_colimits_of_size CategoryTheory.Limits.Types.hasColimitsOfSize

instance : HasColimits (Type u) :=
  Types.hasColimitsOfSize.{u, u}

instance hasColimit (F : J ⥤ TypeMax.{v, u}) : HasColimit F :=
  (Types.hasColimitsOfSize.{v, u}.has_colimits_of_shape J).has_colimit F

instance hasColimit' (F : J ⥤ Type v) : HasColimit F :=
  hasColimit.{v, v} F

/-- The equivalence between the abstract colimit of `F` in `Type u`
and the "concrete" definition as a quotient.
-/
noncomputable def colimitEquivQuot (F : J ⥤ TypeMax.{v, u}) : colimit F ≃ Quot.{v, u} F :=
  (IsColimit.coconePointUniqueUpToIso (colimit.isColimit F) (colimitCoconeIsColimit F)).toEquiv
#align category_theory.limits.types.colimit_equiv_quot CategoryTheory.Limits.Types.colimitEquivQuot

@[simp]
theorem colimitEquivQuot_symm_apply (F : J ⥤ TypeMax.{v, u}) (j : J) (x : F.obj j) :
    (colimitEquivQuot.{v, u} F).symm (Quot.mk _ ⟨j, x⟩) = colimit.ι F j x :=
  rfl
#align category_theory.limits.types.colimit_equiv_quot_symm_apply CategoryTheory.Limits.Types.colimitEquivQuot_symm_apply

@[simp]
theorem colimitEquivQuot_apply (F : J ⥤ TypeMax.{v, u}) (j : J) (x : F.obj j) :
    (colimitEquivQuot.{v, u} F) (colimit.ι F j x) = Quot.mk _ ⟨j, x⟩ := by
  apply (colimitEquivQuot F).symm.injective
  simp
#align category_theory.limits.types.colimit_equiv_quot_apply CategoryTheory.Limits.Types.colimitEquivQuot_apply

--porting note: @[simp] was removed because the linter said it was useless
theorem Colimit.w_apply {F : J ⥤ TypeMax.{v, u}} {j j' : J} {x : F.obj j} (f : j ⟶ j') :
    colimit.ι F j' (F.map f x) = colimit.ι F j x :=
  congr_fun (colimit.w F f) x
#align category_theory.limits.types.colimit.w_apply CategoryTheory.Limits.Types.Colimit.w_apply

--porting note: @[simp] was removed because the linter said it was useless
theorem Colimit.ι_desc_apply (F : J ⥤ TypeMax.{v, u}) (s : Cocone F) (j : J) (x : F.obj j) :
    colimit.desc F s (colimit.ι F j x) = s.ι.app j x :=
   congr_fun (colimit.ι_desc s j) x
#align category_theory.limits.types.colimit.ι_desc_apply CategoryTheory.Limits.Types.Colimit.ι_desc_apply

--porting note: @[simp] was removed because the linter said it was useless
theorem Colimit.ι_map_apply {F G : J ⥤ TypeMax.{v, u}} (α : F ⟶ G) (j : J) (x : F.obj j) :
  colim.{v, v}.map α (colimit.ι F j x) = colimit.ι G j (α.app j x) :=
  congr_fun (colimit.ι_map α j) x
#align category_theory.limits.types.colimit.ι_map_apply CategoryTheory.Limits.Types.Colimit.ι_map_apply

@[simp]
theorem Colimit.w_apply' {F : J ⥤ Type v} {j j' : J} {x : F.obj j} (f : j ⟶ j') :
    colimit.ι F j' (F.map f x) = colimit.ι F j x :=
  congr_fun (colimit.w F f) x
#align category_theory.limits.types.colimit.w_apply' CategoryTheory.Limits.Types.Colimit.w_apply'

@[simp]
theorem Colimit.ι_desc_apply' (F : J ⥤ Type v) (s : Cocone F) (j : J) (x : F.obj j) :
    colimit.desc F s (colimit.ι F j x) = s.ι.app j x :=
  congr_fun (colimit.ι_desc s j) x
#align category_theory.limits.types.colimit.ι_desc_apply' CategoryTheory.Limits.Types.Colimit.ι_desc_apply'

@[simp]
theorem Colimit.ι_map_apply' {F G : J ⥤ Type v} (α : F ⟶ G) (j : J) (x) :
    colim.map α (colimit.ι F j x) = colimit.ι G j (α.app j x) :=
  congr_fun (colimit.ι_map α j) x
#align category_theory.limits.types.colimit.ι_map_apply' CategoryTheory.Limits.Types.Colimit.ι_map_apply'

theorem colimit_sound {F : J ⥤ TypeMax.{v, u}} {j j' : J} {x : F.obj j} {x' : F.obj j'} (f : j ⟶ j')
    (w : F.map f x = x') : colimit.ι F j x = colimit.ι F j' x' := by
  rw [← w, Colimit.w_apply.{v, u}]
#align category_theory.limits.types.colimit_sound CategoryTheory.Limits.Types.colimit_sound

theorem colimit_sound' {F : J ⥤ TypeMax.{v, u}} {j j' : J} {x : F.obj j} {x' : F.obj j'} {j'' : J}
    (f : j ⟶ j'') (f' : j' ⟶ j'') (w : F.map f x = F.map f' x') :
    colimit.ι F j x = colimit.ι F j' x' := by
  rw [← colimit.w _ f, ← colimit.w _ f']
  rw [types_comp_apply, types_comp_apply, w]
#align category_theory.limits.types.colimit_sound' CategoryTheory.Limits.Types.colimit_sound'

theorem colimit_eq {F : J ⥤ TypeMax.{v, u}} {j j' : J} {x : F.obj j} {x' : F.obj j'}
    (w : colimit.ι F j x = colimit.ι F j' x') :
      EqvGen (Quot.Rel.{v, u} F) ⟨j, x⟩ ⟨j', x'⟩ := by
  apply Quot.eq.1
  simpa using congr_arg (colimitEquivQuot.{v, u} F) w
#align category_theory.limits.types.colimit_eq CategoryTheory.Limits.Types.colimit_eq

theorem jointly_surjective (F : J ⥤ TypeMax.{v, u}) {t : Cocone F} (h : IsColimit t) (x : t.pt) :
    ∃ j y, t.ι.app j y = x := by
  suffices (fun x : t.pt => ULift.up (∃ j y, t.ι.app j y = x)) = fun _ => ULift.up.{max v u} True by
    have := congr_fun this x
    simpa using congr_arg ULift.down this
  refine' h.hom_ext _
  intro j
  funext y
  simp only [Functor.const_obj_obj, types_comp_apply, ULift.up_inj, eq_iff_iff, iff_true]
  exact ⟨j, y, rfl⟩
#align category_theory.limits.types.jointly_surjective CategoryTheory.Limits.Types.jointly_surjective

/-- A variant of `jointly_surjective` for `x : colimit F`. -/
theorem jointly_surjective' {F : J ⥤ TypeMax.{v, u}} (x : colimit F) :
    ∃ j y, colimit.ι F j y = x := by
  exact jointly_surjective.{v, u} F (colimit.isColimit F) x
#align category_theory.limits.types.jointly_surjective' CategoryTheory.Limits.Types.jointly_surjective'

namespace FilteredColimit

/- For filtered colimits of types, we can give an explicit description
  of the equivalence relation generated by the relation used to form
  the colimit.  -/
variable (F : J ⥤ TypeMax.{v, u})

/-- An alternative relation on `Σ j, F.obj j`,
which generates the same equivalence relation as we use to define the colimit in `Type` above,
but that is more convenient when working with filtered colimits.

Elements in `F.obj j` and `F.obj j'` are equivalent if there is some `k : J` to the right
where their images are equal.
-/
protected def Rel (x y : Σ j, F.obj j) : Prop :=
  ∃ (k : _) (f : x.1 ⟶ k) (g : y.1 ⟶ k), F.map f x.2 = F.map g y.2
#align category_theory.limits.types.filtered_colimit.rel CategoryTheory.Limits.Types.FilteredColimit.Rel

theorem rel_of_quot_rel (x y : Σ j, F.obj j) :
  Quot.Rel.{v, u} F x y → FilteredColimit.Rel.{v, u} F x y :=
  fun ⟨f, h⟩ => ⟨y.1, f, 𝟙 y.1, by rw [← h, FunctorToTypes.map_id_apply]⟩
#align category_theory.limits.types.filtered_colimit.rel_of_quot_rel CategoryTheory.Limits.Types.FilteredColimit.rel_of_quot_rel

theorem eqvGen_quot_rel_of_rel (x y : Σ j, F.obj j) :
    FilteredColimit.Rel.{v, u} F x y → EqvGen (Quot.Rel.{v, u} F) x y := fun ⟨k, f, g, h⟩ => by
  refine' EqvGen.trans _ ⟨k, F.map f x.2⟩ _ _ _
  . exact (EqvGen.rel _ _ ⟨f, rfl⟩)
  . exact (EqvGen.symm _ _ (EqvGen.rel _ _ ⟨g, h⟩))
#align category_theory.limits.types.filtered_colimit.eqv_gen_quot_rel_of_rel CategoryTheory.Limits.Types.FilteredColimit.eqvGen_quot_rel_of_rel

--attribute [local elab_without_expected_type] nat_trans.app

/-- Recognizing filtered colimits of types. -/
noncomputable def isColimitOf (t : Cocone F) (hsurj : ∀ x : t.pt, ∃ i xi, x = t.ι.app i xi)
    (hinj :
      ∀ i j xi xj,
        t.ι.app i xi = t.ι.app j xj → ∃ (k : _) (f : i ⟶ k) (g : j ⟶ k), F.map f xi = F.map g xj) :
    IsColimit t := by
  -- Strategy: Prove that the map from "the" colimit of F (defined above) to t.X
  -- is a bijection.
  apply IsColimit.ofIsoColimit (colimit.isColimit F)
  refine' Cocones.ext (Equiv.toIso (Equiv.ofBijective _ _)) _
  · exact colimit.desc F t
  · constructor
    · show Function.Injective _
      intro a b h
      rcases jointly_surjective.{v, u} F (colimit.isColimit F) a with ⟨i, xi, rfl⟩
      rcases jointly_surjective.{v, u} F (colimit.isColimit F) b with ⟨j, xj, rfl⟩
      replace h : (colimit.ι F i ≫ colimit.desc F t) xi = (colimit.ι F j ≫ colimit.desc F t) xj
        := h
      rw [colimit.ι_desc, colimit.ι_desc] at h
      rcases hinj i j xi xj h with ⟨k, f, g, h'⟩
      change colimit.ι F i xi = colimit.ι F j xj
      rw [← colimit.w F f, ← colimit.w F g]
      change colimit.ι F k (F.map f xi) = colimit.ι F k (F.map g xj)
      rw [h']
    . show Function.Surjective _
      intro x
      rcases hsurj x with ⟨i, xi, rfl⟩
      use colimit.ι F i xi
      apply Colimit.ι_desc_apply.{v, u}
  . intro j
    apply colimit.ι_desc
#align category_theory.limits.types.filtered_colimit.is_colimit_of CategoryTheory.Limits.Types.FilteredColimit.isColimitOf

variable [IsFilteredOrEmpty J]

protected theorem rel_equiv : _root_.Equivalence (FilteredColimit.Rel.{v, u} F) where
  refl x := ⟨x.1, 𝟙 x.1, 𝟙 x.1, rfl⟩
  symm := fun ⟨k, f, g, h⟩ => ⟨k, g, f, h.symm⟩
  trans {x y z} := fun ⟨k, f, g, h⟩ ⟨k', f', g', h'⟩ =>
    let ⟨l, fl, gl, _⟩ := IsFilteredOrEmpty.cocone_objs k k'
    let ⟨m, n, hn⟩ := IsFilteredOrEmpty.cocone_maps (g ≫ fl) (f' ≫ gl)
    ⟨m, f ≫ fl ≫ n, g' ≫ gl ≫ n,
      calc
        F.map (f ≫ fl ≫ n) x.2 = F.map (fl ≫ n) (F.map f x.2) := by simp
        _ = F.map (fl ≫ n) (F.map g y.2) := by rw [h]
        _ = F.map ((g ≫ fl) ≫ n) y.2 := by simp
        _ = F.map ((f' ≫ gl) ≫ n) y.2 := by rw [hn]
        _ = F.map (gl ≫ n) (F.map f' y.2) := by simp
        _ = F.map (gl ≫ n) (F.map g' z.2) := by rw [h']
        _ = F.map (g' ≫ gl ≫ n) z.2 := by simp⟩
#align category_theory.limits.types.filtered_colimit.rel_equiv CategoryTheory.Limits.Types.FilteredColimit.rel_equiv

protected theorem rel_eq_eqvGen_quot_rel :
    FilteredColimit.Rel.{v, u} F = EqvGen (Quot.Rel.{v, u} F) := by
  ext ⟨j, x⟩ ⟨j', y⟩
  constructor
  · apply eqvGen_quot_rel_of_rel
  · rw [← (FilteredColimit.rel_equiv F).eqvGen_iff]
    exact EqvGen.mono (rel_of_quot_rel F)
#align category_theory.limits.types.filtered_colimit.rel_eq_eqv_gen_quot_rel CategoryTheory.Limits.Types.FilteredColimit.rel_eq_eqvGen_quot_rel

theorem colimit_eq_iff_aux {i j : J} {xi : F.obj i} {xj : F.obj j} :
    (colimitCocone.{v, u} F).ι.app i xi = (colimitCocone.{v, u} F).ι.app j xj ↔
      FilteredColimit.Rel.{v, u} F ⟨i, xi⟩ ⟨j, xj⟩ := by
  change Quot.mk _ _ = Quot.mk _ _ ↔ _
  rw [Quot.eq, FilteredColimit.rel_eq_eqvGen_quot_rel]
#align category_theory.limits.types.filtered_colimit.colimit_eq_iff_aux CategoryTheory.Limits.Types.FilteredColimit.colimit_eq_iff_aux

theorem isColimit_eq_iff {t : Cocone F} (ht : IsColimit t) {i j : J} {xi : F.obj i} {xj : F.obj j} :
    t.ι.app i xi = t.ι.app j xj ↔ ∃ (k : _) (f : i ⟶ k) (g : j ⟶ k), F.map f xi = F.map g xj := by
  let t' := colimitCocone.{v, u} F
  let e : t' ≅ t := IsColimit.uniqueUpToIso (colimitCoconeIsColimit F) ht
  let e' : t'.pt ≅ t.pt := (Cocones.forget _).mapIso e
  refine' Iff.trans _ (colimit_eq_iff_aux.{v, u} F)
  exact @Equiv.apply_eq_iff_eq _ _ e'.toEquiv ((colimitCocone.{v, u} F).ι.app i xi)
    ((colimitCocone.{v, u} F).ι.app j xj)
#align category_theory.limits.types.filtered_colimit.is_colimit_eq_iff CategoryTheory.Limits.Types.FilteredColimit.isColimit_eq_iff

theorem colimit_eq_iff {i j : J} {xi : F.obj i} {xj : F.obj j} :
    colimit.ι F i xi = colimit.ι F j xj ↔
      ∃ (k : _) (f : i ⟶ k) (g : j ⟶ k), F.map f xi = F.map g xj :=
  isColimit_eq_iff.{v, u} _ (colimit.isColimit F)
#align category_theory.limits.types.filtered_colimit.colimit_eq_iff CategoryTheory.Limits.Types.FilteredColimit.colimit_eq_iff

end FilteredColimit

variable {α β : Type u} (f : α ⟶ β)

section

-- implementation of `HasImage`
/-- the image of a morphism in Type is just `Set.range f` -/
def Image : Type u :=
  Set.range f
#align category_theory.limits.types.image CategoryTheory.Limits.Types.Image

instance [Inhabited α] : Inhabited (Image f) where default := ⟨f default, ⟨_, rfl⟩⟩

/-- the inclusion of `Image f` into the target -/
def Image.ι : Image f ⟶ β :=
  Subtype.val
#align category_theory.limits.types.image.ι CategoryTheory.Limits.Types.Image.ι

instance : Mono (Image.ι f) :=
  (mono_iff_injective _).2 Subtype.val_injective

variable {f}

/-- the universal property for the image factorisation -/
noncomputable def Image.lift (F' : MonoFactorisation f) : Image f ⟶ F'.I :=
  (fun x => F'.e (Classical.indefiniteDescription _ x.2).1 : Image f → F'.I)
#align category_theory.limits.types.image.lift CategoryTheory.Limits.Types.Image.lift

theorem Image.lift_fac (F' : MonoFactorisation f) : Image.lift F' ≫ F'.m = Image.ι f := by
  funext x
  change (F'.e ≫ F'.m) _ = _
  rw [F'.fac, (Classical.indefiniteDescription _ x.2).2]
  rfl
#align category_theory.limits.types.image.lift_fac CategoryTheory.Limits.Types.Image.lift_fac

end

/-- the factorisation of any morphism in Type through a mono. -/
def monoFactorisation : MonoFactorisation f where
  I := Image f
  m := Image.ι f
  e := Set.rangeFactorization f
#align category_theory.limits.types.mono_factorisation CategoryTheory.Limits.Types.monoFactorisation

/-- the factorisation through a mono has the universal property of the image. -/
noncomputable def isImage : IsImage (monoFactorisation f) where
  lift := Image.lift
  lift_fac := Image.lift_fac
#align category_theory.limits.types.is_image CategoryTheory.Limits.Types.isImage

instance : HasImage f :=
  HasImage.mk ⟨_, isImage f⟩

instance : HasImages (Type u) where
  has_image := by infer_instance

instance : HasImageMaps (Type u) where
  has_image_map {f g} st :=
    HasImageMap.transport st (monoFactorisation f.hom) (isImage g.hom)
      (fun x => ⟨st.right x.1, ⟨st.left (Classical.choose x.2), by
        have p := st.w
        replace p := congr_fun p (Classical.choose x.2)
        simp only [Functor.id_obj, Functor.id_map, types_comp_apply] at p
        erw [p, Classical.choose_spec x.2]⟩⟩) rfl

-- porting note: the following three instances have been added to ease
-- the automation in a definition in `AlgebraicTopology.SimplicialSet`
noncomputable instance : Inhabited (⊤_ (Type u)) :=
  ⟨@terminal.from (Type u) _ _ (ULift (Fin 1)) (ULift.up 0)⟩

instance : Subsingleton (⊤_ (Type u)) := ⟨fun a b =>
  congr_fun (@Subsingleton.elim (_ ⟶ ⊤_ (Type u)) _
    (fun _ => a) (fun _ => b)) (ULift.up (0 : Fin 1))⟩

noncomputable instance : Unique (⊤_ (Type u)) := Unique.mk' _

end CategoryTheory.Limits.Types<|MERGE_RESOLUTION|>--- conflicted
+++ resolved
@@ -82,11 +82,7 @@
 
 -- This instance is not necessary, and indeed unhelpful:
 -- if it has higher priority than the instance for `TypeMax.{w, v}`,
-<<<<<<< HEAD
--- or has than same priority and is defined later,
-=======
 -- or has the same priority and is defined later,
->>>>>>> e703ae87
 -- then it blocks successful typeclass search with universe unification errors.
 instance : HasLimitsOfSize.{w, w, max v w, max (v + 1) (w + 1)} (Type max v w) :=
   Types.hasLimitsOfSize.{w, v}
