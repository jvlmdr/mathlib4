--- conflicted
+++ resolved
@@ -416,7 +416,6 @@
 -/
 def preprocess (pps : List GlobalBranchingPreprocessor) (g : MVarId) (l : List Expr) :
     MetaM (List Branch) :=
-<<<<<<< HEAD
   pps.foldlM (fun ls pp => do
       pure (← ls.mapM $ fun b => do
         try
@@ -429,8 +428,5 @@
                   e.toMessageData])
           ).join
     ) [(g, l)]
-=======
-  pps.foldlM (fun ls pp => return (← ls.mapM fun (g, l) => do pp.process g l).join) [(g, l)]
->>>>>>> f12a32bd
 
 end Linarith