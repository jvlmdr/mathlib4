--- conflicted
+++ resolved
@@ -25,11 +25,7 @@
 ```
 
 * TODO: Deal with `let`
-<<<<<<< HEAD
-* TODO: Add functionality to preduce a named `theorem` via `extract_goal thmName`
-=======
-* TODO: Add functionality to produce a named `theorem` via `extractGoal thmName`
->>>>>>> 16426b81
+* TODO: Add functionality to produce a named `theorem` via `extract_goal thmName`
 * TODO: Add tactic code actions?
 
 Check that these issues are resolved:
