--- conflicted
+++ resolved
@@ -135,13 +135,6 @@
   for step in ← Lean.Elab.Term.getCalcSteps steps do
     let some replaceRange := (← getFileMap).rangeOfStx? step | unreachable!
     let `(calcStep| $(_) := $proofTerm) := step | unreachable!
-<<<<<<< HEAD
     savePanelWidgetInfo' CalcPanel { replaceRange, isFirst, indent } proofTerm
-=======
-    let json := open scoped Std.Json in json% {"replaceRange": $(replaceRange),
-                                                        "isFirst": $(isFirst),
-                                                        "indent": $(indent)}
-    Widget.savePanelWidgetInfo CalcPanel.javascriptHash (pure json) proofTerm
->>>>>>> c763b88f
     isFirst := false
   evalCalc (← `(tactic|calc%$calcstx $stx))