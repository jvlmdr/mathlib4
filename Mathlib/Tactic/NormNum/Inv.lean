/-
Copyright (c) 2022 Mario Carneiro. All rights reserved.
Released under Apache 2.0 license as described in the file LICENSE.
Authors: Mario Carneiro
-/
import Mathlib.Tactic.NormNum.Basic
import Mathlib.Data.Rat.Cast.CharZero
import Mathlib.Algebra.Field.Basic

/-!
# `norm_num` plugins for `Rat.cast` and `⁻¹`.
-/

set_option autoImplicit true

namespace Mathlib.Meta.NormNum

open Lean.Meta Qq

/-- Helper function to synthesize a typed `CharZero α` expression given `Ring α`. -/
def inferCharZeroOfRing {α : Q(Type u)} (_i : Q(Ring $α) := by with_reducible assumption) :
    MetaM Q(CharZero $α) :=
  return ← synthInstanceQ (q(CharZero $α) : Q(Prop)) <|>
    throwError "not a characteristic zero ring"

/-- Helper function to synthesize a typed `CharZero α` expression given `Ring α`, if it exists. -/
def inferCharZeroOfRing? {α : Q(Type u)} (_i : Q(Ring $α) := by with_reducible assumption) :
    MetaM (Option Q(CharZero $α)) :=
  return (← trySynthInstanceQ (q(CharZero $α) : Q(Prop))).toOption

/-- Helper function to synthesize a typed `CharZero α` expression given `AddMonoidWithOne α`. -/
def inferCharZeroOfAddMonoidWithOne {α : Q(Type u)}
    (_i : Q(AddMonoidWithOne $α) := by with_reducible assumption) : MetaM Q(CharZero $α) :=
  return ← synthInstanceQ (q(CharZero $α) : Q(Prop)) <|>
    throwError "not a characteristic zero AddMonoidWithOne"

/-- Helper function to synthesize a typed `CharZero α` expression given `AddMonoidWithOne α`, if it
exists. -/
def inferCharZeroOfAddMonoidWithOne? {α : Q(Type u)}
    (_i : Q(AddMonoidWithOne $α) := by with_reducible assumption) :
      MetaM (Option Q(CharZero $α)) :=
  return (← trySynthInstanceQ (q(CharZero $α) : Q(Prop))).toOption

/-- Helper function to synthesize a typed `CharZero α` expression given `DivisionRing α`. -/
def inferCharZeroOfDivisionRing {α : Q(Type u)}
    (_i : Q(DivisionRing $α) := by with_reducible assumption) : MetaM Q(CharZero $α) :=
  return ← synthInstanceQ (q(CharZero $α) : Q(Prop)) <|>
    throwError "not a characteristic zero division ring"

/-- Helper function to synthesize a typed `CharZero α` expression given `DivisionRing α`, if it
exists. -/
def inferCharZeroOfDivisionRing? {α : Q(Type u)}
    (_i : Q(DivisionRing $α) := by with_reducible assumption) : MetaM (Option Q(CharZero $α)) :=
  return (← trySynthInstanceQ (q(CharZero $α) : Q(Prop))).toOption

<<<<<<< HEAD
lemma isNat_ratCast [DivisionRing R] : {q : ℚ} → {n : ℕ} →
=======
theorem isRat_mkRat : {a na n : ℤ} → {b nb d : ℕ} → IsInt a na → IsNat b nb →
    IsRat (na / nb : ℚ) n d → IsRat (mkRat a b) n d
  | _, _, _, _, _, _, ⟨rfl⟩, ⟨rfl⟩, ⟨_, h⟩ => by rw [Rat.mkRat_eq_div]; exact ⟨_, h⟩

/-- The `norm_num` extension which identifies expressions of the form `mkRat a b`,
such that `norm_num` successfully recognises both `a` and `b`, and returns `a / b`. -/
@[norm_num mkRat _ _] def evalMkRat : NormNumExt where eval {u α} (e : Q(ℚ)) : MetaM (Result e):= do
  let .app (.app (.const ``mkRat _) (a : Q(ℤ))) (b : Q(ℕ)) ← whnfR e | failure
  haveI' : $e =Q mkRat $a $b := ⟨⟩
  let ra ← derive a
  let some ⟨_, na, pa⟩ := ra.toInt (q(Int.instRingInt) : Q(Ring Int)) | failure
  let ⟨nb, pb⟩ ← deriveNat q($b) q(AddCommMonoidWithOne.toAddMonoidWithOne)
  let rab ← derive q($na / $nb : Rat)
  let ⟨q, n, d, p⟩ ← rab.toRat' q(Rat.divisionRing)
  return .isRat' _ q n d q(isRat_mkRat $pa $pb $p)

theorem isNat_ratCast [DivisionRing R] : {q : ℚ} → {n : ℕ} →
>>>>>>> 9479520d
    IsNat q n → IsNat (q : R) n
  | _, _, ⟨rfl⟩ => ⟨by simp⟩

lemma isInt_ratCast [DivisionRing R] : {q : ℚ} → {n : ℤ} →
    IsInt q n → IsInt (q : R) n
  | _, _, ⟨rfl⟩ => ⟨by simp⟩

lemma isRat_ratCast [DivisionRing R] [CharZero R] : {q : ℚ} → {n : ℤ} → {d : ℕ} →
    IsRat q n d → IsRat (q : R) n d
  | _, _, _, ⟨⟨qi,_,_⟩, rfl⟩ => ⟨⟨qi, by norm_cast, by norm_cast⟩, by simp only []; norm_cast⟩

/-- The `norm_num` extension which identifies an expression `RatCast.ratCast q` where `norm_num`
recognizes `q`, returning the cast of `q`. -/
@[norm_num Rat.cast _, RatCast.ratCast _] def evalRatCast : NormNumExt where eval {u α} e := do
  let dα ← inferDivisionRing α
  let .app r (a : Q(ℚ)) ← whnfR e | failure
  guard <|← withNewMCtxDepth <| isDefEq r q(Rat.cast (K := $α))
  let r ← derive q($a)
  haveI' : $e =Q Rat.cast $a := ⟨⟩
  match r with
  | .isNat _ na pa =>
    assumeInstancesCommute
    return .isNat _ na q(isNat_ratCast $pa)
  | .isNegNat _ na pa =>
    assumeInstancesCommute
    return .isNegNat _ na q(isInt_ratCast $pa)
  | .isRat _ qa na da pa =>
    assumeInstancesCommute
    let i ← inferCharZeroOfDivisionRing dα
    return .isRat dα qa na da q(isRat_ratCast $pa)
  | _ => failure

lemma isRat_inv_pos {α} [DivisionRing α] [CharZero α] {a : α} {n d : ℕ} :
    IsRat a (.ofNat (Nat.succ n)) d → IsRat a⁻¹ (.ofNat d) (Nat.succ n) := by
  rintro ⟨_, rfl⟩
  have := invertibleOfNonzero (α := α) (Nat.cast_ne_zero.2 (Nat.succ_ne_zero n))
  refine ⟨this, by simp⟩

lemma isRat_inv_one {α} [DivisionRing α] : {a : α} →
    IsNat a (nat_lit 1) → IsNat a⁻¹ (nat_lit 1)
  | _, ⟨rfl⟩ => ⟨by simp⟩

lemma isRat_inv_zero {α} [DivisionRing α] : {a : α} →
    IsNat a (nat_lit 0) → IsNat a⁻¹ (nat_lit 0)
  | _, ⟨rfl⟩ => ⟨by simp⟩

lemma isRat_inv_neg_one {α} [DivisionRing α] : {a : α} →
    IsInt a (.negOfNat (nat_lit 1)) → IsInt a⁻¹ (.negOfNat (nat_lit 1))
  | _, ⟨rfl⟩ => ⟨by simp [inv_neg_one]⟩

lemma isRat_inv_neg {α} [DivisionRing α] [CharZero α] {a : α} {n d : ℕ} :
    IsRat a (.negOfNat (Nat.succ n)) d → IsRat a⁻¹ (.negOfNat d) (Nat.succ n) := by
  rintro ⟨_, rfl⟩
  simp only [Int.negOfNat_eq]
  have := invertibleOfNonzero (α := α) (Nat.cast_ne_zero.2 (Nat.succ_ne_zero n))
  generalize Nat.succ n = n at *
  use this; simp only [Int.ofNat_eq_coe, Int.cast_neg,
    Int.cast_ofNat, invOf_eq_inv, inv_neg, neg_mul, mul_inv_rev, inv_inv]

open Lean

/-- The `norm_num` extension which identifies expressions of the form `a⁻¹`,
such that `norm_num` successfully recognises `a`. -/
@[norm_num _⁻¹] def evalInv : NormNumExt where eval {u α} e := do
  let .app f (a : Q($α)) ← whnfR e | failure
  let ra ← derive a
  let dα ← inferDivisionRing α
  let i ← inferCharZeroOfDivisionRing? dα
  guard <|← withNewMCtxDepth <| isDefEq f q(Inv.inv (α := $α))
  haveI' : $e =Q $a⁻¹ := ⟨⟩
  assumeInstancesCommute
  let rec
  /-- Main part of `evalInv`. -/
  core : Option (Result e) := do
    let ⟨qa, na, da, pa⟩ ← ra.toRat' dα
    let qb := qa⁻¹
    if qa > 0 then
      if let some i := i then
        have lit : Q(ℕ) := na.appArg!
        haveI : $na =Q Int.ofNat $lit := ⟨⟩
        have lit2 : Q(ℕ) := mkRawNatLit (lit.natLit! - 1)
        haveI : $lit =Q ($lit2).succ := ⟨⟩
        return .isRat' dα qb q(.ofNat $da) lit q(isRat_inv_pos $pa)
      else
        guard (qa = 1)
        let .isNat inst n pa := ra | failure
        haveI' : $n =Q nat_lit 1 := ⟨⟩
        assumeInstancesCommute
        return .isNat inst n (q(isRat_inv_one $pa))
    else if qa < 0 then
      if let some i := i then
        have lit : Q(ℕ) := na.appArg!
        haveI : $na =Q Int.negOfNat $lit := ⟨⟩
        have lit2 : Q(ℕ) := mkRawNatLit (lit.natLit! - 1)
        haveI : $lit =Q ($lit2).succ := ⟨⟩
        return .isRat' dα qb q(.negOfNat $da) lit q(isRat_inv_neg $pa)
      else
        guard (qa = -1)
        let .isNegNat inst n pa := ra | failure
        haveI' : $n =Q nat_lit 1 := ⟨⟩
        assumeInstancesCommute
        return .isNegNat inst n q(isRat_inv_neg_one $pa)
    else
      let .isNat inst n pa := ra | failure
      haveI' : $n =Q nat_lit 0 := ⟨⟩
      assumeInstancesCommute
      return .isNat inst n q(isRat_inv_zero $pa)
  core

end Mathlib.Meta.NormNum<|MERGE_RESOLUTION|>--- conflicted
+++ resolved
@@ -53,10 +53,7 @@
     (_i : Q(DivisionRing $α) := by with_reducible assumption) : MetaM (Option Q(CharZero $α)) :=
   return (← trySynthInstanceQ (q(CharZero $α) : Q(Prop))).toOption
 
-<<<<<<< HEAD
-lemma isNat_ratCast [DivisionRing R] : {q : ℚ} → {n : ℕ} →
-=======
-theorem isRat_mkRat : {a na n : ℤ} → {b nb d : ℕ} → IsInt a na → IsNat b nb →
+lemma isRat_mkRat : {a na n : ℤ} → {b nb d : ℕ} → IsInt a na → IsNat b nb →
     IsRat (na / nb : ℚ) n d → IsRat (mkRat a b) n d
   | _, _, _, _, _, _, ⟨rfl⟩, ⟨rfl⟩, ⟨_, h⟩ => by rw [Rat.mkRat_eq_div]; exact ⟨_, h⟩
 
@@ -73,7 +70,6 @@
   return .isRat' _ q n d q(isRat_mkRat $pa $pb $p)
 
 theorem isNat_ratCast [DivisionRing R] : {q : ℚ} → {n : ℕ} →
->>>>>>> 9479520d
     IsNat q n → IsNat (q : R) n
   | _, _, ⟨rfl⟩ => ⟨by simp⟩
 
