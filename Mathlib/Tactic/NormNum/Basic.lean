--- conflicted
+++ resolved
@@ -421,27 +421,6 @@
   assumeInstancesCommute
   return .isRat' dα qa na da q(isRat_div $pa)
 
-<<<<<<< HEAD
-/-! # Constructor-like operations -/
-
-lemma isRat_mkRat : {a na n : ℤ} → {b nb d : ℕ} → IsInt a na → IsNat b nb →
-    IsRat (na / nb : ℚ) n d → IsRat (mkRat a b) n d
-  | _, _, _, _, _, _, ⟨rfl⟩, ⟨rfl⟩, ⟨_, h⟩ => by rw [Rat.mkRat_eq_div]; exact ⟨_, h⟩
-
-/-- The `norm_num` extension which identifies expressions of the form `mkRat a b`,
-such that `norm_num` successfully recognises both `a` and `b`, and returns `a / b`. -/
-@[norm_num mkRat _ _] def evalMkRat : NormNumExt where eval {u α} (e : Q(ℚ)) : MetaM (Result e):= do
-  let .app (.app (.const ``mkRat _) (a : Q(ℤ))) (b : Q(ℕ)) ← whnfR e | failure
-  haveI' : $e =Q mkRat $a $b := ⟨⟩
-  let ra ← derive a
-  let some ⟨_, na, pa⟩ := ra.toInt (q(Int.instRingInt) : Q(Ring Int)) | failure
-  let ⟨nb, pb⟩ ← deriveNat q($b) q(AddCommMonoidWithOne.toAddMonoidWithOne)
-  let rab ← derive q($na / $nb : Rat)
-  let ⟨q, n, d, p⟩ ← rab.toRat' q(Rat.divisionRing)
-  return .isRat' _ q n d q(isRat_mkRat $pa $pb $p)
-
-=======
->>>>>>> 9479520d
 /-! # Logic -/
 
 /-- The `norm_num` extension which identifies `True`. -/
@@ -473,56 +452,13 @@
     IsNat a c → IsNat b c → a = b
   | _, _, _, ⟨rfl⟩, ⟨rfl⟩ => rfl
 
-<<<<<<< HEAD
-lemma isNat_le_true [OrderedSemiring α] : {a b : α} → {a' b' : ℕ} →
-    IsNat a a' → IsNat b b' → Nat.ble a' b' = true → a ≤ b
-  | _, _, _, _, ⟨rfl⟩, ⟨rfl⟩, h => Nat.mono_cast (Nat.le_of_ble_eq_true h)
-
 lemma ble_eq_false {x y : ℕ} : x.ble y = false ↔ y < x := by
   rw [← Nat.not_le, ← Bool.not_eq_true, Nat.ble_eq]
 
-lemma isNat_eq_false [AddMonoidWithOne α] [CharZero α] : {a b : α} → {a' b' : ℕ} →
-    IsNat a a' → IsNat b b' → Nat.beq a' b' = false → ¬a = b
-  | _, _, _, _, ⟨rfl⟩, ⟨rfl⟩, h => by simp; exact Nat.ne_of_beq_eq_false h
-
-lemma isNat_lt_false [OrderedSemiring α] {a b : α} {a' b' : ℕ}
-    (ha : IsNat a a') (hb : IsNat b b') (h : Nat.ble b' a' = true) : ¬a < b :=
-  not_lt_of_le (isNat_le_true hb ha h)
-
 lemma isInt_eq_true [Ring α] : {a b : α} → {z : ℤ} → IsInt a z → IsInt b z → a = b
   | _, _, _, ⟨rfl⟩, ⟨rfl⟩ => rfl
 
-lemma isInt_le_true [OrderedRing α] : {a b : α} → {a' b' : ℤ} →
-    IsInt a a' → IsInt b b' → decide (a' ≤ b') → a ≤ b
-  | _, _, _, _, ⟨rfl⟩, ⟨rfl⟩, h => Int.cast_mono <| of_decide_eq_true h
-
-lemma isInt_lt_true [OrderedRing α] [Nontrivial α] : {a b : α} → {a' b' : ℤ} →
-    IsInt a a' → IsInt b b' → decide (a' < b') → a < b
-  | _, _, _, _, ⟨rfl⟩, ⟨rfl⟩, h => Int.cast_lt.2 <| of_decide_eq_true h
-
-lemma isInt_le_false [OrderedRing α] [Nontrivial α] {a b : α} {a' b' : ℤ}
-    (ha : IsInt a a') (hb : IsInt b b') (h : decide (b' < a')) : ¬a ≤ b :=
-  not_le_of_lt (isInt_lt_true hb ha h)
-
-lemma isInt_lt_false [OrderedRing α] {a b : α} {a' b' : ℤ}
-    (ha : IsInt a a') (hb : IsInt b b') (h : decide (b' ≤ a')) : ¬a < b :=
-  not_lt_of_le (isInt_le_true hb ha h)
-
-lemma Rat.invOf_denom_swap [Ring α] (n₁ n₂ : ℤ) (a₁ a₂ : α)
-    [Invertible a₁] [Invertible a₂] : n₁ * ⅟a₁ = n₂ * ⅟a₂ ↔ n₁ * a₂ = n₂ * a₁ := by
-  rw [mul_invOf_eq_iff_eq_mul_right, ← Int.commute_cast, mul_assoc,
-    ← mul_left_eq_iff_eq_invOf_mul, Int.commute_cast]
-
 lemma isRat_eq_true [Ring α] : {a b : α} → {n : ℤ} → {d : ℕ} →
-=======
-theorem ble_eq_false {x y : ℕ} : x.ble y = false ↔ y < x := by
-  rw [← Nat.not_le, ← Bool.not_eq_true, Nat.ble_eq]
-
-theorem isInt_eq_true [Ring α] : {a b : α} → {z : ℤ} → IsInt a z → IsInt b z → a = b
-  | _, _, _, ⟨rfl⟩, ⟨rfl⟩ => rfl
-
-theorem isRat_eq_true [Ring α] : {a b : α} → {n : ℤ} → {d : ℕ} →
->>>>>>> 9479520d
     IsRat a n d → IsRat b n d → a = b
   | _, _, _, _, ⟨_, rfl⟩, ⟨_, rfl⟩ => by congr; apply Subsingleton.elim
 
