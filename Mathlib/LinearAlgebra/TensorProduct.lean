--- conflicted
+++ resolved
@@ -138,24 +138,11 @@
       exact add _ _ (tmul ..) ih
 #align tensor_product.induction_on TensorProduct.induction_on
 
-<<<<<<< HEAD
 /-- An unbundled version of `TensorProduct.liftAddHom`, for better performance. -/
 def liftFun (f : M → N → P)
     (hf_zero_left : ∀ n, f 0 n = 0) (hf_zero_right : ∀ m, f m 0 = 0)
     (hf_add_left : ∀ m₁ m₂ n, f (m₁ + m₂) n = f m₁ n + f m₂ n)
     (hf_add_right : ∀ m n₁ n₂, f m (n₁ + n₂) = f m n₁ + f m n₂)
-=======
-/-- Lift an `R`-balanced map to the tensor product.
-
-A map `f : M →+ N →+ P` additive in both components is `R`-balanced, or middle linear with respect
-to `R`, if scalar multiplication in either argument is equivalent, `f (r • m) n = f m (r • n)`.
-
-Note that strictly the first action should be a right-action by `R`, but for now `R` is commutative
-so it doesn't matter. -/
--- TODO: use this to implement `lift` and `SMul.aux`. For now we do not do this as it causes
--- performance issues elsewhere.
-def liftAddHom (f : M →+ N →+ P)
->>>>>>> b9a6d49b
     (hf : ∀ (r : R) (m : M) (n : N), f (r • m) n = f m (r • n)) :
     M ⊗[R] N →+ P :=
   (addConGen (TensorProduct.Eqv R M N)).lift (FreeAddMonoid.lift (fun mn : M × N => f mn.1 mn.2)) <|
@@ -183,8 +170,10 @@
     liftFun f hf_zero_left hf_zero_right hf_add_left hf_add_right hf (m ⊗ₜ n) = f m n :=
   rfl
 
-/-- Lift a map that is additive in both arguments, such that scalar multiplication in either
-argument is equivalent, to the tensor product.
+/-- Lift an `R`-balanced map to the tensor product.
+
+A map `f : M →+ N →+ P` additive in both components is `R`-balanced, or middle linear with respect
+to `R`, if scalar multiplication in either argument is equivalent, `f (r • m) n = f m (r • n)`.
 
 Note that strictly the first action should be a right-action by `R`, but for now `R` is commutative
 so it doesn't matter. -/
@@ -525,15 +514,10 @@
 with the property that its composition with the canonical bilinear map `M → N → M ⊗ N` is
 the given bilinear map `M → N → P`. -/
 def liftAux : M ⊗[R] N →+ P :=
-<<<<<<< HEAD
   -- too slow: `liftAddHom (LinearMap.toAddMonoidHom'.comp <| f.toAddMonoidHom)`
   liftFun (f · ·)
     (by simp) (by simp) (by simp) (by simp)
   fun r m n => by dsimp; rw [LinearMap.map_smul₂, map_smul]
-=======
-  liftAddHom (LinearMap.toAddMonoidHom'.comp <| f.toAddMonoidHom)
-    fun r m n => by dsimp; rw [LinearMap.map_smul₂, map_smul]
->>>>>>> b9a6d49b
 #align tensor_product.lift_aux TensorProduct.liftAux
 
 theorem liftAux_tmul (m n) : liftAux f (m ⊗ₜ n) = f m n :=
