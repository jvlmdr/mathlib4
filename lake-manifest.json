--- conflicted
+++ resolved
@@ -20,17 +20,10 @@
   {"git":
    {"url": "https://github.com/leanprover-community/aesop",
     "subDir?": null,
-<<<<<<< HEAD
     "rev": "ddff16044ebbe28d21e76ef363ca5862bdcbef8a",
     "opts": {},
     "name": "aesop",
     "inputRev?": "nightly-testing",
-=======
-    "rev": "ed733adcb79e54e157fafb805ce3518d4411ab70",
-    "opts": {},
-    "name": "aesop",
-    "inputRev?": "master",
->>>>>>> 1ff3bf34
     "inherited": false}},
   {"git":
    {"url": "https://github.com/leanprover/lean4-cli",
@@ -47,7 +40,6 @@
     "opts": {},
     "name": "proofwidgets",
     "inputRev?": "v0.0.21",
-<<<<<<< HEAD
     "inherited": false}},
   {"git":
    {"url": "https://github.com/leanprover/std4",
@@ -56,7 +48,5 @@
     "opts": {},
     "name": "std",
     "inputRev?": "nightly-testing",
-=======
->>>>>>> 1ff3bf34
     "inherited": false}}],
  "name": "mathlib"}