--- conflicted
+++ resolved
@@ -36,16 +36,9 @@
   {"git":
    {"url": "https://github.com/leanprover/std4",
     "subDir?": null,
-<<<<<<< HEAD
-    "rev": "e3d90c3be330d8bcc99336e7ee6dbf6d3f00a866",
-    "opts": {},
-    "name": "std",
-    "inputRev?": "nightly-testing",
-=======
     "rev": "a71799358e0615fe377875bd573692507c20570f",
     "opts": {},
     "name": "std",
     "inputRev?": "lean-pr-testing-2734",
->>>>>>> 3ba1a641
     "inherited": false}}],
  "name": "mathlib"}