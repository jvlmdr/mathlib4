--- conflicted
+++ resolved
@@ -3,7 +3,7 @@
 open Lake DSL
 
 def moreLeanArgs := #[
-  "-DwarningAsError=true",
+  --"-DwarningAsError=true",
   "-Dpp.unicode.fun=true" -- pretty-prints `fun a ↦ b`
 ]
 
@@ -12,14 +12,7 @@
 
 @[default_target]
 lean_lib Mathlib where
-<<<<<<< HEAD
-  moreLeanArgs := #[
---    "-DwarningAsError=true",
-    "-Dpp.unicode.fun=true" -- pretty-prints `fun a ↦ b`
-  ]
-=======
   moreLeanArgs := moreLeanArgs
->>>>>>> 1a35e03b
 
 @[default_target]
 lean_exe runLinter where
